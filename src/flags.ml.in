(* This file is part of the Kind 2 model checker.

   Copyright (c) 2014 by the Board of Trustees of the University of Iowa

   Licensed under the Apache License, Version 2.0 (the "License"); you
   may not use this file except in compliance with the License.  You
   may obtain a copy of the License at

   http://www.apache.org/licenses/LICENSE-2.0 

   Unless required by applicable law or agreed to in writing, software
   distributed under the License is distributed on an "AS IS" BASIS,
   WITHOUT WARRANTIES OR CONDITIONS OF ANY KIND, either express or
   implied. See the License for the specific language governing
   permissions and limitations under the License. 

*)

(* WARNING: DO NOT EDIT THE .ML FILE --- CHANGES WILL BE OVERWRITTEN 

   Do not edit the .ml file but rather the .ml.in file, the .ml file
   is generated from the .ml.in file after each run of the configure
   script.

*)

open Lib

(*

type ('a, 'b) flag =
  { longname : string;
    shortname : string option;
    mutable value : 'a;
    of_arg : 'a -> 'b -> 'a;
    pp : Format.formatter -> 'a -> unit }
    

type int_flag = (int, int) flag 

type float_flag = (float, float) flag 

type bool_flag = (bool, bool) flag

type unit_flag = (unit, bool) flag 

type 'a string_flag = ('a, string) flag



type smtsolver = [ `Z3_SMTLIB | `Z3_API | `CVC4_SMTLIB | `CVC4_API | `Yices ]

let smtsolver_of_string = function
  | "Z3" -> `Z3_SMTLIB
  | "Z3_SMTLIB" -> `Z3_SMTLIB
  | "Z3_API" -> `Z3_API
  | "CVC4" -> `CVC4_SMTLIB
  | "CVC4_SMTLIB" -> `CVC4_SMTLIB
  | "CVC4_API" -> `CVC4_API
  | "Yices" -> `Yices
  | _ -> raise (Invalid_argument "smtsolver_of_string")

let pp_print_smtsolver ppf = 
  let p = Format.fprintf ppf in 
  function 
    | `Z3_SMTLIB -> p "Z3_SMTLIB"
    | `Z3_API -> p "Z3_API"
    | `CVC4_SMTLIB -> p "CVC4_SMTLIB"
    | `CVC4_API -> p "CVC4_API"
    | `Yices -> p "Yices"

let smtsolver_flag = 
  { longname = "smtsolver";
    shortname = None;
    value = `Z3_SMTLIB;
    of_arg = (function _ -> smtsolver_of_string);
    pp = pp_print_smtsolver }


let kind_module_of_string = function
  | "PDR" -> `PDR
  | "BMC" -> `BMC
  | "IND" -> `IND
  | "INVGEN" -> `INVGEN
  | "interpreter" -> `Interpreter
  | _ -> raise (Invalid_argument "smtsolver_of_string")


let pp_print_kind_module ppf = 
  let p = Format.fprintf ppf in 
  function
    | `PDR -> p "PDR"
    | `BMC -> p "BMC"
    | `IND -> p "IND"
    | `INVGEN -> p "INVGEN"
    | `Interpreter -> p "interpreter"


let enable_flag = 
  { longname = "enable";
    shortname = Some "e";
    value = [];
    of_arg = (function curval -> (function arg -> kind_module_of_string arg :: curval));
    pp = (pp_print_list pp_print_kind_module ",@ ") }

*)


(* ********************************************************************** *)
(* Types and defaults for flags                                            *)
(* ********************************************************************** *)

(* TODO: write camlp4 code for this 
  
   type <X> = <X1> | <X2> arg <O> default <X2> action <F> doc <D>
      
   becomes 
   
   type <X> = <X1> | <X2>

   let <X>_of_string = function
     | "<X1>" -> <X1>
     | "<X2>" -> <X2>
     | _ raise (Arg.bad "Bad value for -<O>")

   let string_of_<X> = function 
     | <X1> -> "<X1>"
     | <X2> -> "<X2>"

   let <X>_values = "<X1>, <X2>"

   let <X>_default = <X2>

   let <O>_spec = 
     ("-<O>", 
      String <F>, 
      Format.sprintf <D> <X>_values <X>_default)

*)
      

(*   type <X> = <X1> | <X2> arg <O> default <X2> action <F> doc <D> *)

(*   type smtsolver = Z3_SMTLIB | CVC4_SMTLIB arg smtsolver default CVC4_SMTLIB action smtsolver_action doc " choose SMT solver (available: %s, default: %s" *)
  
(* ********** *) 

let timeout_wall_default = 0. 

(* ********** *) 

let timeout_virtual_default = 0. 

(* ********** *) 

type smtsolver = [ `Z3_SMTLIB | `CVC4_SMTLIB | `MathSat5_SMTLIB | `Yices_SMTLIB | `Yices_native | `detect ]
    
let smtsolver_of_string = function
  | "Z3" -> `Z3_SMTLIB
  | "CVC4" -> `CVC4_SMTLIB
  | "MathSat5" -> `MathSat5_SMTLIB
  | "Yices2" -> `Yices_SMTLIB
  | "Yices" -> `Yices_native
  | _ -> raise (Arg.Bad "Bad value for --smtsolver")

let string_of_smtsolver = function 
  | `Z3_SMTLIB -> "Z3"
  | `CVC4_SMTLIB -> "CVC4"
  | `Yices_SMTLIB -> "Yices2"
  | `Yices_native -> "Yices"
  | `MathSat5_SMTLIB -> "MathSat5"
  | `detect -> "detect"

let smtsolver_values = "Z3, CVC4, MathSat5, Yices, Yices2"

let smtsolver_default = `detect

(* ********** *) 

type smtlogic = [ `QF_LIA | `QF_LRA | `QF_LIRA |`QF_UFLIA | `QF_UFLRA | `detect ]
    
let smtlogic_of_string = function
  | "UFLIA" -> `QF_UFLIA
  | "UFLRA" -> `QF_UFLRA
  | "LIA" -> `QF_LIA
  | "LRA" -> `QF_LRA
  | "LIRA" -> `QF_LIRA
  | "detect" -> `detect
  | _ -> raise (Arg.Bad "Bad value for --smtlogic")

let string_of_smtlogic = function 
  | `QF_UFLIA -> "UFLIA"
  | `QF_UFLRA -> "UFLRA"
  | `QF_LIA -> "LIA"
  | `QF_LRA -> "LRA"
  | `QF_LIRA -> "LIRA"
  | `detect -> "detect"

let smtlogic_values = "UFLIA, UFLRA, LIA, LRA, LIRA, detect"

let smtlogic_default = `detect

(* ********** *) 

type z3_bin = string 

let z3_bin_of_string s = s

let string_of_z3_bin s = s 

let z3_bin_default = "z3"

(* ********** *) 

type cvc4_bin = string 

let cvc4_bin_of_string s = s

let string_of_cvc4_bin s = s 

let cvc4_bin_default = "cvc4"

(* ********** *) 

type mathsat5_bin = string 

let mathsat5_bin_of_string s = s

let string_of_mathsat5_bin s = s 

let mathsat5_bin_default = "mathsat"

(* ********** *) 

type yices_bin = string 

let yices_bin_of_string s = s

let string_of_yices_bin s = s 

let yices_bin_default = "yices"

(* ********** *) 

type yices_arith_only = bool

let yices_arith_only_of_bool b = b

let bool_of_yices_arith_only s = s 

let yices_arith_only_default = false

(* ********** *) 

type yices2smt2_bin = string 

let yices2smt2_bin_of_string s = s

let string_of_yices2smt2_bin s = s 

let yices2smt2_bin_default = "yices-smt2"

(* ********** *) 

type smt_trace = bool

let smt_trace_default = false

(* ********** *) 

type smt_trace_dir = string

let smt_trace_dir_default = Sys.getcwd ()

(* ********** *) 

(* type kind_module = [ `PDR | `BMC | `IND | `INVGEN ] *)

type enable = kind_module list 

let kind_module_of_string = function
  | "PDR" -> `PDR
  | "BMC" -> `BMC
  | "IND" -> `IND
  | "INVGEN" -> `INVGEN
  | "INVGENOS" -> `INVGENOS
  | "interpreter" -> `Interpreter
  | _ -> raise (Arg.Bad "Bad value for --enable")

let string_of_kind_module = function
  | `PDR -> "PDR"
  | `BMC -> "BMC"
  | `IND -> "IND"
  | `INVGEN -> "INVGEN"
  | `INVGENOS -> "INVGENOS"
  | `Interpreter -> "interpreter"

let rec string_of_enable' accum = function 
  | [] -> accum
  | m :: tl -> 
    string_of_enable'
      ((string_of_kind_module m) ^ 
          (if not (tl = []) then ", " else ""))
      tl

(* let string_of_enable = string_of_enable' "" *)

let string_of_enable = function
  | head :: tail ->
    ( List.fold_left
        ( fun s m -> s ^ ", " ^ (string_of_kind_module m) )
        ("[" ^ (string_of_kind_module head))
        tail )
    ^ "]"
  | [] -> "[]"

let enable_values = "PDR, BMC, IND, INVGEN, INVGENOS, interpreter"

let enable_default_init = []

let enable_default_after = [`BMC; `IND; `PDR; `INVGEN; `INVGENOS]

(* ********** *)

type modular = bool
let modular_default = false

type modular_timeout = float
let modular_timeout_default = 0.

type compositional = bool
let compositional_default = false

type contracts_subreqs = bool
let contracts_subreqs_default = true

(* ********** *)

type check_version = bool

let check_version_default = false

(* ********** *) 

type bmc_max = int
    
let bmc_max_default = 0

(* ********** *) 

type ind_compress = bool
    
let ind_compress_default = false

(* ********** *) 

type ind_compress_equal = bool
    
let ind_compress_equal_default = true

(* ********** *) 

type ind_compress_same_succ = bool
    
let ind_compress_same_succ_default = false

(* ********** *) 

type ind_compress_same_pred = bool
    
let ind_compress_same_pred_default = false

(* ********** *) 

type ind_print_inductive_cex = bool
    
let ind_print_inductive_cex_default = true

(* ********** *) 
type pdr_check_inductive = bool
    
let string_of_pdr_check_inductive = string_of_bool

let pdr_check_inductive_default = true

(* ********** *) 

type pdr_fwd_prop_check_multi = bool
    
let string_of_pdr_fwd_prop_check_multi = string_of_bool

let pdr_fwd_prop_check_multi_default = false

(* ********** *) 

type pdr_print_inductive_assertions = bool
    
let string_of_pdr_print_inductive_assertions = string_of_bool

let pdr_print_inductive_assertions_default = false

(* ********** *) 

type pdr_print_blocking_clauses = bool
    
let string_of_pdr_print_blocking_clauses = string_of_bool

let pdr_print_blocking_clauses_default = false

(* ********** *) 

type pdr_print_to_file = string option
    
let pdr_print_to_file_default = None

(* ********** *) 

type pdr_tighten_to_unsat_core = bool
    
let string_of_pdr_tighten_to_unsat_core = string_of_bool

let pdr_tighten_to_unsat_core_default = true

(* ********** *) 

type pdr_inductively_generalize = int
    
let string_of_pdr_inductively_generalize = string_of_int

let pdr_inductively_generalize_default = 1

(* ********** *) 

type pdr_block_in_future = bool
    
let string_of_pdr_block_in_future = string_of_bool

let pdr_block_in_future_default = true

(* ********** *) 

type pdr_print_inductive_invariant = bool
    
let string_of_pdr_print_inductive_invariant = string_of_bool

let pdr_print_inductive_invariant_default = false

(* ********** *) 

type pdr_check_inductive_invariant = bool
    
let string_of_pdr_check_inductive_invariant = string_of_bool

let pdr_check_inductive_invariant_default = false

(* ********** *) 

type pdr_qe = [ `Z3 | `Z3_impl | `Z3_impl2 | `Cooper ]
    
let pdr_qe_of_string = function
  | "Z3" -> `Z3
  | "Z3-impl" -> `Z3_impl
  | "Z3-impl2" -> `Z3_impl2
  | "cooper" -> `Cooper
  | _ -> raise (Arg.Bad "Bad value for --pdr_qe")

let string_of_pdr_qe = function 
  | `Z3 -> "Z3"
  |  `Z3_impl -> "Z3-impl"
  |  `Z3_impl2 -> "Z3-impl2"
  | `Cooper -> "cooper"

let pdr_qe_values = "Z3, Z3-impl, Z3-impl-2, cooper"

let pdr_qe_default = `Cooper

(* ********** *) 

type pdr_extract = [ `First | `Vars ]
    
let pdr_extract_of_string = function
  | "first" -> `First
  | "vars" -> `Vars
  | _ -> raise (Arg.Bad "Bad value for --pdr_extract")

let string_of_pdr_extract = function 
  | `First -> "first"
  | `Vars -> "vars"

let pdr_extract_values = "first, vars"

let pdr_extract_default = `First

(* ********** *) 
 
type cooper_order_var_by_elim = bool 
     
let cooper_order_var_by_elim_values = "true, false"
 
let cooper_order_var_by_elim_default = false
 
(* ********** *) 
 
type cooper_general_lbound = bool
     
let cooper_general_lbound_values = "true, false"
 
let cooper_general_lbound_default = false


(* ********** *)

(* INVGEN things. *)

type invgengraph_prune_trivial = bool

let invgengraph_prune_trivial_default = true

type invgengraph_max_succ = int

let invgengraph_max_succ_default = 1

type invgengraph_lift_candidates = bool

let invgengraph_lift_candidates_default = false

type invgengraph_mine_trans = bool

let invgengraph_mine_trans_default = false

type invgengraph_renice = int

let invgengraph_renice_default = 0

(* ********** *) 

type interpreter_input_file = string 

let interpreter_input_file_of_string s = s

let string_of_interpreter_input_file s = s 

let interpreter_input_file_default = ""

(* ********** *) 

type interpreter_steps = int 

let interpreter_steps_default = 0

(* ********** *) 

type input_format = [ `Lustre | `Horn | `Native ]
    
let input_format_of_string = function
  | "lustre" -> `Lustre
  | "horn" -> `Horn
  | "native" -> `Native
  | _ -> raise (Arg.Bad "Bad value for --input-format")

let string_of_input_format = function 
  | `Lustre -> "lustre"
  | `Horn -> "horn"
  | `Native -> "native"

let input_format_values = "lustre, native"

let input_format_default = `Lustre

(* ********** *) 

type lustre_main = string option

let lustre_main_of_string s = Some s

let string_of_lustre_main = function None -> "(none)" | Some s -> s

let lustre_main_default = None

(* ********** *) 

let debug_default = []

(* ********** *) 

let debug_log_default = None

(* ********** *) 

let log_level_default = L_warn

(* ********** *) 

let log_format_xml_default = false

(* ********** *) 

(* All flags *)
type flags = 
    { mutable timeout_wall : float;
      mutable timeout_virtual : float;
      mutable smtsolver : smtsolver;
      mutable smtlogic : smtlogic;
      mutable z3_bin : z3_bin;
      mutable cvc4_bin : cvc4_bin;
      mutable mathsat5_bin : mathsat5_bin;
      mutable yices_bin : yices_bin;
      mutable yices_arith_only : yices_arith_only;
      mutable yices2smt2_bin : yices2smt2_bin;
      mutable smt_trace : smt_trace;
      mutable smt_trace_dir : smt_trace_dir;
      mutable enable : enable;
      mutable modular : modular;
      mutable modular_timeout : modular_timeout;
      mutable compositional : compositional;
      mutable contracts_subreqs : contracts_subreqs;
      mutable check_version : check_version;
      mutable bmc_max : bmc_max;
      mutable ind_compress : ind_compress;
      mutable ind_compress_equal : ind_compress_equal;
      mutable ind_compress_same_succ : ind_compress_same_succ;
      mutable ind_compress_same_pred : ind_compress_same_pred;
      mutable ind_print_inductive_cex : ind_print_inductive_cex;
      mutable pdr_qe : pdr_qe;
      mutable pdr_extract : pdr_extract;
      mutable pdr_check_inductive : pdr_check_inductive;
      mutable pdr_fwd_prop_check_multi : pdr_fwd_prop_check_multi;
      mutable pdr_print_inductive_assertions : pdr_print_inductive_assertions;
      mutable pdr_print_blocking_clauses : pdr_print_blocking_clauses;
      mutable pdr_print_to_file : pdr_print_to_file;
      mutable pdr_tighten_to_unsat_core : pdr_tighten_to_unsat_core;
      mutable pdr_inductively_generalize : pdr_inductively_generalize;
      mutable pdr_block_in_future : pdr_block_in_future;
      mutable pdr_print_inductive_invariant : pdr_print_inductive_invariant;
      mutable pdr_check_inductive_invariant : pdr_check_inductive_invariant;
      mutable cooper_order_var_by_elim : cooper_order_var_by_elim;
      mutable cooper_general_lbound : cooper_general_lbound;
      mutable invgengraph_prune_trivial : invgengraph_prune_trivial;
      mutable invgengraph_max_succ : invgengraph_max_succ;
      mutable invgengraph_lift_candidates : invgengraph_lift_candidates;
      mutable invgengraph_mine_trans : invgengraph_mine_trans;
      mutable invgengraph_renice : invgengraph_renice;
      mutable interpreter_input_file : interpreter_input_file;
      mutable interpreter_steps : interpreter_steps;
      mutable lustre_main : lustre_main;
      mutable debug : string list;
      mutable debug_log : string option;
      mutable input_file : string option;
      mutable log_level : log_level;
      mutable log_format_xml : bool;
      mutable input_format : input_format; }
    
(* Defaults for all flags *)
let flags = 
  { timeout_wall = timeout_wall_default;
    timeout_virtual = timeout_virtual_default;
    smtsolver = smtsolver_default;
    smtlogic = smtlogic_default;
    z3_bin = z3_bin_default;
    cvc4_bin = cvc4_bin_default;
    mathsat5_bin = mathsat5_bin_default;
    yices_bin = yices_bin_default;
    yices_arith_only = yices_arith_only_default;
    yices2smt2_bin = yices2smt2_bin_default;
    smt_trace = smt_trace_default;
    smt_trace_dir = smt_trace_dir_default;
    enable = enable_default_init;
    modular = modular_default;
    modular_timeout = modular_timeout_default;
    compositional = compositional_default;
    contracts_subreqs = contracts_subreqs_default;
    check_version = check_version_default;
    bmc_max = bmc_max_default;
    ind_compress = ind_compress_default;
    ind_compress_equal = ind_compress_equal_default;
    ind_compress_same_succ = ind_compress_same_succ_default;
    ind_compress_same_pred = ind_compress_same_pred_default;
    ind_print_inductive_cex = ind_print_inductive_cex_default;
    pdr_qe = pdr_qe_default;
    pdr_extract = pdr_extract_default;
    pdr_check_inductive = pdr_check_inductive_default;
    pdr_fwd_prop_check_multi = pdr_fwd_prop_check_multi_default;
    pdr_print_inductive_assertions = pdr_print_inductive_assertions_default;
    pdr_print_blocking_clauses = pdr_print_blocking_clauses_default;
    pdr_print_to_file = pdr_print_to_file_default;
    pdr_tighten_to_unsat_core = pdr_tighten_to_unsat_core_default;
    pdr_inductively_generalize = pdr_inductively_generalize_default;
    pdr_block_in_future = pdr_block_in_future_default;
    pdr_print_inductive_invariant = pdr_print_inductive_invariant_default;
    pdr_check_inductive_invariant = pdr_check_inductive_invariant_default;
    cooper_order_var_by_elim = cooper_order_var_by_elim_default;
    cooper_general_lbound = cooper_general_lbound_default;
    invgengraph_prune_trivial = invgengraph_prune_trivial_default;
    invgengraph_max_succ = invgengraph_max_succ_default;
    invgengraph_lift_candidates = invgengraph_lift_candidates_default;
    invgengraph_mine_trans = invgengraph_mine_trans_default;
    invgengraph_renice = invgengraph_renice_default;
    interpreter_input_file = interpreter_input_file_default;
    interpreter_steps = interpreter_steps_default;
    lustre_main = lustre_main_default;
    debug = debug_default;
    debug_log = debug_log_default;
    log_level = log_level_default;
    log_format_xml = log_format_xml_default;
    input_format = input_format_default;
    input_file = None } 

(* ********** *) 

let timeout_wall_action o = flags.timeout_wall <- o  

let timeout_wall_spec = 
  ("--timeout_wall", 
   Arg.Float timeout_wall_action, 
   Format.sprintf
     "@[<v 7>@,(default: %1.f)@ \
      Wallclock timeout for the analysis of lowest level.@ \
      - in modular mode, specifies the timeout for the analysis@   \
      of ONE (sub)system.@ \
      - in compositional mode, specifies the timeout for the@   \
      analysis in one abstraction configuration.@]"
     timeout_wall_default)

(* ********** *) 

let timeout_virtual_action o = flags.timeout_virtual <- o  

let timeout_virtual_spec = 
  ("--timeout_virtual", 
   Arg.Float timeout_virtual_action, 
   Format.sprintf
     "@[<v 7>@,(default: %1.f)@ \
      CPU timeout.@]"
     timeout_virtual_default)

(* ********** *) 

let smtsolver_action o = flags.smtsolver <- (smtsolver_of_string o)
  
let smtsolver_spec = 
  ("--smtsolver", 
   Arg.String smtsolver_action, 
   Format.sprintf
     "@[<v 7>@,(available: %s, default: %s)@ \
      SMT solver used during the analysis.@]"
     smtsolver_values
     (string_of_smtsolver smtsolver_default))

(* ********** *) 

let smtlogic_action o = flags.smtlogic <- (smtlogic_of_string o)
  
let smtlogic_spec = 
  ("--smtlogic", 
   Arg.String smtlogic_action, 
   Format.sprintf
     "@[<v 7>@,(available: %s, default: %s)@ \
      SMT logic used in SMT solver.@]"
     smtlogic_values
     (string_of_smtlogic smtlogic_default))

(* ********** *) 

let z3_bin_action o = flags.z3_bin <- (z3_bin_of_string o)
  
let z3_bin_spec = 
  ("--z3_bin", 
   Arg.String z3_bin_action, 
   Format.sprintf
     "@[<v 7>@,(default: %s)@ \
      Executable for the z3 solver.@]"
     (string_of_z3_bin z3_bin_default))

(* ********** *) 

let cvc4_bin_action o = flags.cvc4_bin <- (cvc4_bin_of_string o)
  
let cvc4_bin_spec = 
  ("--cvc4_bin", 
   Arg.String cvc4_bin_action, 
   Format.sprintf
     "@[<v 7>@,(default: %s)@ \
      Executable for the CVC4 solver.@]"
     (string_of_cvc4_bin cvc4_bin_default))

(* ********** *) 

let mathsat5_bin_action o = flags.mathsat5_bin <- (mathsat5_bin_of_string o)
  
let mathsat5_bin_spec = 
  ("--mathsat5_bin", 
   Arg.String mathsat5_bin_action, 
   Format.sprintf
     "@[<v 7>@,(default: %s)@ \
      Executable for the MathSAT5 solver.@]"
     (string_of_mathsat5_bin mathsat5_bin_default))

(* ********** *) 

let yices_bin_action o = flags.yices_bin <- (yices_bin_of_string o)
  
let yices_bin_spec = 
  ("--yices_bin", 
   Arg.String yices_bin_action, 
   Format.sprintf
     "@[<v 7>@,(default: %s)@ \
      Executable for the Yices solver.@]"
     (string_of_yices_bin yices_bin_default))

(* ********** *) 

let yices_arith_only_action o =
  flags.yices_arith_only <- true
  
let yices_arith_only_spec = 
  ("--yices_arith_only", 
   Arg.Unit yices_arith_only_action,
   Format.sprintf
     "@[<v 7>@,\
      Tell Yices to deactivate all theories excepted SAT and linear@ \
      arithmetic. Will fail if this is not possible.@]")

(* ********** *) 

let yices2smt2_bin_action o =
  flags.yices2smt2_bin <- (yices2smt2_bin_of_string o)
  
let yices2smt2_bin_spec = 
  ("--yices2_bin", 
   Arg.String yices2smt2_bin_action, 
   Format.sprintf
     "@[<v 7>@,(default: %s)@ \
      Executable for the Yices2 solver.@]"
     (string_of_yices2smt2_bin yices2smt2_bin_default))

(* ********** *) 

let smt_trace_action o = flags.smt_trace <- true
  
let smt_trace_spec = 
  ("--smt_trace", 
   Arg.Unit smt_trace_action, 
   Format.sprintf
     "@[<v 7>@,Write all SMT commands to files@]")

(* ********** *) 

let smt_trace_dir_action o = flags.smt_trace_dir <- o
  
let smt_trace_dir_spec = 
  ("--smt_trace_dir", 
   Arg.String smt_trace_dir_action, 
   Format.sprintf
     "@[<v 7>@,(default: %s)@ \
      Directory for trace logs of SMT commands.@]"
     smt_trace_dir_default)

(* ********** *) 

let enable_action o = 

  (* Ensure the each module is at most once in flags.enable *)
  let mdl = kind_module_of_string o in
  if not (List.mem mdl flags.enable) then flags.enable <- mdl :: flags.enable
  
let enable_spec = 
  ("--enable", 
   Arg.String enable_action, 
   Format.sprintf
     "@[<v 7>@,(available: %s, default: %s)@ \
      Enables a Kind module.@]"
     enable_values (string_of_enable enable_default_after))

(* ********** *) 

let modular_action b = flags.modular <- b
  
let modular_spec =
  ("--modular",
   Arg.Bool modular_action,
   Format.sprintf
     "@[<v 7>@,(default: %b)@ \
      Activates bottom up modular analysis.@]"
     modular_default)

(* ********** *) 

let modular_timeout_action timeout = flags.modular_timeout <- timeout
  
let modular_timeout_spec = 
  ("--modular_timeout",
   Arg.Float modular_timeout_action,
   Format.sprintf
     "@[<v 7>@,(modular, default: %1.f)@ \
      Wallclock timeout for each subsystem of the modular analysis.@]"
     modular_timeout_default)

(* ********** *) 

let compositional_action b = flags.compositional <- b
  
let compositional_spec = 
  ("--compositional",
   Arg.Bool compositional_action,
   Format.sprintf
     "@[<v 7>@,(contracts, default: %b)@ \
      Activates abstraction of subnodes during analysis of a node.@ \
      If the analysis does not succeed, the 'abstraction depth' is@ \
      lowered, i.e. previously abstracted nodes are not abstracted@ \
      anymore but their subnodes are.   Only nodes with a contract@ \
      can/will be abstracted.@]"
     compositional_default)

(* ********** *) 

let contracts_subreqs_action b = flags.contracts_subreqs <- b
  
let contracts_subreqs_spec = 
  ("--contracts_subreqs",
   Arg.Bool contracts_subreqs_action,
   Format.sprintf
     "@[<v 7>@,(contracts, default %b)@ \
      Activates the verification of subnode requirements.@]"
     contracts_subreqs_default)

(* ********** *) 

let check_version_action () = flags.check_version <- true
  
let check_version_spec = 
  ("--version", 
   Arg.Unit check_version_action, 
   Format.sprintf
     "@[<v 7>@,\
      Output version information and exit.@]")

(* ********** *) 

let bmc_max_action o = flags.bmc_max <- o
  
let bmc_max_spec = 
  ("--bmc_max", 
   Arg.Int bmc_max_action, 
<<<<<<< HEAD
   Format.sprintf
     "@[<v 7>@,(BMC, IND, default: %d, unlimited: 0)@ \
      Maximal number of iterations.@]"
     bmc_max_default)
=======
   Format.sprintf "(BMC, IND) Maximal number of iterations (default: %d, unlimited: 0)" bmc_max_default)
>>>>>>> 2f121756

(* ********** *) 

let ind_compress_action o = flags.ind_compress <- o
  
let ind_compress_spec = 
  ("--ind_compress", 
   Arg.Bool ind_compress_action, 
   Format.sprintf
     "@[<v 7>@,(IND, default: %B)@ \
      Compress inductive counterexamples.@]"
     ind_compress_default)

(* ********** *) 

let ind_compress_equal_action o = flags.ind_compress_equal <- o
  
let ind_compress_equal_spec = 
  ("--ind_compress_equal", 
   Arg.Bool ind_compress_equal_action, 
   Format.sprintf
     "@[<v 7>@,(IND, default: %B)@ \
      Compress inductive counterexamples for states equal modulo@ \
      inputs.@]"
     ind_compress_equal_default)

(* ********** *) 

let ind_compress_same_succ_action o = flags.ind_compress_same_succ <- o
  
let ind_compress_same_succ_spec = 
  ("--ind_compress_same_succ", 
   Arg.Bool ind_compress_same_succ_action, 
   Format.sprintf
     "@[<v 7>@,(IND, default: %B)@ \
      Compress inductive counterexamples for states with same@ \
      successors.@]"
     ind_compress_same_succ_default)

(* ********** *) 

let ind_compress_same_pred_action o = flags.ind_compress_same_pred <- o
  
let ind_compress_same_pred_spec = 
  ("--ind_compress_same_pred", 
   Arg.Bool ind_compress_same_pred_action, 
   Format.sprintf
     "@[<v 7>@,(IND, default: %B)@ \
      Compress inductive counterexamples for states with same@ \
      predecessors.@]"
     ind_compress_same_pred_default)

(* ********** *) 

let ind_print_inductive_cex_action o = flags.ind_print_inductive_cex <- o
  
let ind_print_inductive_cex_spec = 
  ("--ind_print_inductive_cex", 
   Arg.Bool ind_print_inductive_cex_action, 
   Format.sprintf
     "@[<v 7>@,(IND, default: %B)@ \
      Print inductive counterexamples.@]"
     ind_print_inductive_cex_default)

(* ********** *) 

let pdr_qe_action o = flags.pdr_qe <- (pdr_qe_of_string o)
  
let pdr_qe_spec = 
  ("--pdr_qe", 
   Arg.String pdr_qe_action, 
   Format.sprintf
     "@[<v 7>@,(PDR, available: %s, default: %s)@ \
      Choose quantifier elimination algorithm.@]"
     pdr_qe_values (string_of_pdr_qe pdr_qe_default))

(* ********** *) 

let pdr_extract_action o = flags.pdr_extract <- (pdr_extract_of_string o)
  
let pdr_extract_spec = 
  ("--pdr_extract", 
   Arg.String pdr_extract_action, 
   Format.sprintf
     "@[<v 7>@,(PDR, available: %s, default: %s)@ \
      Heuristics for extraction of implicant.@]"
     pdr_extract_values
     (string_of_pdr_extract pdr_extract_default))

(* ********** *) 

let pdr_check_inductive_action o = flags.pdr_check_inductive <- o
  
let pdr_check_inductive_spec = 
  ("--pdr_check_inductive", 
   Arg.Bool pdr_check_inductive_action, 
   Format.sprintf
     "@[<v 7>@,(PDR, default: %s)@ \
      Check inductiveness of blocking clauses.@]"
     (string_of_pdr_check_inductive pdr_check_inductive_default))

(* ********** *) 

let pdr_fwd_prop_check_multi_action o = flags.pdr_fwd_prop_check_multi <- o
  
let pdr_fwd_prop_check_multi_spec = 
  ("--pdr_fwd_prop_check_multi", 
   Arg.Bool pdr_fwd_prop_check_multi_action, 
   Format.sprintf
     "@[<v 7>@,(PDR, default: %s)@ \
      Simultaneous check for forward propagation.@]"
     (string_of_pdr_fwd_prop_check_multi pdr_fwd_prop_check_multi_default))

(* ********** *) 

let pdr_print_inductive_assertions_action o = 
  flags.pdr_print_inductive_assertions <- o
  
let pdr_print_inductive_assertions_spec = 
  ("--pdr_print_inductive_assertions", 
   Arg.Bool pdr_print_inductive_assertions_action, 
   Format.sprintf
     "@[<v 7>@,(PDR, default: %s)@ \
      Output inductive blocking clauses.@]"
     (string_of_pdr_print_inductive_assertions
        pdr_print_inductive_assertions_default))

(* ********** *) 

let pdr_print_blocking_clauses_action o = 
  flags.pdr_print_blocking_clauses <- o
  
let pdr_print_blocking_clauses_spec = 
  ("--pdr_print_blocking_clauses", 
   Arg.Bool pdr_print_blocking_clauses_action, 
   Format.sprintf
     "@[<v 7>@,(PDR, default: %s)@ \
      Output all blocking clauses.@]"
     (string_of_pdr_print_blocking_clauses
        pdr_print_blocking_clauses_default))

(* ********** *) 

let pdr_print_to_file_action o = 
  flags.pdr_print_to_file <- Some o

let pdr_print_to_file_spec = 
  ("--pdr_print_to_file", 
   Arg.String pdr_print_to_file_action, 
   Format.sprintf
     "@[<v 7>@,(PDR, default: stdout)@ \
      Output file for blocking clauses.@]")

(* ********** *) 

let pdr_tighten_to_unsat_core_action o = flags.pdr_tighten_to_unsat_core <- o
  
let pdr_tighten_to_unsat_core_spec = 
  ("--pdr_tighten_to_unsat_core", 
   Arg.Bool pdr_tighten_to_unsat_core_action, 
   Format.sprintf
     "@[<v 7>@,(PDR, default: %s)@ \
      Tighten blocking clauses to an unsatisfiable core.@]"
     (string_of_pdr_tighten_to_unsat_core pdr_tighten_to_unsat_core_default))

(* ********** *) 

let pdr_inductively_generalize_action o = flags.pdr_inductively_generalize <- o
  
let pdr_inductively_generalize_spec = 
  ("--pdr_inductively_generalize", 
   Arg.Int pdr_inductively_generalize_action, 
   Format.sprintf
     "@[<v 7>@,(PDR, default: %s)@ \
      Inductively generalize blocking clauses before forward@ \
      propagation (0 = none, 1 = normal IG, 2 = IG with ordering).@]"
     (string_of_pdr_inductively_generalize
        pdr_inductively_generalize_default))

(* ********** *) 

let pdr_block_in_future_action o = flags.pdr_block_in_future <- o
  
let pdr_block_in_future_spec = 
  ("--pdr_block_in_future", 
   Arg.Bool pdr_block_in_future_action, 
   Format.sprintf
     "@[<v 7>@,(PDR, default: %s)@ \
      Block counterexample in future frames.@]"
     (string_of_pdr_block_in_future
        pdr_block_in_future_default))

(* ********** *) 
 
let pdr_print_inductive_invariant_action o =
  flags.pdr_print_inductive_invariant <- o
  
let pdr_print_inductive_invariant_spec = 
  ("--pdr_print_inductive_invariant", 
   Arg.Bool pdr_print_inductive_invariant_action, 
   Format.sprintf
     "@[<v 7>@,(PDR, default: %s)@ \
      Print inductive invariant if property proved.@]"
     (string_of_pdr_print_inductive_invariant
        pdr_block_in_future_default))

(* ********** *) 

let pdr_check_inductive_invariant_action o =
  flags.pdr_check_inductive_invariant <- o
  
let pdr_check_inductive_invariant_spec = 
  ("--pdr_check_inductive_invariant", 
   Arg.Bool pdr_check_inductive_invariant_action, 
   Format.sprintf
     "@[<v 7>@,(PDR, default: %s)@ \
      Check inductive invariant if property proved.@]"
     (string_of_pdr_check_inductive_invariant
        pdr_block_in_future_default))

(* ********** *) 

let cooper_order_var_by_elim_action o = flags.cooper_order_var_by_elim <- o
                                          
let cooper_order_var_by_elim_spec = 
  ("--cooper_order_var_by_elim", 
   Arg.Bool cooper_order_var_by_elim_action, 
   Format.sprintf
     "@[<v 7>@,(Cooper QE, available: %s, default: %B)@ \
      Order variables in polynomials by order of elimination.@]"
     cooper_order_var_by_elim_values
     cooper_order_var_by_elim_default)
  
(* ********** *) 
  
let cooper_general_lbound_action o = flags.cooper_general_lbound <- o
                                       
let cooper_general_lbound_spec = 
  ("--cooper_general_lbound", 
   Arg.Bool cooper_general_lbound_action, 
   Format.sprintf
     "@[<v 7>@,(Cooper QE, available: %s, default: %B)@ \
      Choose lower bounds containing variables.@]"
     cooper_general_lbound_values
     cooper_general_lbound_default)
  
(* ********** *) 
  
let invgengraph_prune_trivial_action o = flags.invgengraph_prune_trivial <- o
                                       
let invgengraph_prune_trivial_spec = 
  ("--invgen_prune_trivial", 
   Arg.Bool invgengraph_prune_trivial_action,
   Format.sprintf
     "@[<v 7>@,(default: %B)@ \
      Invariant generation will only look for top node invariants.@]"
     invgengraph_prune_trivial_default)
  
let invgengraph_max_succ_action o = flags.invgengraph_max_succ <- o
                                       
let invgengraph_max_succ_spec = 
  ("--invgen_max_succ", 
   Arg.Int invgengraph_max_succ_action,
   Format.sprintf
     "@[<v 7>@,(default: %d)@ \
      Maximal number of successive iterations for subsystems.@]"
     invgengraph_max_succ_default)
  
let invgengraph_lift_candidates_action o = flags.invgengraph_lift_candidates <- o
                                       
let invgengraph_lift_candidates_spec = 
  ("--invgen_lift_candidates", 
   Arg.Bool invgengraph_lift_candidates_action,
   Format.sprintf
     "@[<v 7>@,(default: %B)@ \
      Invariant generation will only look for top node invariants.@]"
     invgengraph_lift_candidates_default)
  
let invgengraph_mine_trans_action o = flags.invgengraph_mine_trans <- o
                                       
let invgengraph_mine_trans_spec = 
  ("--invgen_mine_trans", 
   Arg.Bool invgengraph_mine_trans_action,
   Format.sprintf
     "@[<v 7>@,(default: %B)@ \
      Invariant generation will extract candidate terms from the@ \
      transition predicate.@]"
     invgengraph_mine_trans_default)

let invgengraph_renice_action o = flags.invgengraph_renice <- o
                                       
let invgengraph_renice_spec = 
  ("--invgen_renice", 
   Arg.Int invgengraph_renice_action,
   Format.sprintf
     "@[<v 7>@,(default: %d)@ \
      Renice invariant generation process. Give a positive argument@ \
      to lower priority.@]"
     invgengraph_renice_default)
  
(* ********** *) 

let interpreter_input_file_action o = flags.interpreter_input_file <- o
                                       
let interpreter_input_file_spec = 
  ("--interpreter_input_file",
   Arg.String interpreter_input_file_action, 
   Format.sprintf
     "@[<v 7>@,(Interpreter)@ \
      The interpreter will read inputs from this file.@]")

(* ********** *) 

let interpreter_steps_action o = flags.interpreter_steps <- o
                                       
let interpreter_steps_spec = 
  ("--interpreter_steps", 
   Arg.Int interpreter_steps_action, 
   Format.sprintf
     "@[<v 7>@,(Interpreter, default: %d)@ \
      Run number of steps, override the number of steps given in the@ \
      input file.@]"
     interpreter_steps_default)

(* ********** *) 

let lustre_main_action o = flags.lustre_main <- Some o
                                       
let lustre_main_spec = 
  ("--lustre-main",
   Arg.String lustre_main_action, 
   Format.sprintf
     "@[<v 7>@,(default: --%%MAIN annotation)@ \
      Use the given node as top node in Lustre input.@]")

(* ********** *) 

let debug_action o = flags.debug <- o :: flags.debug 
  
let debug_spec = 
  ("--debug", 
   Arg.String debug_action, 
   Format.sprintf
     "@[<v 7>@,\
      Enable debug output for a section, give one --debug option for@ \
      each section to be enabled@]")

(* ********** *) 

let debug_log_action o = flags.debug_log <- Some o
  
let debug_log_spec = 
  ("--debug-log", 
   Arg.String debug_log_action, 
   Format.sprintf
     "@[<v 7>@,(default: stdout)@ \
      Output debug messages to file.@]")

(* ********** *) 

let log_level_action o () = flags.log_level <- o
  
let log_level_off_spec = 
  ("-qq", 
   Arg.Unit (log_level_action L_off), 
   Format.sprintf
     "   Disable output completely.")

let log_level_fatal_spec = 
  ("-q", 
   Arg.Unit (log_level_action L_fatal), 
   Format.sprintf
     "    Disable output, fatal errors only.")

let log_level_error_spec = 
  ("-s", 
   Arg.Unit (log_level_action L_error), 
   Format.sprintf
     "    Silence output, errors only.")

let log_level_info_spec = 
  ("-v", 
   Arg.Unit (log_level_action L_info), 
   Format.sprintf
     "    Output informational messages.")

let log_level_debug_spec = 
  ("-vv", 
   Arg.Unit (log_level_action L_debug), 
   Format.sprintf
     "   Output informational and debug messages.")

let log_level_trace_spec =
  ("-vvv", 
   Arg.Unit (log_level_action L_trace), 
   Format.sprintf
     "  Output informational, debug and trace messages.")

(* ********** *) 

let log_format_xml_action o () = flags.log_format_xml <- o

let log_format_xml_spec = 
  ("-xml", 
   Arg.Unit (log_format_xml_action true), 
   Format.sprintf
     "  Output in XML format.")

(* ********** *) 

let input_format_action o = flags.input_format <- (input_format_of_string o)
  
let input_format_spec = 
  ("--input-format", 
   Arg.String input_format_action, 
   Format.sprintf
     "@[<v 7>@,(available: %s, default: %s)@ \
      Format of input file.@]"
     input_format_values
     (string_of_input_format input_format_default))


(* ********************************************************************** *)
(* Pretty-printing of flags                                               *)
(* ********************************************************************** *)


(* ********************************************************************** *)
(* Accessor functions for flags                                           *)
(* ********************************************************************** *)

let timeout_wall () = flags.timeout_wall

let timeout_virtual () = flags.timeout_virtual

let smtsolver () = flags.smtsolver 

let smtlogic () = flags.smtlogic 

let z3_bin () = flags.z3_bin

let cvc4_bin () = flags.cvc4_bin

let mathsat5_bin () = flags.mathsat5_bin

let yices_bin () = flags.yices_bin

let yices_arith_only () = flags.yices_arith_only

let yices2smt2_bin () = flags.yices_bin

let smt_trace () = flags.smt_trace

let smt_trace_dir () = flags.smt_trace_dir

let enable () = flags.enable 

let modular () = flags.modular

let modular_timeout () = flags.modular_timeout

let compositional () = flags.compositional

let contracts_subreqs () = flags.contracts_subreqs

let check_version () = flags.check_version 

let bmc_max () = flags.bmc_max 

let ind_compress () = flags.ind_compress 

let ind_compress_equal () = flags.ind_compress_equal 

let ind_compress_same_succ () = flags.ind_compress_same_succ 

let ind_compress_same_pred () = flags.ind_compress_same_pred 

let ind_print_inductive_cex () = flags.ind_print_inductive_cex 

let pdr_qe () = flags.pdr_qe 

let set_pdr_qe f = flags.pdr_qe <- f

let pdr_extract () = flags.pdr_extract 

let pdr_check_inductive () = flags.pdr_check_inductive 

let pdr_inductively_generalize () = true

let pdr_fwd_prop_check_multi () = flags.pdr_fwd_prop_check_multi 

let pdr_print_inductive_assertions () = flags.pdr_print_inductive_assertions

let pdr_print_blocking_clauses () = flags.pdr_print_blocking_clauses

let pdr_print_to_file () = flags.pdr_print_to_file

let pdr_tighten_to_unsat_core () = flags.pdr_tighten_to_unsat_core 

let pdr_inductively_generalize () = flags.pdr_inductively_generalize

let pdr_block_in_future () = flags.pdr_block_in_future 

let pdr_print_inductive_invariant () = flags.pdr_print_inductive_invariant 

let pdr_check_inductive_invariant () = flags.pdr_check_inductive_invariant 

let cooper_order_var_by_elim () = flags.cooper_order_var_by_elim

let cooper_general_lbound () = flags.cooper_general_lbound

let invgengraph_prune_trivial () = flags.invgengraph_prune_trivial

let invgengraph_max_succ () = flags.invgengraph_max_succ

let invgengraph_lift_candidates () = flags.invgengraph_lift_candidates

let invgengraph_mine_trans () = flags.invgengraph_mine_trans

let invgengraph_renice () = flags.invgengraph_renice

let interpreter_input_file () = flags.interpreter_input_file

let interpreter_steps () = flags.interpreter_steps

let lustre_main () = flags.lustre_main

let debug () = flags.debug

let debug_log () = flags.debug_log

let log_level () = flags.log_level

let log_format_xml () = flags.log_format_xml

let input_format () = flags.input_format 

let input_file () = match flags.input_file with 
  | Some f -> f 
  | None -> failwith "No input file given"


(* ********************************************************************** *)
(* Parsing of command-line options into flags                             *)
(* ********************************************************************** *)

let usage_msg = 
  Format.sprintf 
    "Usage: %s [options] FILE@\nProve properties in Lustre program FILE@\n" 
    (Filename.basename Sys.executable_name)

let rec help_action () = raise (Arg.Help (Arg.usage_string speclist usage_msg))

and speclist =
  [

    (* Wallclock timeout *)
    timeout_wall_spec;

    (* CPU timeout *)
    timeout_virtual_spec;

    (* Set SMT solver *)
    smtsolver_spec;

    (* Set SMT logic *)
    smtlogic_spec;

    (* Set executable for Z3 solver *)
    z3_bin_spec;

    (* Set executable for CVC4 solver *)
    cvc4_bin_spec;

    (* Set executable for MathSAT5 solver *)
    mathsat5_bin_spec;

    (* Set executable for Yices solver *)
    yices_bin_spec;

    (* Set arith only option of yices *)
    yices_arith_only_spec;

    (* Set executable for Yices2 SMT2 solver *)
    yices2smt2_bin_spec;

    (* Write all SMT commands to files *)
    smt_trace_spec;

    (* Directory for  trace logs of SMT commands *)
    smt_trace_dir_spec;

    (* Set enabled modules *)
    enable_spec;

    (* Modular analysis *)
    modular_spec;

    (* Modular timeout *)
    modular_timeout_spec;

    (* Maximal abstraction depth in contract-based analysis *)
    compositional_spec;

    (* Verify subnodes requirements *)
    contracts_subreqs_spec;

    (* Output version information and exit *)
    check_version_spec;

    (* Maximal number of iterations in BMC *)
    bmc_max_spec;

    (* Compress inductive counterexamples *)
    ind_compress_spec;

    (* Compress inductive counterexamples when states are equal modulo
       input *)
    ind_compress_equal_spec;

    (* Compress inductive counterexamples when states have same successors *)
    ind_compress_same_succ_spec;

    (* Compress inductive counterexamples when states have same predecessors *)
    ind_compress_same_pred_spec;

    (* Compress inductive counterexamples *)
    ind_print_inductive_cex_spec;

    (* Set QE in PDR *)
    pdr_qe_spec;

    (* Heuristic for extraction of implicant *)
    pdr_extract_spec;

    (* Check inductiveness of blocking clauses *)
    pdr_check_inductive_spec;

    (* Simultaneous check for propagation *)
    pdr_fwd_prop_check_multi_spec;

    (* Output inductive of blocking clauses *)
    pdr_print_inductive_assertions_spec;

    (* Output all blocking clauses *)
    pdr_print_blocking_clauses_spec;

    (* File for inductive of blocking clauses *)
    pdr_print_to_file_spec;

    (* Tighten blocking clauses to an unsatisfiable core *)
    pdr_tighten_to_unsat_core_spec;

    (* Inductively generalize the blocking clause before forward propagating *)
    pdr_inductively_generalize_spec;

    (* Block counterexample in future frames *)
    pdr_block_in_future_spec;

    (* Print inductive invariant if property proved *)
    pdr_print_inductive_invariant_spec;

    (* Print inductive invariant if property proved *)
    pdr_check_inductive_invariant_spec;

    (* Set option in Cooper QE*)
    cooper_order_var_by_elim_spec;
    cooper_general_lbound_spec;

    (* Set invgen options. *)
    invgengraph_prune_trivial_spec;
    invgengraph_max_succ_spec;
    invgengraph_lift_candidates_spec;
    invgengraph_mine_trans_spec;
    invgengraph_renice_spec;

    (* Read input from file *)
    interpreter_input_file_spec;

    (* Run number of steps, override the number of steps given in the
       input file *)
    interpreter_steps_spec;

    (* Main node in Lustre input *)
    lustre_main_spec;

    (* Set input format *)
    input_format_spec;

    (* Enable debug output *)
    debug_spec;

    (* Enable debug output *)
    debug_log_spec;

    (* Set verbosity of output *)
    log_level_error_spec;
    log_level_fatal_spec;
    log_level_off_spec;
    log_level_info_spec;
    log_level_debug_spec;
    log_level_trace_spec;

    (* Set output format to XML *)
    log_format_xml_spec;

    (* Display help *)
    ("-help", 
     Arg.Unit help_action, 
     " Display this list of options");
    ("--help", 
     Arg.Unit help_action, 
     "Display this list of options");
    ("-h", 
     Arg.Unit help_action, 
     "    Display this list of options")
  ]
    

let anon_action s = 
  match flags.input_file with 
    | None -> flags.input_file <- Some s
    | Some _ -> raise (Arg.Bad "More than one input file given")

let set_smtsolver = function 

  | `Z3_SMTLIB as smtsolver -> 

    (function z3_bin -> 
      flags.smtsolver <- smtsolver; 
      flags.z3_bin <- z3_bin)

  | `CVC4_SMTLIB as smtsolver -> 

    (function cvc4_bin -> 
      flags.smtsolver <- smtsolver; 
      flags.cvc4_bin <- cvc4_bin)

  | `MathSat5_SMTLIB as smtsolver -> 

    (function mathsat5_bin -> 
      flags.smtsolver <- smtsolver; 
      flags.mathsat5_bin <- mathsat5_bin)

  | `Yices_native as smtsolver -> 

    (function yices_bin -> 
      flags.smtsolver <- smtsolver; 
      flags.yices_bin <- yices_bin)

  | `Yices_SMTLIB as smtsolver -> 

    (function yices2smt2_bin -> 
      flags.smtsolver <- smtsolver; 
      flags.yices2smt2_bin <- yices2smt2_bin)

  | `detect -> (function _ -> ())

       
let parse_argv () = 
  
  (* Parse command-line arguments *)
  Arg.parse speclist anon_action usage_msg;
  
  (* Output version information only? *)
  if check_version () then 
    (Format.printf "%t@." pp_print_version; exit 0);
    
  (* Set default value if unchanged *)
  if flags.enable = enable_default_init then 
    flags.enable <- enable_default_after;

  (* Fail if input file not set *)
  match flags.input_file with 
    | None -> 
      Format.printf 
        "%s: No input file given@\n" Sys.argv.(0);
      Arg.usage speclist usage_msg;
      exit 2
    | Some _ -> ()
      
(* 
   Local Variables:
   compile-command: "make -C .. -k"
   tuareg-interactive-program: "./kind2.top -I ./_build -I ./_build/SExpr"
   indent-tabs-mode: nil
   End: 
*)<|MERGE_RESOLUTION|>--- conflicted
+++ resolved
@@ -941,14 +941,10 @@
 let bmc_max_spec = 
   ("--bmc_max", 
    Arg.Int bmc_max_action, 
-<<<<<<< HEAD
    Format.sprintf
      "@[<v 7>@,(BMC, IND, default: %d, unlimited: 0)@ \
       Maximal number of iterations.@]"
      bmc_max_default)
-=======
-   Format.sprintf "(BMC, IND) Maximal number of iterations (default: %d, unlimited: 0)" bmc_max_default)
->>>>>>> 2f121756
 
 (* ********** *) 
 
