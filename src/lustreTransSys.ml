--- conflicted
+++ resolved
@@ -27,16 +27,6 @@
 module VS = Var.VarSet
 module SVS = StateVar.StateVarSet
 
-<<<<<<< HEAD
-
-let base_offset = Numeral.zero
-
-let cur_offset = Numeral.one
-
-let name_of_local_var i n = 
-  Format.sprintf "__local_%d_%s" i n
-=======
->>>>>>> 9815567a
 
 (* Name of uninterpreted function symbol for initial state constraint *)
 let init_uf_symbol_name_of_node n = 
