(* This file is part of the Kind 2 model checker.

   Copyright (c) 2022 by the Board of Trustees of the University of Iowa

   Licensed under the Apache License, Version 2.0 (the "License"); you
   may not use this file except in compliance with the License.  You
   may obtain a copy of the License at

   http://www.apache.org/licenses/LICENSE-2.0 

   Unless required by applicable law or agreed to in writing, software
   distributed under the License is distributed on an "AS IS" BASIS,
   WITHOUT WARRANTIES OR CONDITIONS OF ANY KIND, either express or
   implied. See the License for the specific language governing
   permissions and limitations under the License. 

 *)

(**
    @author Andrew Marmaduke *)

module R = Res
module A = LustreAst
module AH = LustreAstHelpers
module AD = LustreAstDependencies
module AIC = LustreAstInlineConstants
module Ctx = TypeCheckerContext
module Chk = LustreTypeChecker

module StringMap = HString.HStringMap

type index =
  | Val of int
  | Unk of Lib.position * A.expr (* Unknown *)

let is_unknown = function
  | Val _ -> false
  | Unk _ -> true

let lexiographic_order idx1 idx2 = 
  let idx1_len = List.length idx1 in
  let idx2_len = List.length idx2 in
  if Int.equal idx1_len idx2_len then
    let compared_elements =
      List.map
        (fun (i, j) ->
          match i, j with
          | Val i, Val j -> i - j
          | Val _, Unk _ -> -1
          | Unk _, Val _ -> 1
          | Unk _, Unk _ -> 0
        )
        (List.combine idx1 idx2) in
    match (List.filter (fun i -> i != 0) compared_elements) with
    | x :: _ -> x
    | [] -> 0
  else idx1_len - idx2_len

module G = Graph.Make(struct
  type t = A.ident * index list

  let compare (id1, idx1) (id2, idx2) =
    match HString.compare id1 id2 with
    | 0 -> lexiographic_order idx1 idx2
    | x -> x

  let print_r_index fmt = function
    | Val i -> Format.pp_print_int fmt i
    | Unk _ -> Format.pp_print_string fmt "?"

  let pp_print_t = Lib.pp_print_pair
    (A.pp_print_ident)
    (Lib.pp_print_list print_r_index " ")
    " "
end)

type error_kind = Unknown of string
  | ComplicatedExpr of LustreAst.expr
  | Cycle of HString.t list

let error_message = function
  | Unknown e -> e
  | ComplicatedExpr e ->
    "Couldn't determine well-foundedness of array definition because of index expression '" ^
      (Lib.string_of_t A.pp_print_expr e) ^ "'"
  | Cycle ids -> "Cyclic dependency detected in definition of identifiers: "
    ^ (Lib.string_of_t (Lib.pp_print_list A.pp_print_ident " -> ") ids)

type error = [
  | `LustreArrayDependencies of Lib.position * error_kind
]

let mk_error pos kind = Error (`LustreArrayDependencies (pos, kind))

let (let*) = Res.(>>=)
let (>>) = Res.(>>)

let union a b = G.union a b
let union_ a b =
  let* a = a in let* b = b in
  R.ok (union a b)
let empty_ = R.ok G.empty

let zero = A.Const (Lib.dummy_pos, A.Num (HString.mk_hstring "0"))

let unwrap result = match result with
  | Ok r -> r
  | Error _ -> assert false

let rec expr_index_layers = function
  | A.ArrayIndex (_, e, _) -> 1 + expr_index_layers e
  | _ -> 0

(** TODO: node summaries need offset information *)
let rec process_items ctx ns = function
  | (A.Body eqn :: tail) ->
    let* (eqn_graph, eqn_pos_map, eqn_count, eqn_len) = process_equation ctx ns eqn in
    let* (tail_graph, tail_pos_map, tail_count, tail_len) = process_items ctx ns tail in
    let graph = union eqn_graph tail_graph in
    let map = StringMap.union (fun _ x _ -> Some x) eqn_pos_map tail_pos_map in
    R.ok (graph, map, eqn_count + tail_count, max eqn_len tail_len)
  | _ :: tail -> process_items ctx ns tail
  | [] -> R.ok (G.empty, StringMap.empty, 0, 0)

and process_equation ctx ns = function
  | A.Equation (_, A.StructDef (_, lhs), expr) ->
    process_lhs ctx ns 0 expr lhs
  | _ -> R.ok (G.empty, StringMap.empty, 0, 0)

and process_lhs ctx ns proj expr = function
  | (A.ArrayDef (pos, id, indices) :: tail) ->
    let zero_list = List.map (fun _ -> Val 0) indices in
    let* expr_graph = process_expr (Some (List.rev indices)) ctx ns proj [] expr in
    let expr_graph = G.connect expr_graph (id, zero_list) in
    let* (tail_graph, tail_pos_map, count, len) = process_lhs ctx ns (proj + 1) expr tail in
    let graph = union expr_graph tail_graph in
    let map = StringMap.singleton id pos in
    let map = StringMap.union (fun _ x _ -> Some x) map tail_pos_map in
    R.ok (graph, map, count + 1, max len (List.length indices))
  | (A.SingleIdent (pos, id) :: tail) ->
    let* expr_graph = process_expr None ctx ns proj [] expr in
    let expr_graph = G.connect expr_graph (id, [Val 0]) in
    let* (tail_graph, tail_pos_map, count, len)  = process_lhs ctx ns (proj + 1) expr tail in
    let graph = union expr_graph tail_graph in
    let map = StringMap.singleton id pos in
    let map = StringMap.union (fun _ x _ -> Some x) map tail_pos_map in
    R.ok (graph, map, count, len)
  | _ :: tail -> process_lhs ctx ns (proj + 1) expr tail
  | [] -> R.ok (G.empty, StringMap.empty, 0, 0)

and process_expr ind_vars ctx ns proj indices expr =
  let r expr = process_expr ind_vars ctx ns proj indices expr in
  match expr with
  (* Identifiers *)
  | A.Ident (_, id) ->
    R.ok (G.singleton (id, indices))
  | ModeRef _ -> empty_
  | RecordProject (_, e, _) -> r e
  | TupleProject (_, e, _) -> r e
  (* Values *)
  | Const _ -> empty_
  (* Operators *)
  | UnaryOp (_, _, e) -> r e
  | BinaryOp (_, _, e1, e2) -> union_ (r e1) (r e2)
  | TernaryOp (_, Ite, e1, e2, e3) ->
    let r_e1 = process_expr ind_vars ctx ns 0 indices e1 in
    union_ (union_ (r_e1) (r e2)) (r e3)
  | ConvOp (_, _, e) -> r e
  | CompOp (_, _, e1, e2) -> union_ (r e1) (r e2)
  (* Structured expressions *)
  | RecordExpr (_, _, es) ->
    es |> (List.map (fun (_, e) -> r e)) |> (List.fold_left union_ empty_)
  | GroupExpr (_, A.ExprList, es) -> (
    let g idx exp = process_expr ind_vars ctx ns idx indices exp in
    Ctx.traverse_group_expr_list g ctx proj es
  )
  | GroupExpr (_, _, es) ->
    es |> (List.map r) |> (List.fold_left union_ empty_)
  (* Update of structured expressions *)
  | StructUpdate (_, e1, _, e2) -> union_ (r e1) (r e2)
  | ArrayConstr (_, e1, e2) -> union_ (r e1) (r e2)
  | ArrayIndex (p, e, idx) ->
    let n = match ind_vars with
      | Some iv -> List.length iv
      | None -> 0
    in
    let index_layers = expr_index_layers e + 1 in
    if n = index_layers then
      (match ind_vars with
      | Some ind_vars' ->
        let ind_var = List.hd ind_vars' in
        let ind_vars = Some (List.tl ind_vars') in
        let idx' = AH.substitute_naive ind_var zero idx in
        (match AIC.eval_int_expr ctx idx' with
        | Ok idx' ->
          let idx_vars = AH.vars_without_node_call_ids idx in
          if A.SI.cardinal idx_vars = 1 &&
             A.SI.mem ind_var idx_vars &&
             not (AH.expr_contains_call idx)
          then
            process_expr ind_vars ctx ns proj (Val idx' :: indices) e
          else
            process_expr ind_vars ctx ns proj (Unk (p, idx) :: indices) e
        | Error _ -> (
          process_expr ind_vars ctx ns proj (Unk (p, idx) :: indices) e
        )
        )
      | None -> r e)
    else r e
  (* Quantified expressions *)
  | Quantifier (_, _, vars, e) ->
    let* graph = r e in
    let graph = List.fold_left
      (fun acc (_, id, _) -> G.remove_vertex acc (id, [Val 0]))
      graph
      vars
    in
    R.ok graph
  | AnyOp _ -> assert false (* desugared in lustreDesugarAnyOps *)
  (* Clock operators *)
  | When (_, e, _) -> r e
  | Condact (_, e1, e2, _, es1, es2) ->
    let graph1 = union_ (r e1) (r e2) in
    let graph2 = (es1 |> (List.map r) |> (List.fold_left union_ empty_)) in
    let graph3 = (es2 |> (List.map r) |> (List.fold_left union_ empty_)) in
    union_ (union_ graph1 graph2) graph3
  | Activate (_, _, e1, e2, es) ->
    let graph1 = union_ (r e1) (r e2) in
    let graph2 = (es |> (List.map r) |> (List.fold_left union_ empty_)) in
    union_ graph1 graph2
  | Merge (_, _, cases) ->
    cases |> (List.map (fun (_, e) -> r e)) |> (List.fold_left union_ empty_)
  | RestartEvery (_, _, es, e) ->
    let graph = es |> (List.map r) |> (List.fold_left union_ empty_) in
    union_ (r e) graph
  (* Temporal operators *)
  | Pre _ -> empty_
  | Arrow (_, e1, e2) -> union_ (r e1) (r e2)
  (* Node calls *)
  | Call (_, i, es) ->
    let arg_vars = List.map (process_expr ind_vars ctx ns 0 indices) es in
    let node_map = AD.IMap.find i ns in
    let dep_args = AD.IntMap.find proj node_map in
    List.fold_left (fun acc idx ->
        match List.nth_opt arg_vars idx with
        | Some v -> union_ acc v
        | None -> acc)
      empty_
      dep_args

let extract_unknown ids =
  let unknowns =
    List.filter_map
      (fun (_, indices) ->
        match List.find_opt is_unknown indices with
        | Some (Unk (p, e)) -> Some (p, e)
        | None -> None
        | _ -> assert false
      )
      ids
  in
  match unknowns with
  | [] -> None
  | unk :: _ -> Some unk

let rec check_inductive_array_dependencies ctx ns = function
  | (A.NodeDecl (_, decl)) :: tail | (A.FuncDecl (_, decl)) :: tail ->
    check_node_decl ctx ns decl
    >> check_inductive_array_dependencies ctx ns tail
  | _ :: tail ->
    check_inductive_array_dependencies ctx ns tail
  | [] -> Ok ()

and check_node_decl ctx ns decl =
  let (node_id, _, _, inputs, outputs, locals, items, _) = decl in
  (* Setup the typing context *)
<<<<<<< HEAD
  let constants_ctx = inputs
    |> List.map Ctx.extract_consts
    |> (List.fold_left Ctx.union ctx)
  in
  let input_ctx = inputs
    |> List.map Ctx.extract_arg_ctx
    |> (List.fold_left Ctx.union ctx)
  in
  let output_ctx = outputs
    |> List.map Ctx.extract_ret_ctx
    |> (List.fold_left Ctx.union ctx)
  in
  let ctx = Ctx.union
    (Ctx.union constants_ctx ctx)
    (Ctx.union input_ctx output_ctx)
  in
  let ctx = List.fold_left
    (fun ctx local -> Chk.local_var_binding ctx node_id local |> unwrap |> fst)
    ctx
    locals
  in
=======
  let ctx = Chk.add_full_node_ctx ctx inputs outputs locals |> unwrap in
>>>>>>> e8154b48
  let* (graph, pos_map, count, idx_len) = process_items ctx ns items in
  (* Format.eprintf "Initial graph: %a@." G.pp_print_graph graph; *)
  let graph = add_init_edges idx_len graph in
  (* Format.eprintf "After inits: %a@." G.pp_print_graph graph; *)
  let graph = add_offset_edges count graph  in
  (* Format.eprintf "After offsets: %a@." G.pp_print_graph graph; *)
  let graph = add_wellfounded_edges idx_len graph in
  (* Format.eprintf "After wellfounded: %a@." G.pp_print_graph graph; *)
  let* _ =
    try
      Res.ok (G.topological_sort graph)
    with
    | G.CyclicGraphException ids -> (
      match extract_unknown ids with
      | Some (p, e) -> mk_error p (ComplicatedExpr e)
      | None ->
        let (id, _) = List.hd ids in
        let pos = StringMap.find id pos_map in
        let ids = List.map (fun idx ->
          Format.asprintf "%a" G.pp_print_vertex idx |> HString.mk_hstring) ids in
        mk_error pos (Cycle ids)
    )
  in
  R.ok ()

(*
  Wellfounded edges prevent larger indexes from being valid.

  For example, the equation A[i] = A[i+1] should be rejected, this equation gives us
  A 0 -> A 1, A 1 -> A 2

  after the init pass and the offset pass, the wellfounded pass will create a new edge
  from every node to every other node whose index value is smaller, thus we get new edges:
  A 2 -> A 1, A 1 -> A 0

  which leads to a cycle
*)
and add_wellfounded_edges idx_len graph =
  let vertices = G.get_vertices graph |> G.to_vertex_list in
  let vertices = List.filter
    (fun (_, offsets) -> List.length offsets = idx_len)
    vertices
  in
  let rec partition_by_id vertices =
    if vertices = [] then [] else
    let (id, indices) = List.hd vertices in
    let vertices = List.tl vertices in
    let (id_vertices, other) = List.partition 
      (fun (id', _) -> HString.equal id id')
      vertices
    in
    let id_verts = (id, indices) :: id_vertices in
    let id_verts = List.sort (fun (_, i1) (_, i2) -> 
        1 - lexiographic_order i1 i2)
      id_verts 
    in
    [id_verts] @ partition_by_id other
  in
  let rec mk_edges vertices =
    if vertices = [] then G.empty else
    let v = List.hd vertices in
    let vertices = List.tl vertices in
    let graph = List.fold_left G.add_vertex G.empty vertices in
    let graph = G.connect graph v in 
    union graph (mk_edges vertices)
  in
  let parts = partition_by_id vertices in
  let edges = List.map mk_edges parts in
  List.fold_left union graph edges

(*
  Adding offset edges recursively adds new edges of an equation at a given instanation
  count number of times.

  For example, given
  A 0 0 -> A -1 -2, B 0 -1

  the first iteration gives the edges:
  A -1 -2 -> A -2 -4, B -1 -3

  the second iteration gives the edges:
  A -2 -4 -> A -3 -6, B -2 -5

  and so on and so forth, for every equation
  Each iteration uses the immediate children of the zeroth node

  At the moment `count` is intialized to the number of equations in a node, it has
  not been proven that this is a sufficient number of iterations to find all possible
  cycles.
*)
and add_offset_edges count graph =
  let vertices = G.get_vertices graph |> G.to_vertex_list in
  let non_zero_vertices = List.filter
    (fun (_, idxs) ->
      List.fold_left (&&) true
        (List.map (function | Val i -> i != 0 | Unk _ -> true) idxs)
    )
    vertices
  in
  let mk_edges ((id, offsets) as v : G.vertex) =
    let offsets_len = List.length offsets in
    let nhbd = G.children graph
      (id, List.mapi (fun _ _ -> Val 0) offsets)
    in
    let nhbd_offset = List.map
      (fun (id', offsets') -> (id', 
        List.mapi (fun i e ->
          if i < offsets_len then
            match e, List.nth offsets i with
            | Val e', Val o_i -> Val (e' + o_i)
            | Unk (p, e), _ -> Unk (p, e)
            | Val _, Unk (p, e) -> Unk (p, e)
          else e)
        offsets'))
      nhbd
    in
    let graph = List.fold_left G.add_vertex G.empty nhbd_offset in
    let graph = G.connect graph v in
    graph
  in
  let get_new_vertices graph old =
    let vertices = G.get_vertices graph |> G.to_vertex_list in
    List.filter (fun v -> not (List.mem v old)) vertices
  in
  let rec loop n (vertices : G.vertex list) graph =
    if n <= 0 then graph
    else
    let new_edges = List.fold_left
      (fun acc v -> union acc (mk_edges v))
      G.empty 
      vertices
    in
    loop (n - 1) (get_new_vertices new_edges vertices) (union new_edges graph)
  in
  loop count non_zero_vertices graph

(*
  Some edges are created that do not contain all indexes up to the max length.
  For instance, A[i] = B[i][8] + k and B[i][j] = B[i-1][j-1] gives us:
  A 0 -> B 0, B 0 0 -> B -1 -1, A 0 -> k

  This helper function adds fully zero indexed variants to the initial nodes, giving:
  A 0 -> A 0 0, B 0 -> B 0 0, k -> k 0 0
*)
and add_init_edges idx_len graph =
  let vertices = G.get_vertices graph |> G.to_vertex_list in
  let sub_length_vertices = List.filter
    (fun (_, idxs) -> List.length idxs < idx_len)
    vertices
  in
  let parts ((id, offset) as v) =
    let filled_offset = List.init idx_len (fun i ->
      match (List.nth_opt offset i) with
      | Some x -> x
      | None -> Val 0)
    in
    let filled_graph = G.singleton (id, filled_offset) in
    G.connect filled_graph v 
  in
  List.fold_left (fun acc v -> G.union acc (parts v))
    graph
    sub_length_vertices<|MERGE_RESOLUTION|>--- conflicted
+++ resolved
@@ -274,31 +274,7 @@
 and check_node_decl ctx ns decl =
   let (node_id, _, _, inputs, outputs, locals, items, _) = decl in
   (* Setup the typing context *)
-<<<<<<< HEAD
-  let constants_ctx = inputs
-    |> List.map Ctx.extract_consts
-    |> (List.fold_left Ctx.union ctx)
-  in
-  let input_ctx = inputs
-    |> List.map Ctx.extract_arg_ctx
-    |> (List.fold_left Ctx.union ctx)
-  in
-  let output_ctx = outputs
-    |> List.map Ctx.extract_ret_ctx
-    |> (List.fold_left Ctx.union ctx)
-  in
-  let ctx = Ctx.union
-    (Ctx.union constants_ctx ctx)
-    (Ctx.union input_ctx output_ctx)
-  in
-  let ctx = List.fold_left
-    (fun ctx local -> Chk.local_var_binding ctx node_id local |> unwrap |> fst)
-    ctx
-    locals
-  in
-=======
-  let ctx = Chk.add_full_node_ctx ctx inputs outputs locals |> unwrap in
->>>>>>> e8154b48
+  let ctx = Chk.add_full_node_ctx ctx node_id inputs outputs locals |> unwrap in
   let* (graph, pos_map, count, idx_len) = process_items ctx ns items in
   (* Format.eprintf "Initial graph: %a@." G.pp_print_graph graph; *)
   let graph = add_init_edges idx_len graph in
