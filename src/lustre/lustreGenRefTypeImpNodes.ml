(* This file is part of the Kind 2 model checker.

   Copyright (c) 2022 by the Board of Trustees of the University of Iowa

   Licensed under the Apache License, Version 2.0 (the "License"); you
   may not use this file except in compliance with the License.  You
   may obtain a copy of the License at

   http://www.apache.org/licenses/LICENSE-2.0 

   Unless required by applicable law or agreed to in writing, software
   distributed under the License is distributed on an "AS IS" BASIS,
   WITHOUT WARRANTIES OR CONDITIONS OF ANY KIND, either express or
   implied. See the License for the specific language governing
   permissions and limitations under the License. 
 *)

module A = LustreAst
module Chk = LustreTypeChecker
module Ctx = TypeCheckerContext

let inputs_tag = ".inputs_"
let contract_tag = ".contract_"
let type_tag = ".type_"

let unwrap = function 
  | Ok x -> x 
  | Error _ -> assert false

<<<<<<< HEAD
let node_decl_to_contracts
= fun (id, _, params, inputs, outputs, locals, _, (contract:(A.contract option))) ->
  if not (List.mem `CONTRACTCK (Flags.enabled ())) then None else
  let pos, base_contract = match contract with 
  | None -> Lib.dummy_pos, [] 
  | Some (pos, contract) -> pos, contract 
  in 
  let contract = List.filter_map (fun ci -> 
=======
let node_decl_to_contracts 
= fun pos ctx (id, extern, params, inputs, outputs, locals, _, contract) ->
  let base_contract = match contract with | None -> [] | Some contract -> contract in 
  let contract' = List.filter_map (fun ci -> 
>>>>>>> 53b9b5eb
    match ci with 
    | A.Assume (pos, name, b, expr) -> Some (A.Guarantee (pos, name, b, expr))
    | _ -> None
  ) base_contract in
  let locals_as_outputs = List.map (fun local_decl -> match local_decl with 
    | A.NodeConstDecl (pos, FreeConst (_, id, ty)) 
    | A.NodeConstDecl (pos, TypedConst (_, id, _, ty)) ->  Some (pos, id, ty, A.ClockTrue)
    | A.NodeVarDecl (pos, (_, id, ty, cl)) -> 
      Some (pos, id, ty, cl)
    | _ -> None
  ) locals |> List.filter_map Fun.id in 
<<<<<<< HEAD
  let contract = if contract = [] then None else Some (pos, contract) in
  let span = { A.start_pos = Lib.dummy_pos; end_pos = Lib.dummy_pos } in
  let extern = true in 
  let node_items = [A.AnnotMain(Lib.dummy_pos, true)] in 
=======
  let contract' = if contract' = [] then None else Some contract' in
  let extern' = true in 
  (* To prevent slicing, we mark generated imported nodes as main nodes *)
  let node_items = [A.AnnotMain(pos, true)] in 
>>>>>>> 53b9b5eb
  let gen_node_id = HString.concat2 (HString.mk_hstring inputs_tag) id in
  let gen_node_id2 = HString.concat2 (HString.mk_hstring contract_tag) id in
  let inputs2, outputs2 = 
    List.map (fun (p, id, ty, cl) -> (p, id, ty, cl, false)) outputs, 
    List.map (fun (p, id, ty, cl, _) -> (p, id, ty, cl)) inputs 
  in
  (* Since we are omitting assumptions from environment realizablity checks,
     we need to chase base types for environment inputs *)
  let inputs2 = List.map (fun (p, id, ty, cl, b) -> 
    let ty = Chk.expand_type_syn_reftype_history_subrange ctx ty |> unwrap in 
    (p, id, ty, cl, b)
  ) inputs2 in
  (* We generate two imported nodes: One for the input node's contract (w/ type info), and another 
     for the input node's inputs/environment *)
<<<<<<< HEAD
  Some (A.NodeDecl (span, (gen_node_id, extern, params, inputs2, outputs2, locals, node_items, contract)),
        A.NodeDecl (span, (gen_node_id2, extern, params, inputs, locals_as_outputs @ outputs, [], node_items, Some (pos, base_contract))))

let ref_type_to_contract: Ctx.tc_context -> A.lustre_type -> HString.t option -> A.declaration option
= fun ctx ty node_id -> match ty with 
  | RefinementType (pos, (_, id, ty), expr) as ref_type -> 
    (* Only generate contracts if realizability checking is enabled *)
    if not (List.mem `CONTRACTCK (Flags.enabled ())) then None else
    let span = { A.start_pos = Lib.dummy_pos; end_pos = Lib.dummy_pos } in
    let ty_str = Lib.string_of_t A.pp_print_lustre_type ref_type |> HString.mk_hstring in
    let gen_node_id = HString.concat2 (HString.mk_hstring (string_of_int !i)) 
                                      ty_str in
    i := !i + 1;
    let is_extern = true in
    let params = [] in 
    let vars = AH.vars_without_node_call_ids expr in
    let inputs = SI.diff vars (SI.singleton id) |> SI.elements in
    let inputs = List.filter_map (fun id -> 
      let ty = Ctx.lookup_ty ctx id |> unwrap in
      let ty = Chk.expand_type_syn_reftype_history ctx ty |> unwrap_res in
      let is_const = Ctx.member_val ctx id in
      let call_params = (match node_id with 
      | Some node_id -> Ctx.lookup_node_param_ids ctx node_id |> unwrap 
      | None -> []
      ) in
      let is_global_const = is_const && not (List.mem id call_params) in
      if is_global_const 
      then None 
      else Some (pos, id, ty, A.ClockTrue, is_const)
    ) inputs in
    let outputs = [(pos, id, ty, A.ClockTrue)] in
    let locals = [] in 
    let node_items = [A.AnnotMain(pos, true)] in 
    (* Add assumption for each variable with a refinement type in 'expr' *)
    let assumptions = List.filter_map (fun (_, id, _, _, _) -> 
      let ty = Ctx.lookup_ty ctx id |> unwrap in 
      match ty with 
        | A.RefinementType (_, (_, id2, _), expr) -> 
          let expr =  (AH.substitute_naive id2 (Ident(pos, id)) expr) in
          Some (A.Assume (pos, None, false, expr))
        | _ -> None 
    ) inputs in 
    (* Add guarantee for 'expr' *) 
    let guarantee = A.Guarantee (pos, None, false, expr) in
    let contract = Some (Lib.dummy_pos, guarantee :: assumptions) in
    Some (NodeDecl (span, (gen_node_id, is_extern, params, inputs, outputs, locals, node_items, contract)))
  | _ -> None
=======
  if extern then 
    let environment = gen_node_id, extern, params, inputs2, outputs2, [], node_items, contract' in
    if Flags.Contracts.check_environment () then [environment] else []
  else
    let environment = gen_node_id, extern', params, inputs2, outputs2, [], node_items, contract' in 
    let contract = (gen_node_id2, extern', params, inputs, locals_as_outputs @ outputs, [], node_items, contract) in
    if Flags.Contracts.check_environment () then [environment; contract] else [contract]

(* NOTE: Currently, we do not allow global constants to have refinement types. 
   If we decide to support this in the future, then we need to add necessary refinement type information 
   to the generated imported node. For example, if "ty" is a refinement type 
   T = { x: int | x > C }, and C has a refinement type, then C's refinement type needs to be 
   captured as an assumption in the output imported node. *)
let type_to_contract: Lib.position -> Ctx.tc_context -> HString.t -> A.lustre_type -> A.declaration option
= fun pos ctx id ty -> 
  let span = { A.start_pos = pos; end_pos = pos } in
  if not (Ctx.type_contains_ref ctx ty) then None else
  let gen_node_id = HString.concat2 (HString.mk_hstring type_tag) id in
  (* To prevent slicing, we mark generated imported nodes as main nodes *)
  let node_items = [A.AnnotMain(pos, true)] in 
  Some (NodeDecl (span, (gen_node_id, true, [], [], [(pos, id, ty, A.ClockTrue)], [], node_items, None)))
>>>>>>> 53b9b5eb

let gen_imp_nodes:  Ctx.tc_context -> A.declaration list -> A.declaration list 
= fun ctx decls -> 
  List.fold_left (fun acc decl -> 
    match decl with 
    | A.ConstDecl (_, FreeConst _)
    | A.ConstDecl (_, TypedConst _) -> decl :: acc
    | A.TypeDecl (_, AliasType (p, id, ty)) -> 
      (match type_to_contract p ctx id ty with 
      | Some decl1 -> decl :: decl1 :: acc
      | None -> decl :: acc)
    | A.TypeDecl (_, FreeType _)
    | A.ConstDecl (_, UntypedConst _) -> decl :: acc
    | A.NodeDecl (span, ((p, e, ps, ips, ops, locs, _, c) as node_decl)) -> 
      (* Add main annotations to imported nodes *)
      let node_decl = 
        if e then p, e, ps, ips, ops, locs, [A.AnnotMain (span.start_pos, true)], c 
        else node_decl 
      in
      let decls = node_decl_to_contracts span.start_pos ctx node_decl in
      let decls = List.map (fun decl -> A.NodeDecl (span, decl)) decls in
      A.NodeDecl(span, node_decl) :: decls @ acc
    | A.FuncDecl (span, ((p, e, ps, ips, ops, locs, _, c) as func_decl)) -> 
      (* Add main annotations to imported functions *)
      let func_decl = 
        if e then p, e, ps, ips, ops, locs, [A.AnnotMain (span.start_pos, true)], c 
        else func_decl 
      in
      let decls = node_decl_to_contracts span.start_pos ctx func_decl in
      let decls = List.map (fun decl -> A.FuncDecl (span, decl)) decls in
      A.FuncDecl(span, func_decl) :: decls @ acc
    | A.ContractNodeDecl _ 
    | A.NodeParamInst _ -> decl :: acc
  ) [] decls |> List.rev<|MERGE_RESOLUTION|>--- conflicted
+++ resolved
@@ -27,21 +27,10 @@
   | Ok x -> x 
   | Error _ -> assert false
 
-<<<<<<< HEAD
-let node_decl_to_contracts
-= fun (id, _, params, inputs, outputs, locals, _, (contract:(A.contract option))) ->
-  if not (List.mem `CONTRACTCK (Flags.enabled ())) then None else
-  let pos, base_contract = match contract with 
-  | None -> Lib.dummy_pos, [] 
-  | Some (pos, contract) -> pos, contract 
-  in 
-  let contract = List.filter_map (fun ci -> 
-=======
 let node_decl_to_contracts 
 = fun pos ctx (id, extern, params, inputs, outputs, locals, _, contract) ->
   let base_contract = match contract with | None -> [] | Some contract -> contract in 
   let contract' = List.filter_map (fun ci -> 
->>>>>>> 53b9b5eb
     match ci with 
     | A.Assume (pos, name, b, expr) -> Some (A.Guarantee (pos, name, b, expr))
     | _ -> None
@@ -53,17 +42,10 @@
       Some (pos, id, ty, cl)
     | _ -> None
   ) locals |> List.filter_map Fun.id in 
-<<<<<<< HEAD
-  let contract = if contract = [] then None else Some (pos, contract) in
-  let span = { A.start_pos = Lib.dummy_pos; end_pos = Lib.dummy_pos } in
-  let extern = true in 
-  let node_items = [A.AnnotMain(Lib.dummy_pos, true)] in 
-=======
   let contract' = if contract' = [] then None else Some contract' in
   let extern' = true in 
   (* To prevent slicing, we mark generated imported nodes as main nodes *)
   let node_items = [A.AnnotMain(pos, true)] in 
->>>>>>> 53b9b5eb
   let gen_node_id = HString.concat2 (HString.mk_hstring inputs_tag) id in
   let gen_node_id2 = HString.concat2 (HString.mk_hstring contract_tag) id in
   let inputs2, outputs2 = 
@@ -78,55 +60,6 @@
   ) inputs2 in
   (* We generate two imported nodes: One for the input node's contract (w/ type info), and another 
      for the input node's inputs/environment *)
-<<<<<<< HEAD
-  Some (A.NodeDecl (span, (gen_node_id, extern, params, inputs2, outputs2, locals, node_items, contract)),
-        A.NodeDecl (span, (gen_node_id2, extern, params, inputs, locals_as_outputs @ outputs, [], node_items, Some (pos, base_contract))))
-
-let ref_type_to_contract: Ctx.tc_context -> A.lustre_type -> HString.t option -> A.declaration option
-= fun ctx ty node_id -> match ty with 
-  | RefinementType (pos, (_, id, ty), expr) as ref_type -> 
-    (* Only generate contracts if realizability checking is enabled *)
-    if not (List.mem `CONTRACTCK (Flags.enabled ())) then None else
-    let span = { A.start_pos = Lib.dummy_pos; end_pos = Lib.dummy_pos } in
-    let ty_str = Lib.string_of_t A.pp_print_lustre_type ref_type |> HString.mk_hstring in
-    let gen_node_id = HString.concat2 (HString.mk_hstring (string_of_int !i)) 
-                                      ty_str in
-    i := !i + 1;
-    let is_extern = true in
-    let params = [] in 
-    let vars = AH.vars_without_node_call_ids expr in
-    let inputs = SI.diff vars (SI.singleton id) |> SI.elements in
-    let inputs = List.filter_map (fun id -> 
-      let ty = Ctx.lookup_ty ctx id |> unwrap in
-      let ty = Chk.expand_type_syn_reftype_history ctx ty |> unwrap_res in
-      let is_const = Ctx.member_val ctx id in
-      let call_params = (match node_id with 
-      | Some node_id -> Ctx.lookup_node_param_ids ctx node_id |> unwrap 
-      | None -> []
-      ) in
-      let is_global_const = is_const && not (List.mem id call_params) in
-      if is_global_const 
-      then None 
-      else Some (pos, id, ty, A.ClockTrue, is_const)
-    ) inputs in
-    let outputs = [(pos, id, ty, A.ClockTrue)] in
-    let locals = [] in 
-    let node_items = [A.AnnotMain(pos, true)] in 
-    (* Add assumption for each variable with a refinement type in 'expr' *)
-    let assumptions = List.filter_map (fun (_, id, _, _, _) -> 
-      let ty = Ctx.lookup_ty ctx id |> unwrap in 
-      match ty with 
-        | A.RefinementType (_, (_, id2, _), expr) -> 
-          let expr =  (AH.substitute_naive id2 (Ident(pos, id)) expr) in
-          Some (A.Assume (pos, None, false, expr))
-        | _ -> None 
-    ) inputs in 
-    (* Add guarantee for 'expr' *) 
-    let guarantee = A.Guarantee (pos, None, false, expr) in
-    let contract = Some (Lib.dummy_pos, guarantee :: assumptions) in
-    Some (NodeDecl (span, (gen_node_id, is_extern, params, inputs, outputs, locals, node_items, contract)))
-  | _ -> None
-=======
   if extern then 
     let environment = gen_node_id, extern, params, inputs2, outputs2, [], node_items, contract' in
     if Flags.Contracts.check_environment () then [environment] else []
@@ -148,7 +81,6 @@
   (* To prevent slicing, we mark generated imported nodes as main nodes *)
   let node_items = [A.AnnotMain(pos, true)] in 
   Some (NodeDecl (span, (gen_node_id, true, [], [], [(pos, id, ty, A.ClockTrue)], [], node_items, None)))
->>>>>>> 53b9b5eb
 
 let gen_imp_nodes:  Ctx.tc_context -> A.declaration list -> A.declaration list 
 = fun ctx decls -> 
