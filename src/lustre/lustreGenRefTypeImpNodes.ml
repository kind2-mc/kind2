--- conflicted
+++ resolved
@@ -35,53 +35,6 @@
 
 let mk_error pos kind = Error (`LustreGenRefTypeImpNodesError (pos, kind))
 
-<<<<<<< HEAD
-=======
-let inputs_tag = ".inputs_"
-let contract_tag = ".contract_"
-let type_tag = ".type_"
-let poly_gen_node_tag = ".poly_"
-
-type node_type = Environment | Contract | Type | User
-
-(* Module state for fresh identifiers *)
-let i = ref 0
-
-let mk_fresh_id id = 
-  i := !i + 1;
-  let prefix = HString.concat2 (HString.mk_hstring (string_of_int !i)) (HString.mk_hstring "_") in
-  HString.concat2 prefix id
-
-
-let get_node_type_and_name: string -> node_type * string 
-= fun name ->
-  let inputs_tag_len = String.length inputs_tag in
-  let contract_tag_len = String.length contract_tag in
-  let type_tag_len = String.length type_tag in
-  let poly_gen_node_tag_len = String.length poly_gen_node_tag in
-  if String.length name > inputs_tag_len && 
-      String.sub name 0 inputs_tag_len = inputs_tag then
-    Environment, (String.sub name inputs_tag_len (String.length name - inputs_tag_len))
-  else if String.length name > contract_tag_len && 
-          String.sub name 0 contract_tag_len = contract_tag then 
-    Contract, (String.sub name contract_tag_len (String.length name - contract_tag_len))
-  else if String.length name > type_tag_len && 
-          String.sub name 0 type_tag_len = type_tag then 
-    Type, (String.sub name type_tag_len (String.length name - type_tag_len))
-  else if String.length name > poly_gen_node_tag_len && 
-          String.sub name 0 poly_gen_node_tag_len = poly_gen_node_tag then 
-    let s = String.sub name poly_gen_node_tag_len (String.length name - poly_gen_node_tag_len) in
-    let re = Str.regexp "^[0-9]+" in
-    let len_prefix = 
-      if Str.string_match re s 0 then
-        String.length (Str.matched_string s) + 1
-      else 1
-    in
-    User, (String.sub s len_prefix (String.length s - len_prefix))
-  else
-    User, name
-
->>>>>>> c9058e17
 let unwrap = function 
   | Ok x -> x 
   | Error _ -> assert false
