--- conflicted
+++ resolved
@@ -1176,9 +1176,6 @@
   List.fold_left over_args_arity (0, []) (List.combine args output_arity)
   |> snd |> List.rev
 
-<<<<<<< HEAD
-and normalize_expr ?guard node_id info map =
-=======
 and normalize_expr ?guard info map =
   let abstract_array_literal info expr nexpr =
     let ivars = info.inductive_variables in
@@ -1200,7 +1197,6 @@
     in
     nexpr, gids
   in
->>>>>>> 86797e66
   let abstract_node_arg ?guard force is_const info map expr =
     let nexpr, gids1, warnings = normalize_expr ?guard node_id info map expr in
     if should_not_abstract force nexpr then
