--- conflicted
+++ resolved
@@ -1110,16 +1110,7 @@
       (Some ncontracts), gids, warnings
     | None -> None, empty (), []
   in
-<<<<<<< HEAD
-  (* Record subrange constraints on locals
-    and finish setting up the typing context for the node body *)
-  let ctx = locals 
-    |> List.map Ctx.extract_loc_ctx
-    |> (List.fold_left Ctx.union ctx)
-  in
-=======
-  let ctx = Chk.add_local_node_ctx ctx node_id locals |> unwrap in
->>>>>>> 53b9b5eb
+  let ctx = Chk.add_local_node_ctx ctx locals in
   let info = { info with context = ctx } in
   (* Record subrange constraints on locals *)
   let gids7 = locals
