--- conflicted
+++ resolved
@@ -462,18 +462,6 @@
     (HString.concat2 contract_prefix i) pos
 (** This builds a graph with all the node call dependencies from the equations of the contract  *)
   
-<<<<<<< HEAD
-let extract_node_calls: LA.node_item list -> (LA.ident * Lib.position) list
-  = List.fold_left
-      (fun acc eqn ->
-        (match eqn with
-          | LA.Body bneq ->
-              (match bneq with
-              | LA.Assert (_, e) -> get_node_call_from_expr e
-              | LA.Equation (_, _, e) -> get_node_call_from_expr e)
-          | AnnotProperty (_, _, e, _) -> get_node_call_from_expr e
-          | _ -> []) @ acc) [] 
-=======
 let rec extract_node_calls_item: LA.node_item -> (LA.ident * Lib.position) list
 = function
   | LA.Body bneq ->
@@ -487,9 +475,8 @@
   | FrameBlock (_, _, nes, nis) ->
     extract_node_calls (List.map (fun x -> LA.Body x) nes) @
     extract_node_calls nis
-  | AnnotProperty (_, _, e) -> get_node_call_from_expr e
+  | AnnotProperty (_, _, e, _) -> get_node_call_from_expr e
   | _ -> []
->>>>>>> d34694b4
 (** Extracts all the node calls from a node item *)
 
 and extract_node_calls: LA.node_item list -> (LA.ident * Lib.position) list
