(* This file is part of the Kind 2 model checker.

  Copyright (c) 2020 by the Board of Trustees of the University of Iowa

  Licensed under the Apache License, Version 2.0 (the "License"); you
  may not use this file except in compliance with the License.  You
  may obtain a copy of the License at

  http://www.apache.org/licenses/LICENSE-2.0 

  Unless required by applicable law or agreed to in writing, software
  distributed under the License is distributed on an "AS IS" BASIS,
  WITHOUT WARRANTIES OR CONDITIONS OF ANY KIND, either express or
  implied. See the License for the specific language governing
  permissions and limitations under the License. 

 *)


(** Type checking the surface syntax of Lustre programs
  
  @author Apoorv Ingle *)

(* TODO: Introduce GroupType which is like tuple type but has flattened cannonical structure*)

module R = Res

module LA = LustreAst
module LH = LustreAstHelpers
module IC = LustreAstInlineConstants
module LSC = LustreSyntaxChecks
open TypeCheckerContext

type tc_type  = LA.lustre_type
(** Type alias for lustre type from LustreAst  *)

type source = 
| Input
| Output
| Local
| Global
| Ghost

let string_of_tc_type: tc_type -> string = fun t -> Lib.string_of_t LA.pp_print_lustre_type t
(** String of the type to display in type errors *)

type error_kind = Unknown of string
  | Impossible of string
  | MergeCaseExtraneous of HString.t * tc_type
  | MergeCaseMissing of HString.t
  | MergeCaseNotUnique of HString.t
  | UnboundIdentifier of HString.t
  | UnboundModeReference of HString.t
  | UnboundNodeName of HString.t
  | NotAFieldOfRecord of HString.t
  | AssumptionOnCurrentOutput of HString.t
  | NoValueForRecordField of HString.t
  | IlltypedRecordProjection of tc_type
  | TupleIndexOutOfBounds of int * tc_type
  | IlltypedTupleProjection of tc_type
  | UnequalIteBranchTypes of tc_type * tc_type
  | ExpectedBooleanExpression of tc_type
  | ExpectedIntegerExpression of tc_type
  | Unsupported of string
  | UnequalArrayExpressionType
  | TypeMismatchOfRecordLabel of HString.t * tc_type * tc_type
  | IlltypedRecordUpdate of tc_type
  | ExpectedLabel of LA.expr
  | IlltypedArraySlice of tc_type
  | ExpectedIntegerTypeForSlice
  | IlltypedArrayIndex of tc_type
  | ExpectedIntegerTypeForArrayIndex of tc_type
  | IlltypedArrayConcat of bool * tc_type * tc_type option
  | IlltypedDefaults
  | IlltypedMerge of tc_type
  | IlltypedFby of tc_type * tc_type
  | IlltypedArrow of tc_type * tc_type
  | IlltypedCall of tc_type * tc_type
  | ExpectedFunctionType of tc_type
  | IlltypedIdentifier of HString.t * tc_type * tc_type
  | UnificationFailed of tc_type * tc_type
  | ExpectedType of tc_type * tc_type
  | EmptyArrayExpression
  | ExpectedArrayType of tc_type
  | MismatchedNodeType of HString.t * tc_type * tc_type
  | IlltypedBitNot of tc_type
  | IlltypedUnaryMinus of tc_type
  | ExpectedIntegerTypes of tc_type * tc_type
  | ExpectedNumberTypes of tc_type * tc_type
  | ExpectedMachineIntegerTypes of tc_type * tc_type
  | ExpectedBitShiftConstantOfSameWidth of tc_type
  | ExpectedBitShiftMachineIntegerType of tc_type
  | InvalidConversion of tc_type * tc_type
  | NodeArgumentOnLHS of HString.t
  | MismatchOfEquationType of LA.struct_item list option * tc_type
  | DisallowedReassignment of ty_set
  | AssumptionMustBeInputOrOutput of HString.t
  | Redeclaration of HString.t
  | ExpectedConstant of string * string
  | UndeclaredType of HString.t
  | EmptySubrange of int * int
  | SubrangeArgumentMustBeConstantInteger of LA.expr
  | IntervalMustHaveBound
  | ExpectedRecordType of tc_type

type error = [
  | `LustreTypeCheckerError of Lib.position * error_kind
  | `LustreSyntaxChecksError of Lib.position * LustreSyntaxChecks.error_kind
  | `LustreAstInlineConstantsError of Lib.position * LustreAstInlineConstants.error_kind
]

let error_message kind = match kind with
  | Unknown s -> s
  | Impossible s -> "This should be impossible! " ^ s
  | MergeCaseExtraneous (case, ty) -> "Merge case " ^ HString.string_of_hstring case ^ " does not exist in type " ^ string_of_tc_type ty
  | MergeCaseMissing case -> "Merge case " ^ HString.string_of_hstring case ^ " is missing from merge expression"
  | MergeCaseNotUnique case -> "Merge case " ^ HString.string_of_hstring case ^ " must be unique"
  | UnboundIdentifier id -> "Unbound identifier '" ^ HString.string_of_hstring id ^ "'"
  | UnboundModeReference id -> "Unbound mode reference '" ^ HString.string_of_hstring id ^ "'"
  | UnboundNodeName id -> "Unbound node identifier '" ^ HString.string_of_hstring id ^ "'"
  | NotAFieldOfRecord id -> "No field name '" ^ HString.string_of_hstring id ^ "' in record type"
  | AssumptionOnCurrentOutput id -> "Refinement type includes an assumption on the current value of output " ^ HString.string_of_hstring id
  | NoValueForRecordField id -> "No value given for field '" ^ HString.string_of_hstring id ^ "'"
  | IlltypedRecordProjection ty -> "Cannot project field out of non record expression type " ^ string_of_tc_type ty
  | TupleIndexOutOfBounds (id, ty) -> "Index " ^ string_of_int id ^ " is out of bounds for tuple type " ^ string_of_tc_type ty
  | IlltypedTupleProjection ty -> "Cannot project field out of non tuple type " ^ string_of_tc_type ty
  | UnequalIteBranchTypes (ty1, ty2) -> "Expected equal types of each if-then-else branch but found: "
    ^ string_of_tc_type ty1 ^ " on the then-branch and " ^ string_of_tc_type ty2 ^ " on the the else-branch"
  | ExpectedBooleanExpression ty -> "Expected a boolean expression but found expression of type " ^ string_of_tc_type ty
  | ExpectedIntegerExpression ty -> "Expected an integer expression but found expression of type "  ^ string_of_tc_type ty
  | Unsupported s -> "Unsupported: " ^ s
  | UnequalArrayExpressionType -> "All expressions must be of the same type in an Array"
  | TypeMismatchOfRecordLabel (label, ty1, ty2) -> "Type mismatch. Type of record label '" ^ (HString.string_of_hstring label)
    ^ "' is of type " ^ string_of_tc_type ty1 ^ " but the type of the expression is " ^ string_of_tc_type ty2
  | IlltypedRecordUpdate ty -> "Cannot do an update on non-record type " ^ string_of_tc_type ty
  | ExpectedLabel e -> "Only labels can be used for record expressions but found " ^ LA.string_of_expr e
  | IlltypedArraySlice ty -> "Slicing can only be done on an array type but found " ^ string_of_tc_type ty
  | ExpectedIntegerTypeForSlice -> "Slicing should have integer types"
  | IlltypedArrayIndex ty -> "Indexing can only be done on an array type but found " ^ string_of_tc_type ty
  | ExpectedIntegerTypeForArrayIndex ty -> "Array index should have an integer type but found " ^ string_of_tc_type ty
  | IlltypedArrayConcat (both_array_types, ty1, ty2) -> "Cannot concat "
    ^ (match both_array_types with
      | true -> "array of two different types" ^ string_of_tc_type ty1
        ^ (match ty2 with | Some ty2 -> " and " ^ string_of_tc_type ty2 | None -> "")
      | false -> "non-array type " ^ string_of_tc_type ty1)
  | IlltypedDefaults -> "Defaults do not have the same type as node call"
  | IlltypedMerge ty -> "All expressions in merge expected to be the same type " ^ string_of_tc_type ty
  | IlltypedFby (ty1, ty2) -> "Both the expressions in Fby should be of the same type."
    ^ "Found types " ^ string_of_tc_type ty1 ^ " and " ^ string_of_tc_type ty2
  | IlltypedArrow (ty1, ty2) -> "Arrow types do not match " ^ string_of_tc_type ty1 ^ " and " ^ string_of_tc_type ty2
  | IlltypedCall (ty1, ty2) -> "Node arguments at call expect to have type "
    ^ string_of_tc_type ty1 ^ " but found type " ^ string_of_tc_type ty2
  | ExpectedFunctionType ty -> "Expected node type to be a function type, but found type " ^ string_of_tc_type ty
  | IlltypedIdentifier (id, ty1, ty2) -> "Identifier '" ^ HString.string_of_hstring id
    ^ "' does not match expected type " ^ string_of_tc_type ty1 ^ " with inferred type " ^ string_of_tc_type ty2
  | UnificationFailed (ty1, ty2) -> "Cannot unify type " ^ string_of_tc_type ty1
    ^ " with inferred type " ^ string_of_tc_type ty2
  | ExpectedType (ty1, ty2) -> "Expected type " ^ string_of_tc_type ty1 ^ " but found type " ^ string_of_tc_type ty2
  | EmptyArrayExpression -> "Array expression cannot be empty"
  | ExpectedArrayType ty -> "Expected an array type but found type " ^ string_of_tc_type ty
  | MismatchedNodeType (id, ty1, ty2) -> "Node '" ^ HString.string_of_hstring id ^ "' of type " ^ string_of_tc_type ty1
    ^ " does not match expected type " ^ string_of_tc_type ty2
  | IlltypedBitNot ty -> "Cannot apply the bit-value not operator to a non machine integer value of type "
    ^ string_of_tc_type ty
  | IlltypedUnaryMinus ty -> "Unary minus cannot be applied to non number expression of type " ^ string_of_tc_type ty
  | ExpectedIntegerTypes (ty1, ty2) -> "Expected both arguments of operator to be of same integer type but found "
    ^ string_of_tc_type ty1 ^ " and " ^ string_of_tc_type ty2
  | ExpectedNumberTypes (ty1, ty2) -> "Expected both arguments of operator to be of same integer type (or type real) but found "
    ^ string_of_tc_type ty1 ^ " and " ^ string_of_tc_type ty2
  | ExpectedMachineIntegerTypes (ty1, ty2) -> "Expected both arguments of operator to be of machine integer type but found "
    ^ string_of_tc_type ty1 ^ " and " ^ string_of_tc_type ty2
  | ExpectedBitShiftConstantOfSameWidth ty -> "Expected second argument of shit opperator to be a constant of type "
    ^ "unsigned machine integer of the same width as first argument but found type " ^ string_of_tc_type ty
  | ExpectedBitShiftMachineIntegerType ty -> "Expected first argument of shit operator to be of type signed "
    ^ "or unsigned machine integer but found type " ^ string_of_tc_type ty
  | InvalidConversion (ty1, ty2) -> "Cannot convert type " ^ string_of_tc_type ty1 ^ " to type " ^ string_of_tc_type ty2
  | NodeArgumentOnLHS v -> "Input '" ^ HString.string_of_hstring v ^ "' can not be defined"
  | MismatchOfEquationType (items, ty) -> "Term structure on left hand side of the equation "
    ^ (match items with
      | Some items -> Lib.string_of_t (Lib.pp_print_list LA.pp_print_struct_item ", ") items
      | None -> "")
    ^ " does not match expected type " ^ string_of_tc_type ty ^ " on right hand side of the node equation"
  | DisallowedReassignment vars -> "Cannot reassign value to a constant or enum but found reassignment to identifier(s): "
    ^ Lib.string_of_t (Lib.pp_print_list LA.pp_print_ident ", ") (LA.SI.elements vars)
  | AssumptionMustBeInputOrOutput id -> "Assumption variable must be either an input or an output variable, "
    ^ "but found '" ^ HString.string_of_hstring id ^ "'"
  | Redeclaration id -> HString.string_of_hstring id ^ " is already declared"
  | ExpectedConstant (where, what) -> "Illegal " ^ what ^ " in " ^ where
  | UndeclaredType id -> "Type '" ^ HString.string_of_hstring id ^ "' is undeclared"
  | EmptySubrange (v1, v2) -> "Range can not be empty, but found range: ["
    ^ string_of_int v1 ^ ", " ^ string_of_int v2 ^ "]"
  | SubrangeArgumentMustBeConstantInteger e -> "Range arguments should be of constant integers, but found: "
    ^ Lib.string_of_t LA.pp_print_expr e
  | IntervalMustHaveBound -> "Range should have at least one bound"
  | ExpectedRecordType ty -> "Expected record type but found " ^ string_of_tc_type ty

type warning_kind = 
  | UnusedBoundVariableWarning of HString.t

let warning_message warning = match warning with
  | UnusedBoundVariableWarning id -> "Unused refinement type bound variable " ^ HString.string_of_hstring id

type warning = [
  | `LustreTypeCheckerWarning of Lib.position * warning_kind
]

let mk_warning pos kind = `LustreTypeCheckerWarning (pos, kind)

let (>>=) = R.(>>=)
let (let*) = R.(>>=)
let (>>) = R.(>>)

let type_error pos kind = Error (`LustreTypeCheckerError (pos, kind))
(** [type_error] returns an [Error] of [tc_result] *)

(**********************************************
 * Type inferring and type checking functions *
 **********************************************)
 let infer_type_const: Lib.position -> LA.constant -> tc_type
  = fun pos -> function
  | Num _ -> Int pos
  | Dec _ -> Real pos
  | _ -> Bool pos
(** Infers type of constants *)

let check_merge_clock: LA.expr -> LA.lustre_type -> (unit, [> error]) result = fun e ty ->
  match ty with
  | EnumType _ -> LSC.no_mismatched_clock false e >> Ok ()
  | Bool _ -> LSC.no_mismatched_clock true e >> Ok ()
  | _ -> Ok ()

let check_merge_exhaustive: tc_context -> Lib.position -> LA.lustre_type -> HString.t list -> (unit, [> error]) result
  = fun ctx pos ty cases ->
    match ty with
    | EnumType (_, enum_id, _) -> (match lookup_variants ctx enum_id with
        | Some variants ->
          let check_cases_containment = R.seq_
            (List.map (fun i ->
                if not (List.mem i variants) then
                  type_error pos (MergeCaseExtraneous (i, ty))
                else Ok ())
              cases)
          in
          let check_cases_cover = R.seq_
            (List.map (fun i ->
                if not (List.mem i cases) then
                  type_error pos (MergeCaseMissing i)
                else Ok ())
              variants)
          in
          let check_cases_unique = R.seq_
            (List.map (fun i -> 
              if List.length (List.filter (fun x -> HString.equal x i) cases) > 1 then
                type_error pos (MergeCaseNotUnique i)
              else Ok ())
              variants)
          in
          check_cases_containment >> check_cases_cover >> check_cases_unique
        | None -> type_error pos (Impossible ("Identifier "
          ^ (HString.string_of_hstring enum_id)
          ^ " is not an enumeration identifier")))
    | Bool _ -> Ok () (* TODO: What checks should we do for a boolean merge? *)
    | _ -> type_error pos (Impossible ("Type " ^ string_of_tc_type ty ^
      " must be a bool or an enum type"))

let rec infer_const_attr ctx exp =
  let r = infer_const_attr ctx in
  let combine l1 l2 = List.map2 (fun r1 r2 -> r1 >> r2) l1 l2 in
  let error exp what =
    let pos = LH.pos_of_expr exp in
    Error (pos, fun w -> ExpectedConstant (w, what))
  in
  match exp with
  | LA.Ident (_, i) ->
    let res =
      if member_val ctx i then R.ok ()
      else error exp ("variable '" ^ HString.string_of_hstring i ^ "'") 
    in
    [res]
  | ModeRef _ -> [error exp "mode reference"]
  | RecordProject (_, e, _) -> r e
  | TupleProject (_, e, _) -> r e
  (* Values *)
  | Const _ -> [R.ok ()]
  (* Operators *)
  | UnaryOp (_,_,e) -> r e
  | BinaryOp (_,_, e1, e2) -> combine (r e1) (r e2)
  | TernaryOp (_, Ite, e1, e2, e3) -> (
    let r_e2 = r e2 in
    match r e1 with
    | [Ok _] -> combine r_e2 (r e3)
    | [err] -> List.map (fun _ -> err) r_e2
    | _ -> assert false
  )
  | ConvOp  (_,_,e) -> r e
  | CompOp (_,_, e1, e2) -> combine (r e1) (r e2)
  (* Structured expressions *)
  | RecordExpr (_, _, flds) ->
    List.fold_left
      (fun l1 l2 -> combine l1 l2)
      [R.ok ()]
      (List.map r (snd (List.split flds)))
  | GroupExpr (_, ArrayExpr, es) | GroupExpr (_, TupleExpr, es) ->
    List.fold_left
      (fun l1 l2 -> combine l1 l2)
      [R.ok ()]
      (List.map r es)
  | GroupExpr (_, ExprList, es) -> List.flatten (List.map r es)
  (* Update of structured expressions *)
  | StructUpdate (_, e1, _, e2) -> combine (r e1) (r e2)
  | ArrayConstr (_, e1, e2) -> combine (r e1) (r e2)
  | ArrayIndex (_, e1, e2) -> combine (r e1) (r e2)
  (* Quantified expressions *)
  | Quantifier (_, _, _, _) ->
    [error exp "quantified expression"]
  (* Clock operators *)
  | When (_, e, _) ->
    List.map (fun _ -> error exp "when operator") (r e)
  | Merge (_, _, es) ->
    List.map (fun _ -> error exp "merge operator")
      (r (List.hd (snd (List.split es))))
  (* Temporal operators *)
  | Pre (_, e) ->
    List.map (fun _ -> error exp "pre operator") (r e)
  | Arrow (_, e1, _) ->
    List.map (fun _ -> error exp "arrow operator") (r e1)
  (* Node calls *)
  | AnyOp _ -> assert false
  | Condact (_, _, _, i, _, _)
  | Activate (_, i, _, _, _)
  | RestartEvery (_, i, _, _)
  | Call (_, i, _) -> (
    let err = error exp "node call or any operator" in
    match lookup_node_ty ctx i with
    | Some (TArr (_, _, exp_ret_tys)) -> (
      match exp_ret_tys with
      | GroupType (_, tys) -> List.map (fun _ -> err) tys
      | _ -> [err]
    )
    | _ -> [err]
  )

let check_expr_is_constant ctx kind e =
  match R.seq_ (infer_const_attr ctx e) with
  | Ok _ -> R.ok ()
  | Error (pos, exn_fn) -> type_error pos (exn_fn kind)

let check_and_add_constant_definition ctx i e ty =
  match R.seq_ (infer_const_attr ctx e) with
  | Ok _ -> R.ok (add_ty (add_const ctx i e ty) i ty)
  | Error (pos, exn_fn) ->
    let where =
      "definition of constant '" ^ HString.string_of_hstring i ^ "'"
    in
    type_error pos (exn_fn where)

let check_constant_args ctx i arg_exprs =
  let check param_attr =
    let arg_attr =
      List.map (infer_const_attr ctx) arg_exprs
      |> List.flatten
    in
    R.seq_chain
      (fun _ ((id, is_const_param), res) ->
        match is_const_param, res with
        | true, Error (pos, exn_fn) -> (
          let where =
            "argument for constant parameter '" ^ HString.string_of_hstring id ^ "'"
          in
          type_error pos (exn_fn where)
        )
        | _ -> R.ok ()
      )
      ()
      (List.combine param_attr arg_attr)
  in
  match lookup_node_param_attr ctx i with
  | None -> assert false
  | Some param_attr -> (
    if List.exists (fun (_, is_const) -> is_const) param_attr then (
      check param_attr
    )
    else R.ok ()
  )

let rec type_extract_array_lens ctx ty = match ty with 
  | LA.ArrayType (_, (ty, expr)) -> expr :: type_extract_array_lens ctx ty
  | TupleType (_, tys) -> List.map (type_extract_array_lens ctx) tys |> List.flatten
  | GroupType (_, tys) -> List.map (type_extract_array_lens ctx) tys |> List.flatten
  | TArr (_, ty1, ty2) -> 
    type_extract_array_lens ctx ty1 @ type_extract_array_lens ctx ty2
  | RecordType (_, _, tis) ->
    let tys = List.map (fun (_, _, ty) -> ty) tis in 
    List.map (type_extract_array_lens ctx) tys |> List.flatten
  | UserType (_, id) -> 
    (match (lookup_ty_syn ctx id) with 
      | Some ty -> type_extract_array_lens ctx ty;
      | None -> [])
  | _ -> []

let update_ty_with_ctx node_ty call_params ctx arg_exprs =
  let call_param_len_idents =
    type_extract_array_lens ctx node_ty
    |> List.map (LH.vars_without_node_call_ids)
    (* Remove duplicates *)
    |> List.fold_left (fun acc vars -> LA.SI.union vars acc) LA.SI.empty
    |> LA.SI.elements
    (* Filter out constants. If "id" is a constant, it must be a local constant  *)
    |> List.filter (fun id -> not (member_val ctx id) || (List.mem id call_params) )
  in
  match call_param_len_idents with
  | [] -> node_ty
  | _ -> (
    let find_matching_len_params array_param_lens = 
      List.map (fun len -> (Lib.list_index (fun id2 -> len = id2) call_params)) array_param_lens
    in
    (* Find indices of array length parameters. E.g. in Call(m :: const int, A :: int^m), the index 
      of array length param "m" is 0. *)
    let array_len_indices = find_matching_len_params call_param_len_idents in
    (* Retrieve concrete arguments passed as array lengths *)
    let array_len_exprs = List.map (List.nth arg_exprs) array_len_indices in
    (* Do substitution to express exp_arg_tys and exp_ret_tys in terms of the current context *)
    LH.apply_subst_in_type (List.combine call_param_len_idents array_len_exprs) node_ty
  )

let rec expand_type_syn_reftype_history ?(expand_subrange = false) ctx ty =
  let rec_call = expand_type_syn_reftype_history ~expand_subrange ctx in
  match ty with
  | LA.IntRange (pos, _, _) ->
    if expand_subrange then R.ok (LA.Int pos) else R.ok ty
  | LA.History (pos, i) -> (
    match lookup_ty ctx i with
    | None -> type_error pos (UnboundIdentifier i)
    | Some ty -> rec_call ty
  )
  | LA.RefinementType (_, (_, _, ty), _) -> rec_call ty
  | UserType (_, i) as ty -> 
    (match lookup_ty_syn ctx i with
    | None -> R.ok ty
    | Some ty' -> R.ok ty')
  | TupleType (p, tys) ->
    let* tys = R.seq (List.map rec_call tys) in
    R.ok (LA.TupleType (p, tys))
  | GroupType (p, tys) ->
    let* tys = R.seq (List.map rec_call tys) in
    R.ok (LA.GroupType (p, tys))
  | RecordType (p, name, tys) ->
    let* tys = R.seq (List.map (fun (p, i, t) -> 
      let* t = rec_call t in
      R.ok (p, i, t)
    ) tys) in
    R.ok (LA.RecordType (p, name, tys))
  | ArrayType (p, (ty, e)) ->
    let* ty = rec_call ty in
    R.ok (LA.ArrayType (p, (ty, e)))
  | TArr (p, ty1, ty2) -> 
    let* ty1 = rec_call ty1 in
    let* ty2 = rec_call ty2 in
    R.ok (LA.TArr (p, ty1, ty2))
  | ty -> R.ok ty
(** Chases the type (and nested types) to its base form to resolve type synonyms. 
    Also simplifies refinement types and history types to their base types.
    In addition, chases int ranges to their base types (int)
    if [expand_subrange] is true.
*)

let expand_type_syn_reftype_history_subrange ctx =
  expand_type_syn_reftype_history ~expand_subrange:true ctx
(** Chases the type (and nested types) to its base form to resolve type synonyms. 
    Also simplifies refinement types, history types, __and subrange types__ to their base types. *)

let rec infer_type_expr: tc_context -> LA.expr -> (tc_type, [> error]) result
  = fun ctx -> function
  (* Identifiers *)
  | LA.Ident (pos, i) ->
    (match (lookup_ty ctx i) with
    | None -> type_error pos (UnboundIdentifier i) 
    | Some ty -> R.ok ty)
  | LA.ModeRef (pos, ids) ->      
    let lookup_mode_ty ctx (ids:HString.t list) =
      match ids with
      | [] -> failwith ("empty mode name")
      | rest -> let i = HString.concat (HString.mk_hstring "::") rest in 
                match (lookup_ty ctx i) with
                | None -> type_error pos (UnboundModeReference i)
                | Some ty -> R.ok ty in
    lookup_mode_ty ctx ids
  | LA.RecordProject (pos, e, fld) ->
    let* rec_ty = infer_type_expr ctx e in
    let* rec_ty = expand_type_syn_reftype_history ctx rec_ty in
    (match rec_ty with
    | LA.RecordType (_, _, flds) ->
        let typed_fields = List.map (fun (_, i, ty) -> (i, ty)) flds in
        (match (List.assoc_opt fld typed_fields) with
        | Some ty -> expand_type_syn_reftype_history ctx ty
        | None -> type_error pos (NotAFieldOfRecord fld))
    | _ -> type_error (LH.pos_of_expr e) (IlltypedRecordProjection rec_ty))

  | LA.TupleProject (pos, e1, i) ->
    let* tup_ty = infer_type_expr ctx e1 in
    let* tup_ty = expand_type_syn_reftype_history ctx tup_ty in
    (match tup_ty with
    | LA.TupleType (pos, tys) as ty ->
        if List.length tys <= i
        then type_error pos (TupleIndexOutOfBounds (i, ty))
        else expand_type_syn_reftype_history ctx (List.nth tys i)
    | ty -> type_error pos (IlltypedTupleProjection ty))

  (* Values *)
  | LA.Const (pos, c) -> R.ok (infer_type_const pos c)

  (* Operator applications *)
  | LA.UnaryOp (pos, op, e) ->
    infer_type_unary_op ctx pos e op
  | LA.BinaryOp (pos, bop, e1, e2) ->
    infer_type_binary_op ctx pos bop e1 e2
  | LA.TernaryOp (pos, top, con, e1, e2) ->
    (match top with
    | Ite -> 
        infer_type_expr ctx con
        >>= (function
            | Bool _ ->
                infer_type_expr ctx e1 >>= fun e1_ty ->
                infer_type_expr ctx e2 >>= fun e2_ty ->
                eq_lustre_type ctx e1_ty e2_ty >>= fun eq_test ->
                    if eq_test then R.ok e1_ty
                    else type_error pos (UnequalIteBranchTypes (e1_ty, e2_ty))
            | c_ty  ->  type_error pos  (ExpectedBooleanExpression c_ty))
    )
  | LA.ConvOp (pos, cop, e) ->
    infer_type_conv_op ctx pos e cop
  | LA.CompOp (pos, cop, e1, e2) ->
    infer_type_comp_op ctx pos e1 e2 cop

  (* Structured expressions *)
  | LA.RecordExpr (pos, name, flds) -> (
    match lookup_ty_syn ctx name with
    | None -> type_error pos (UndeclaredType name)
    | Some ty ->
      match ty with
      | LA.RecordType (_, _, fld_tys) -> (
        let* matches =
          R.seq_chain
            (fun acc (p, f, ty) ->
              match List.assoc_opt f flds with
               | None -> type_error pos (NoValueForRecordField f)
               | Some e -> R.ok ( (p, f, e, ty) :: acc)
             )
             []
             fld_tys
        in
        if List.length flds > List.length matches then (
          let open HString in
          let fnames1 =
            HStringSet.of_list (List.map fst flds)
          in
          let fnames2 =
            HStringSet.of_list (List.map (fun (_, n, _) -> n) fld_tys)
          in
          let diff = HStringSet.diff fnames1 fnames2 in
          match HStringSet.choose_opt diff with
          | None -> assert false
          | Some name -> type_error pos (NotAFieldOfRecord name)
        )
        else (
          let infer_field ctx (p, i, exp, ty) =
            let* exp_ty = infer_type_expr ctx exp in
            let* eq = eq_lustre_type ctx ty exp_ty in
            if eq then R.ok (p, i, ty)
            else type_error (LH.pos_of_expr exp) (ExpectedType (ty, exp_ty))
          in
          let* fld_tys = R.seq (List.map (infer_field ctx) matches) in
          R.ok (LA.RecordType (pos, name, fld_tys))
        )
      )
      | _ -> type_error pos (ExpectedRecordType ty)
  )
  | LA.GroupExpr (pos, struct_type, exprs) ->
    (match struct_type with
    | LA.ExprList ->
        R.seq (List.map (infer_type_expr ctx) exprs)
        >>= fun tys -> R.ok (LA.GroupType (pos, tys))
    | LA.TupleExpr ->
        R.seq (List.map (infer_type_expr ctx) exprs)
        >>= fun tys -> R.ok (LA.TupleType (pos, tys))
    | LA.ArrayExpr ->
        R.seq (List.map (infer_type_expr ctx) exprs)
        >>= (fun tys ->
        let elty = List.hd tys in
        R.ifM (R.seqM (&&) true (List.map (eq_lustre_type ctx elty) tys))
          (let arr_ty = List.hd tys in
                let arr_size = LA.Const (pos, Num (List.length tys |> string_of_int |> HString.mk_hstring)) in
                R.ok (LA.ArrayType (pos, (arr_ty, arr_size))))
          (type_error pos UnequalArrayExpressionType)))
    
  (* Update structured expressions *)
  | LA.ArrayConstr (pos, b_expr, sup_expr) -> (
    let* b_ty = infer_type_expr ctx b_expr in
    check_array_size_expr ctx sup_expr
    >> R.ok (LA.ArrayType (pos, (b_ty, sup_expr)))
  )
  | LA.StructUpdate (pos, r, i_or_ls, e) ->
    if List.length i_or_ls != 1
    then type_error pos (Unsupported ("List of labels or indices for structure update is not supported"))
    else
      (match List.hd i_or_ls with
      | LA.Label (pos, l) ->  
          infer_type_expr ctx r
          >>= (function 
              | RecordType (_, _, flds) as r_ty ->
                  (let typed_fields = List.map (fun (_, i, ty) -> (i, ty)) flds in
                  (match (List.assoc_opt l typed_fields) with
                    | Some f_ty ->
                      infer_type_expr ctx e
                      >>= (fun e_ty -> 
                        R.ifM (eq_lustre_type ctx f_ty e_ty)
                          (R.ok r_ty)
                          (type_error pos (TypeMismatchOfRecordLabel (l, f_ty, e_ty))))
                    | None -> type_error pos (NotAFieldOfRecord l)))
              | r_ty -> type_error pos (IlltypedRecordUpdate r_ty))
      | LA.Index (_, e) -> type_error pos (ExpectedLabel e))
  | LA.ArrayIndex (pos, e, i) ->
    let* index_type = infer_type_expr ctx i in
    let* index_type = expand_type_syn_reftype_history ctx index_type in
    if is_expr_int_type ctx i
    then 
      let* ty = infer_type_expr ctx e in 
      let* ty = expand_type_syn_reftype_history ctx ty in 
      match ty with 
      | LA.ArrayType (_, (b_ty, _)) -> R.ok b_ty
      | ty -> type_error pos (IlltypedArrayIndex ty)
    else type_error pos (ExpectedIntegerTypeForArrayIndex index_type)

  (* Quantified expressions *)
  | LA.Quantifier (_, _, qs, e) ->
    let extn_ctx = List.fold_left union ctx
                    (List.map (fun (_, i, ty) -> singleton_ty i ty) qs) in
    infer_type_expr extn_ctx e 

  | AnyOp _ -> assert false
  (* Already desugared in lustreDesugarAnyOps *)
  (*check_type_expr ctx e ty >>
    R.ok ty*)
  (* Clock operators *)
  | LA.When (_, e, _) -> infer_type_expr ctx e
  | LA.Condact (pos, c, _, node, args, defaults) ->
    check_type_expr ctx c (Bool pos)
    >> infer_type_expr ctx (Call (pos, node, args))
    >>= fun r_ty ->
    R.seq (List.map (infer_type_expr ctx) defaults)
    >>= (fun d_tys -> 
      R.ifM (eq_lustre_type ctx r_ty (GroupType (pos, d_tys)))
        (R.ok r_ty)
        (type_error pos IlltypedDefaults))
  | LA.Activate (pos, node, cond, _, args) ->
    check_type_expr ctx cond (Bool pos)
    >> infer_type_expr ctx (Call (pos, node, args))
  | LA.Merge (pos, i, mcases) as e ->
    infer_type_expr ctx (LA.Ident (pos, i)) >>= fun ty ->
      let mcases_ids, mcases_exprs = List.split mcases in
      let case_tys = mcases_exprs |> List.map (infer_type_expr ctx) in
      check_merge_exhaustive ctx pos ty mcases_ids >>
      check_merge_clock e ty >>
      R.seq case_tys
      >>= fun tys ->
      let main_ty = List.hd tys in
      R.ifM (R.seqM (&&) true (List.map (eq_lustre_type ctx main_ty) tys))
      (R.ok main_ty)
      (type_error pos (IlltypedMerge main_ty))
  | LA.RestartEvery (pos, node, args, cond) ->
    check_type_expr ctx cond (LA.Bool pos)
    >> infer_type_expr ctx (LA.Call (pos, node, args))
                                
  (* Temporal operators *)
  | LA.Pre (_, e) -> infer_type_expr ctx e
  | LA.Arrow (pos, e1, e2) ->
    infer_type_expr ctx e1 >>= fun ty1 ->
    infer_type_expr ctx e2 >>= fun ty2 ->
    R.ifM (eq_lustre_type ctx ty1 ty2)
      (R.ok ty1)
      (type_error pos (IlltypedArrow (ty1, ty2)))
     
  (* Node calls *)
  | LA.Call (pos, i, arg_exprs) -> (
    Debug.parse "Inferring type for node call %a" LA.pp_print_ident i ;
    let infer_type_node_args: tc_context -> LA.expr list -> (tc_type, [> error]) result =
    fun ctx args ->
      let* arg_tys = R.seq (List.map (infer_type_expr ctx) args) in
      if List.length arg_tys = 1 then R.ok (List.hd arg_tys)
      else R.ok (LA.GroupType (pos, arg_tys))
    in
    match (lookup_node_param_ids ctx i), (lookup_node_ty ctx i) with
    | Some call_params, Some node_ty -> (
      (* Express exp_arg_tys and exp_ret_tys in terms of the current context *)
      let node_ty = update_ty_with_ctx node_ty call_params ctx arg_exprs in
      let exp_arg_tys, exp_ret_tys = match node_ty with 
        | TArr (_, exp_arg_tys, exp_ret_tys) -> exp_arg_tys, exp_ret_tys 
        | _ -> assert false 
      in
      let* given_arg_tys = infer_type_node_args ctx arg_exprs in
      let* are_equal = eq_lustre_type ctx exp_arg_tys given_arg_tys in
      if are_equal then
        (check_constant_args ctx i arg_exprs >> (R.ok exp_ret_tys))
      else
        (type_error pos (IlltypedCall (exp_arg_tys, given_arg_tys)))
    )
    | _, Some ty -> type_error pos (ExpectedFunctionType ty)
    | _, None -> type_error pos (UnboundNodeName i)
  )
(** Infer the type of a [LA.expr] with the types of free variables given in [tc_context] *)

and check_type_expr: tc_context -> LA.expr -> tc_type -> (unit, [> error]) result
  = fun ctx expr exp_ty ->
  match expr with
  (* Identifiers *)
  | Ident (pos, i) as ident ->
    infer_type_expr ctx ident >>= fun ty ->
    R.guard_with (eq_lustre_type ctx ty exp_ty)
      (type_error pos (IlltypedIdentifier (i, exp_ty, ty)))
  | ModeRef (pos, ids) ->
    let id = (match ids with
              | [] -> failwith ("empty mode name")
              | rest -> HString.concat (HString.mk_hstring "::") rest) in
    check_type_expr ctx (LA.Ident (pos, id)) exp_ty
  | RecordProject (pos, expr, fld) -> check_type_record_proj pos ctx expr fld exp_ty
  | TupleProject (pos, expr, idx) -> check_type_tuple_proj pos ctx expr idx exp_ty

  (* Operators *)
  | UnaryOp (pos, op, e) ->
    infer_type_unary_op ctx pos e op
    >>= fun inf_ty -> R.guard_with (eq_lustre_type ctx inf_ty exp_ty) (type_error pos (UnificationFailed (exp_ty, inf_ty)))
  | BinaryOp (pos, op, e1, e2) -> 
    infer_type_binary_op ctx pos op e1 e2 >>= fun inf_ty ->
    R.guard_with (eq_lustre_type ctx inf_ty exp_ty) (type_error pos (UnificationFailed (exp_ty, inf_ty)))
  | LA.TernaryOp (pos, _, con, e1, e2) ->
    infer_type_expr ctx con
    >>= (function 
        | Bool _ ->
            infer_type_expr ctx e1
            >>= fun ty1 -> infer_type_expr ctx e2
            >>= fun ty2 -> R.guard_with (eq_lustre_type ctx ty1 ty2)
                            (type_error pos (UnificationFailed (ty1, ty2)))
        | ty -> type_error pos (ExpectedType ((Bool pos), ty)))
  | ConvOp (pos, cvop, e) ->
    infer_type_conv_op ctx pos e cvop >>= fun inf_ty ->
    R.guard_with (eq_lustre_type ctx inf_ty exp_ty)
      (type_error pos (UnificationFailed (exp_ty, inf_ty)))
  | CompOp (pos, cop, e1, e2) ->
    infer_type_comp_op ctx pos e1 e2 cop >>= fun inf_ty ->
    R.guard_with (eq_lustre_type ctx inf_ty exp_ty)
      (type_error pos (UnificationFailed (exp_ty, inf_ty)))

  (* Values/Constants *)
  | Const (pos, c) ->
    let cty = infer_type_const pos c in
    R.guard_with (eq_lustre_type ctx cty exp_ty)
      (type_error pos (UnificationFailed (exp_ty, cty)))

  (* Structured expressions *)
  | RecordExpr (pos, name, flds) ->
    let (ids, es) = List.split flds in
    let mk_ty_ident p i t = (p, i, t) in
    let* inf_tys = R.seq (List.map (infer_type_expr ctx) es) in
    let inf_r_ty = LA.RecordType (pos, name, (List.map2 (mk_ty_ident pos) ids inf_tys)) in
    R.guard_with (eq_lustre_type ctx exp_ty inf_r_ty)
      (type_error pos (UnificationFailed (exp_ty, inf_r_ty)))
  | GroupExpr (pos, group_ty, es) ->
    (match group_ty with
    (* These should be tuple type  *)
    | ExprList ->
        R.seq (List.map (infer_type_expr ctx) es) >>= fun inf_tys ->
        let inf_ty = LA.GroupType (pos, inf_tys) in
        (R.guard_with (eq_lustre_type ctx exp_ty inf_ty)
          (type_error pos (ExpectedType (exp_ty, inf_ty))))
      | TupleExpr ->
        R.seq (List.map (infer_type_expr ctx) es) >>= fun inf_tys ->
        let inf_ty = LA.TupleType (pos, inf_tys) in
        (R.guard_with (eq_lustre_type ctx exp_ty inf_ty)
          (type_error pos (ExpectedType (exp_ty, inf_ty))))
    (* This should be array type *)
    | ArrayExpr ->
        R.seq (List.map (infer_type_expr ctx) es) >>= fun inf_tys ->
        if List.length inf_tys < 1
        then type_error pos EmptyArrayExpression
        else
          let elty = List.hd inf_tys in
          R.ifM (R.seqM (&&) true (List.map (eq_lustre_type ctx elty) inf_tys))
            (let arr_size = LA.Const (pos, Num (List.length inf_tys |> string_of_int |> HString.mk_hstring)) in
             let arr_ty = LA.ArrayType (pos, (elty, arr_size)) in
             (R.guard_with (eq_lustre_type ctx exp_ty arr_ty)
                (type_error pos (ExpectedType (exp_ty, arr_ty)))))
            (type_error pos UnequalArrayExpressionType))

  (* Update of structured expressions *)
  | StructUpdate (pos, r, i_or_ls, e) ->
    if List.length i_or_ls != 1
    then type_error pos (Unsupported ("List of labels or indices for structure update is not supported"))
    else (match List.hd  i_or_ls with
          | LA.Label (pos, l) ->  
            infer_type_expr ctx r
            >>= (fun r_ty ->
              match r_ty with
              | RecordType (_, _, flds) ->
                (let typed_fields = List.map (fun (_, i, ty) -> (i, ty)) flds in
                  (match (List.assoc_opt l typed_fields) with
                  | Some ty -> check_type_expr ctx e ty 
                  | None -> type_error pos (NotAFieldOfRecord l)))
              | _ -> type_error pos (IlltypedRecordUpdate r_ty))
          | LA.Index (_, e) -> type_error pos (ExpectedLabel e))

  (* Array constructor*)
  | ArrayConstr (pos, b_exp, sup_exp) ->
    infer_type_expr ctx b_exp >>= fun b_ty ->
    infer_type_expr ctx sup_exp >>= fun _ ->
    let arr_ty = (LA.ArrayType (pos, (b_ty, sup_exp))) in
    R.guard_with (eq_lustre_type ctx exp_ty arr_ty)
      (type_error pos (ExpectedType (exp_ty, arr_ty)))
  | ArrayIndex (pos, e, idx) ->
    infer_type_expr ctx idx >>= fun index_type -> 
    if is_expr_int_type ctx idx
    then infer_type_expr ctx e >>= fun inf_arr_ty ->
        (match inf_arr_ty with
          | ArrayType (_, (arr_b_ty, _)) ->
            R.guard_with(eq_lustre_type ctx arr_b_ty exp_ty)
              (type_error pos (ExpectedType (exp_ty, arr_b_ty)))
          | _ -> type_error pos (ExpectedArrayType inf_arr_ty))
    else type_error pos (ExpectedIntegerTypeForArrayIndex index_type)

  (* Quantified expressions *)
  | Quantifier (_, _, qs, e) ->
    let extn_ctx = List.fold_left union ctx
                    (List.map (fun (_, i, ty) -> singleton_ty i ty) qs) in
    check_type_expr extn_ctx e exp_ty

  | AnyOp _ -> assert false 
    (* Already desugared in lustreDesugarAnyOps *)
    (*let extn_ctx = union ctx (singleton_ty i ty) in
    check_type_expr extn_ctx e (Bool pos)
    >> R.guard_with (eq_lustre_type ctx exp_ty ty) (type_error pos (UnificationFailed (exp_ty, ty)))
  | AnyOp (pos, (_, i ,ty), e1, Some e2) ->
    let extn_ctx = union ctx (singleton_ty i ty) in
    check_type_expr extn_ctx e1 (Bool pos)
    >> check_type_expr extn_ctx e2 (Bool pos)
    >> R.guard_with (eq_lustre_type ctx exp_ty ty) (type_error pos (UnificationFailed (exp_ty, ty)))*)
  (* Clock operators *)
  | When (_, e, _) -> check_type_expr ctx e exp_ty
  | Condact (pos, c, _, node, args, defaults) ->
    check_type_expr ctx c (Bool pos)
    >> check_type_expr ctx (Call (pos, node, args)) exp_ty
    >>  R.seq (List.map (infer_type_expr ctx) defaults)
    >>= fun d_tys -> R.guard_with (eq_lustre_type ctx exp_ty (GroupType (pos, d_tys)))
                      (type_error pos IlltypedDefaults)
  | Activate (pos, node, cond, _, args) -> 
    check_type_expr ctx cond (Bool pos)
    >> check_type_expr ctx (Call (pos, node, args)) exp_ty 
  | Merge (pos, i, mcases) as e ->
    infer_type_expr ctx (LA.Ident (pos, i)) >>= fun ty ->
    let mcases_ids, mcases_exprs = List.split mcases in
    let check_mcases = R.seq_
      (List.map (fun e -> check_type_expr ctx e exp_ty) mcases_exprs)
    in
    check_mcases
      >> check_merge_exhaustive ctx pos ty mcases_ids
      >> check_merge_clock e ty
  | RestartEvery (pos, node, args, cond) ->
    check_type_expr ctx cond (LA.Bool pos)
    >> check_type_expr ctx (LA.Call (pos, node, args)) exp_ty

  (* Temporal operators *)
  | Pre (_, e) -> check_type_expr ctx e exp_ty
  | Arrow (_, e1, e2) ->
    check_type_expr ctx e1 exp_ty
    >> check_type_expr ctx e2 exp_ty

  (* Node calls *)
  | Call (pos, i, args) ->
    let* arg_tys = R.seq (List.map (infer_type_expr ctx) args) in
    let arg_ty = if List.length arg_tys = 1 then List.hd arg_tys
                else GroupType (pos, arg_tys) in
    (match (lookup_node_ty ctx i), (lookup_node_param_ids ctx i) with
    | None, _ 
    | _, None -> type_error pos (UnboundNodeName i)
    | Some ty, Some call_params -> 
      (* Express ty in terms of the current context *)
      let ty = update_ty_with_ctx ty call_params ctx args in
      let* b = (eq_lustre_type ctx ty (LA.TArr (pos, arg_ty, exp_ty))) in
      if b then R.ok ()
      else (type_error pos (MismatchedNodeType (i, (TArr (pos, arg_ty, exp_ty)), ty))))
(** Type checks an expression and returns [ok] 
 * if the expected type is the given type [tc_type]  
 * returns an [Error of string] otherwise *)

and infer_type_unary_op: tc_context -> Lib.position -> LA.expr -> LA.unary_operator -> (tc_type, [> error]) result
  = fun ctx pos e op ->
  infer_type_expr ctx e >>= fun ty -> 
  match op with
  | LA.Not ->
    R.ifM (eq_lustre_type ctx ty (Bool pos))
      (R.ok (LA.Bool pos))
      (type_error pos (ExpectedType (LA.Bool pos, ty)))
  | LA.BVNot ->
    (match (is_type_machine_int ctx ty) with
      | Ok(b) -> if b then R.ok(ty) else (type_error pos (IlltypedBitNot ty))
      | Error id -> (type_error pos (UnboundIdentifier id)))
  | LA.Uminus ->
    (match (is_type_num ctx ty) with
      | Ok(b) -> if b then R.ok(ty) else (type_error pos (IlltypedUnaryMinus ty))
      | Error id -> (type_error pos (UnboundIdentifier id)))
(** Infers type of unary operator application *)

and are_args_num: tc_context -> Lib.position -> tc_type -> tc_type -> (bool, [> error]) result
  = fun ctx pos ty1 ty2 ->
  let num1 = HString.mk_hstring "1" in
  let num_tys = [
      LA.Int pos
    ; LA.UInt8 pos
    ; LA.UInt16 pos
    ; LA.UInt32 pos
    ; LA.UInt64 pos
    ; LA.Int8 pos
    ; LA.Int16 pos
    ; LA.Int32 pos
    ; LA.Int64 pos
    ; LA.IntRange (pos, Some (Const (pos, Num num1)), Some (Const (pos, Num num1))) 
    ; LA.Real pos] in
  let are_equal_types: tc_context -> tc_type -> tc_type -> tc_type -> (bool, [> error]) result
    = fun ctx ty1 ty2 ty ->
    R.seqM (&&) true [ eq_lustre_type ctx ty1 ty
                    ; eq_lustre_type ctx ty2 ty ] in
  R.seqM (||) false (List.map (are_equal_types ctx ty1 ty2) num_tys) 
(** This is an ugly fix till we have polymorphic unification, may be qualified types? *)
  
and infer_type_binary_op: tc_context -> Lib.position
                          -> LA.binary_operator -> LA.expr -> LA.expr
                          -> (tc_type, [> error]) result
  = fun ctx pos op e1 e2 ->
  infer_type_expr ctx e1 >>= fun ty1 ->
  infer_type_expr ctx e2 >>= fun ty2 ->
  match op with
  | LA.And | LA.Or | LA.Xor | LA.Impl ->
    R.ifM (eq_lustre_type ctx ty1 (Bool pos))
      (R.ifM (eq_lustre_type ctx ty2 (Bool pos))
        (R.ok (LA.Bool pos))
        (type_error pos (ExpectedType ((LA.Bool pos), ty2))))
      (type_error pos (ExpectedType ((LA.Bool pos), ty1)))
  | LA.Mod ->
    (match is_type_int_or_machine_int ctx ty1, is_type_int_or_machine_int ctx ty2 with
      | Ok(true), Ok(true) -> 
        (R.ifM (eq_lustre_type ctx ty1 ty2)
          (R.ok ty1)
          (type_error pos (UnificationFailed (ty1, ty2))))
      | Ok _, Ok _ -> (type_error pos (ExpectedIntegerTypes (ty1, ty2)))
      | Error id, _ | _, Error id -> (type_error pos (UnboundIdentifier id)))
  | LA.Plus | LA.Minus | LA.Times | LA.Div ->
    are_args_num ctx pos ty1 ty2 >>= fun is_num ->
    if is_num
    then R.ok ty2
    else type_error pos (ExpectedNumberTypes (ty1, ty2))
  | LA.IntDiv ->
    (match is_type_int_or_machine_int ctx ty1, is_type_int_or_machine_int ctx ty2 with
      | Ok(true), Ok(true) -> 
        (R.ifM (eq_lustre_type ctx ty1 ty2)
          (R.ok ty1)
          (type_error pos (UnificationFailed (ty1, ty2))))
      | Ok _, Ok _ -> (type_error pos (ExpectedIntegerTypes (ty1, ty2)))
      | Error id, _ | _, Error id -> (type_error pos (UnboundIdentifier id)))
  | LA.BVAnd | LA.BVOr ->
    (R.ifM (eq_lustre_type ctx ty1 ty2)
      (match is_type_machine_int ctx ty1, is_type_machine_int ctx ty2 with
        | Ok(true), Ok(true) -> R.ok ty2
        | Ok _, Ok _ -> (type_error pos (ExpectedMachineIntegerTypes (ty1, ty2)))
        | Error id, _ -> (type_error pos (UnboundIdentifier id))
        | _, Error id -> (type_error pos (UnboundIdentifier id)))
      (type_error pos (UnificationFailed (ty1, ty2))))
  | LA.BVShiftL | LA.BVShiftR ->
    (match is_type_signed_machine_int ctx ty1, is_type_unsigned_machine_int ctx ty1 with
      | Ok(b1), Ok(b2) when b1 || b2 -> 
        (match is_type_unsigned_machine_int ctx ty2, is_machine_type_of_associated_width ctx (ty1, ty2) with
          | Ok (true), Ok (true) -> (R.ok ty1)
          | Ok _, Ok _ -> type_error pos (ExpectedBitShiftConstantOfSameWidth ty1)
          | Error id, _ | _, Error id -> (type_error pos (UnboundIdentifier id)))
      | Ok _, Ok _ -> (type_error pos (ExpectedBitShiftMachineIntegerType ty1))
      | Error id, _ | _, Error id -> (type_error pos (UnboundIdentifier id)))
(** infers the type of binary operators  *)

and infer_type_conv_op: tc_context -> Lib.position
                        ->  LA.expr -> LA.conversion_operator
                        -> (tc_type, [> error]) result
  = fun ctx pos e op ->
  infer_type_expr ctx e >>= fun ty ->
  match op with
  | ToInt ->
    (match (is_type_num ctx ty) with
      | Ok(b) -> if b then R.ok(LA.Int pos) else (type_error pos (InvalidConversion (ty, Int pos)))
      | Error id -> (type_error pos (UnboundIdentifier id)))
  | ToReal ->
    (match (is_type_real_or_int ctx ty) with
      | Ok(b) -> if b then R.ok(LA.Real pos) else (type_error pos (InvalidConversion (ty, Real pos)))
      | Error id -> (type_error pos (UnboundIdentifier id)))
  | ToInt8 ->
    (match (is_type_signed_machine_int ctx ty, is_type_int ctx ty) with
      | Ok(b1), Ok(b2) when b1 || b2 -> R.ok(LA.Int8 pos)  
      | Ok _, Ok _ -> (type_error pos (InvalidConversion (ty, Int8 pos)))
      | Error id, _ | _, Error id -> (type_error pos (UnboundIdentifier id)))
  | ToInt16 ->
    (match (is_type_signed_machine_int ctx ty, is_type_int ctx ty) with
    | Ok(b1), Ok(b2) when b1 || b2 -> R.ok(LA.Int16 pos)  
    | Ok _, Ok _ -> (type_error pos (InvalidConversion (ty, Int16 pos)))
    | Error id, _ | _, Error id -> (type_error pos (UnboundIdentifier id)))
  | ToInt32 ->
    (match (is_type_signed_machine_int ctx ty, is_type_int ctx ty) with
    | Ok(b1), Ok(b2) when b1 || b2 -> R.ok(LA.Int32 pos)  
    | Ok _, Ok _ -> (type_error pos (InvalidConversion (ty, Int32 pos)))
    | Error id, _ | _, Error id -> (type_error pos (UnboundIdentifier id)))
  | ToInt64 ->
    (match (is_type_signed_machine_int ctx ty, is_type_int ctx ty) with
    | Ok(b1), Ok(b2) when b1 || b2 -> R.ok(LA.Int64 pos)  
    | Ok _, Ok _ -> (type_error pos (InvalidConversion (ty, Int64 pos)))
    | Error id, _ | _, Error id -> (type_error pos (UnboundIdentifier id)))
  | ToUInt8 ->
    (match (is_type_unsigned_machine_int ctx ty, is_type_int ctx ty) with
    | Ok(b1), Ok(b2) when b1 || b2 -> R.ok(LA.UInt8 pos)  
    | Ok _, Ok _ -> (type_error pos (InvalidConversion (ty, UInt8 pos)))
    | Error id, _ | _, Error id -> (type_error pos (UnboundIdentifier id)))
  | ToUInt16 ->
    (match (is_type_unsigned_machine_int ctx ty, is_type_int ctx ty) with
    | Ok(b1), Ok(b2) when b1 || b2 -> R.ok(LA.UInt16 pos)  
    | Ok _, Ok _ -> (type_error pos (InvalidConversion (ty, UInt16 pos)))
    | Error id, _ | _, Error id -> (type_error pos (UnboundIdentifier id)))
  | ToUInt32 ->
    (match (is_type_unsigned_machine_int ctx ty, is_type_int ctx ty) with
    | Ok(b1), Ok(b2) when b1 || b2 -> R.ok(LA.UInt32 pos)  
    | Ok _, Ok _ -> (type_error pos (InvalidConversion (ty, UInt32 pos)))
    | Error id, _ | _, Error id -> (type_error pos (UnboundIdentifier id)))
  | ToUInt64 ->
    (match (is_type_unsigned_machine_int ctx ty, is_type_int ctx ty) with
    | Ok(b1), Ok(b2) when b1 || b2 -> R.ok(LA.UInt64 pos)  
    | Ok _, Ok _ -> (type_error pos (InvalidConversion (ty, UInt64 pos)))
    | Error id, _ | _, Error id -> (type_error pos (UnboundIdentifier id)))
(** Converts from given type to the intended type aka casting *)
    
and infer_type_comp_op: tc_context -> Lib.position -> LA.expr -> LA.expr
                        -> LA.comparison_operator -> (tc_type, [> error]) result
  = fun ctx pos e1 e2 op ->
  infer_type_expr ctx e1 >>= fun ty1 ->
  infer_type_expr ctx e2 >>= fun ty2 ->
  match op with
  | Neq  | Eq ->
    R.ifM (eq_lustre_type ctx ty1 ty2)
      (if LH.type_contains_array ty1 then
         type_error pos (Unsupported "Extensional array equality is not supported")
       else
         R.ok (LA.Bool pos)
      )
      (type_error pos (UnificationFailed (ty1, ty2)))
  | Lte  | Lt  | Gte | Gt ->
    are_args_num ctx pos ty1 ty2
    >>= fun is_num ->
    if is_num
    then R.ok (LA.Bool pos)
    else type_error pos (ExpectedIntegerTypes (ty1, ty2))
(** infer the type of comparison operator application *)
                  
and check_type_record_proj: Lib.position -> tc_context -> LA.expr -> LA.index -> tc_type -> (unit, [> error]) result =
  fun pos ctx expr idx exp_ty -> 
  infer_type_expr ctx expr
  >>= function
  | RecordType (_, _, flds) ->
    (match (List.find_opt (fun (_, i, _) -> i = idx) flds) with 
    | None -> type_error pos (NotAFieldOfRecord idx)
    | Some f -> R.ok f)
    >>= fun (_, _, fty) ->
    R.guard_with (eq_lustre_type ctx fty exp_ty)
      (type_error pos (UnificationFailed (exp_ty, fty)))
  | rec_ty -> type_error (LH.pos_of_expr expr) (IlltypedRecordProjection rec_ty)

and check_type_tuple_proj : Lib.position -> tc_context -> LA.expr -> int -> tc_type -> (unit, [> error]) result =
  fun pos ctx expr idx exp_ty ->
  infer_type_expr ctx expr
  >>= function
  | TupleType (_, tys) as ty ->
    if List.length tys <= idx
    then type_error pos (TupleIndexOutOfBounds (idx, ty))
    else R.ok (List.nth tys idx)
    >>= fun ity ->
    R.guard_with (eq_lustre_type ctx ity exp_ty)
      (type_error pos (UnificationFailed (exp_ty, ity)))
  | ty -> type_error (LH.pos_of_expr expr) (IlltypedTupleProjection ty)

and check_type_const_decl: tc_context -> LA.const_decl -> tc_type -> (unit, [> error]) result =
  fun ctx const_decl exp_ty ->
  match const_decl with
  | FreeConst (pos, i, _) ->
    (match (lookup_ty ctx i) with
    | None -> failwith "Free constant should have an associated type"
    | Some inf_ty -> R.guard_with (eq_lustre_type ctx inf_ty exp_ty)
      (type_error pos (IlltypedIdentifier (i, inf_ty, exp_ty))))
  | UntypedConst (pos, i, e) ->
    infer_type_expr ctx e
    >>= fun inf_ty ->
    R.guard_with (eq_lustre_type ctx inf_ty exp_ty)
      (type_error pos (IlltypedIdentifier (i, exp_ty, inf_ty)))
  | TypedConst (pos, i, exp, _) ->
    infer_type_expr ctx exp
    >>= fun inf_ty -> R.guard_with (eq_lustre_type ctx inf_ty exp_ty)
                        (type_error pos (IlltypedIdentifier (i, exp_ty, inf_ty)))
and local_var_binding: tc_context -> HString.t -> LA.node_local_decl -> (tc_context * [> warning] list, [> error]) result 
  = fun ctx nname ->
    function
    | LA.NodeConstDecl (_, const_decls) ->
      Debug.parse "Extracting typing context from const declaration: %a"
        LA.pp_print_const_decl const_decls
      ; 
      let* ctx, warnings = tc_ctx_const_decl ctx Local (Some nname) const_decls in 
      R.ok (ctx, warnings)
    | LA.NodeVarDecl (pos, (_, v, ty, _)) ->
      if (member_ty ctx v) then type_error pos (Redeclaration v)
      else 
        let* warnings = check_type_well_formed ctx Local (Some nname) ty in 
        R.ok (add_ty ctx v ty, warnings)
                     
and check_type_node_decl: Lib.position -> tc_context -> LA.node_decl -> ([> warning] list, [> error]) result
  = fun pos ctx
        (node_name, is_extern, params, input_vars, output_vars, ldecls, items, contract)
        ->
  Debug.parse "TC declaration node: %a {" LA.pp_print_ident node_name;
  let arg_ids = LA.SI.of_list (List.map (fun a -> LH.extract_ip_ty a |> fst) input_vars) in
  let ret_ids = LA.SI.of_list (List.map (fun a -> LH.extract_op_ty a |> fst) output_vars) in

  (* check if any of the arg ids or return ids already exist in the typing context.
      Fail if they do. 
      This is a strict no-shadowing policy put inplace to be in agreement with 
      the old type checking flow. 
      This behavior can be relaxed once the backend supports it.    
    *)

  R.seq_chain (fun _ i ->
      (if (member_ty ctx i) then
          type_error pos (Redeclaration i)
        else R.ok()))
    () (LA.SI.elements arg_ids @ LA.SI.elements ret_ids)
  
  >>
    (Debug.parse "Params: %a (skipping)" LA.pp_print_node_param_list params;
    (* store the input constants passed in the input *)
    let ip_constants_ctx = List.fold_left union ctx
      (List.map extract_consts input_vars)
    in
    (* These are inputs to the node *)
    let ctx_plus_ips = List.fold_left union ip_constants_ctx
      (List.map extract_arg_ctx input_vars)
    in
    (* These are outputs of the node *)
    let ctx_plus_ops_and_ips = List.fold_left union ctx_plus_ips
      (List.map extract_ret_ctx output_vars)
    in
    Debug.parse "Local Typing Context after extracting ips/ops/consts {%a}"
      pp_print_tc_context ctx_plus_ops_and_ips;
    (* Type check the contract *)
    (match contract with
      | None -> R.ok ([])
      | Some c ->
        tc_ctx_of_contract ctx_plus_ops_and_ips Ghost node_name c >>= fun (con_ctx, warnings) ->
        Debug.parse "Checking node contract with context %a"
          pp_print_tc_context con_ctx;
        check_type_contract (arg_ids, ret_ids) con_ctx c
        >> R.ok warnings)
      (* if the node is extern, we will not have any body to typecheck *)
      >> if is_extern
      then R.ok ( Debug.parse "External Node, no body to type check."
                ; Debug.parse "TC declaration node %a done }" LA.pp_print_ident node_name ;
                [])
      else (
        (* add local variable binding in the context *)
        let* local_var_ctxts_warnings = R.seq (List.map (local_var_binding ctx_plus_ips node_name) ldecls) in
        let local_var_ctxts, warnings = List.split local_var_ctxts_warnings in
        (* Local TC context is input vars + output vars + local const + var decls *)
        let local_ctx = List.fold_left union ctx_plus_ops_and_ips local_var_ctxts in
        Debug.parse "Local Typing Context with local state: {%a}" pp_print_tc_context local_ctx;
        (* Type check the node items now that we have all the local typing context *)
        let check_items = R.seq_ (List.map (do_item local_ctx) items) in
        (* check that the LHS of the equations are not args to node *)
        let check_lhs_eqns = List.map (fun (pos, v) ->
            if SI.mem v arg_ids then
              type_error pos (NodeArgumentOnLHS v)
            else R.ok ())
          (List.flatten (List.map LH.defined_vars_with_pos items))
          |> R.seq_
        in
        Debug.parse "TC declaration node %a done }"
          LA.pp_print_ident node_name;
        check_items >> check_lhs_eqns >> R.ok (List.flatten warnings)))

and do_node_eqn: tc_context -> LA.node_equation -> (unit, [> error]) result = fun ctx ->
  function
  | LA.Assert (pos, e) ->
    Debug.parse "Checking assertion: %a" LA.pp_print_expr e;
    check_type_expr ctx e (Bool pos)
  | LA.Equation (_, lhs, e)  as eqn ->
    Debug.parse "Checking equation: %a" LA.pp_print_node_body eqn;
    (* This is a special case where we have undeclared identifiers 
       as short hands for assigning values to arrays aka recursive technique *)
    let get_array_def_context: LA.struct_item -> tc_context = 
      function
      | ArrayDef (pos, _, is) ->
        List.fold_left (fun c i -> add_ty c i (LA.Int pos)) empty_tc_context is 
      | _ -> empty_tc_context
    in
    let ctx_from_lhs ctx (LA.StructDef (_, items)) =
      List.fold_left union ctx (List.map get_array_def_context items)
    in
    let new_ctx = ctx_from_lhs ctx lhs in
    Debug.parse "Checking node equation lhs=%a; rhs=%a"
      LA.pp_print_eq_lhs lhs
      LA.pp_print_expr e;
    let* ty = infer_type_expr new_ctx e in
    Debug.parse "RHS has type %a for lhs %a" LA.pp_print_lustre_type ty LA.pp_print_eq_lhs lhs;
    check_type_struct_def new_ctx lhs ty

and do_item: tc_context -> LA.node_item -> (unit, [> error]) result = fun ctx ->
  function
  | LA.Body eqn -> do_node_eqn ctx eqn
  | LA.IfBlock (pos, e, l1, l2) ->
    let* guard_type = infer_type_expr ctx e in
    (match guard_type with
      | Bool _ -> (R.seq_ ((List.map (do_item ctx) l1) @ (List.map (do_item ctx) l2)))
      | e_ty -> type_error pos  (ExpectedBooleanExpression e_ty)
    )
  | LA.FrameBlock (pos, vars, nes, nis) -> 
    let vars = List.map snd vars in
    let reassigned_consts = (SI.filter (fun e -> (member_val ctx e)) (SI.of_list vars)) in
    R.seq_ (
      (
        if ((SI.cardinal reassigned_consts) = 0) 
        then R.ok ()
        else type_error pos (DisallowedReassignment reassigned_consts)
      ) :: (List.map (do_node_eqn ctx) nes) @ (List.map (do_item ctx) nis) 
    )
  | LA.AnnotMain _ as ann ->
    Debug.parse "Node Item Skipped (Main Annotation): %a" LA.pp_print_node_item ann
    ; R.ok ()
  | LA.AnnotProperty (_, _, e1, Provided e2) as ann ->
    Debug.parse "Checking Node Item (Annotation Property): %a (%a)"
      LA.pp_print_node_item ann LA.pp_print_expr e1
    ; check_type_expr ctx e1 (Bool (LH.pos_of_expr e1)) >> check_type_expr ctx e2 (Bool (LH.pos_of_expr e2)) 
  | LA.AnnotProperty (_, _, e, _) as ann ->
    Debug.parse "Checking Node Item (Annotation Property): %a (%a)"
      LA.pp_print_node_item ann LA.pp_print_expr e
    ; check_type_expr ctx e (Bool (LH.pos_of_expr e))
  
and check_type_struct_item: tc_context -> LA.struct_item -> tc_type -> (unit, [> error]) result
  = fun ctx st exp_ty ->
  match st with
  | SingleIdent (pos, i) ->
    let* inf_ty = (match (lookup_ty ctx i) with
      | None -> type_error pos
        (Impossible ("Could not find Identifier " ^ (HString.string_of_hstring i)))
      | Some ty -> R.ok ty)
    in
    let* inferred_is_expected1 = eq_lustre_type ctx exp_ty inf_ty in
    let* inferred_is_expected2 = eq_lustre_type ctx exp_ty (GroupType (pos, [inf_ty])) in
    if inferred_is_expected1 || inferred_is_expected2 then
      if member_val ctx i then 
        type_error pos (Impossible ("Constant "
          ^ (HString.string_of_hstring i)
          ^ " cannot be re-defined"))
        else R.ok ()
    else
      type_error pos (ExpectedType (exp_ty, inf_ty))

    (* R.ifM (R.seqM (||) false [ eq_lustre_type ctx exp_ty inf_ty
                            ; eq_lustre_type ctx exp_ty (GroupType (pos,[inf_ty])) ])
      (if member_val ctx i
      then type_error pos (Impossible ("Constant "
        ^ (HString.string_of_hstring i)
        ^ " cannot be re-defined"))
      else R.ok ())
      (type_error pos (ExpectedType (exp_ty, inf_ty))) *)
  | ArrayDef (pos, base_e, idxs) ->
    let array_idx_expr =
      List.fold_left (fun e i -> LA.ArrayIndex (pos, e, i))
        (LA.Ident (pos, base_e))
        (List.map (fun i -> LA.Ident (pos, i)) idxs)
    in
    check_type_expr ctx array_idx_expr exp_ty
  | TupleStructItem _ -> Lib.todo __LOC__
  | TupleSelection _ -> Lib.todo __LOC__
  | FieldSelection _ -> Lib.todo __LOC__
  | ArraySliceStructItem _ -> Lib.todo __LOC__

and check_type_struct_def: tc_context -> LA.eq_lhs -> tc_type -> (unit, [> error]) result
  = fun ctx (StructDef (pos, lhss)) exp_ty ->
  (* This is a structured type, and we would want the expected type exp_ty to be a tuple type *)
  (Debug.parse "Checking if structure definition: %a has type %a \nwith local context %a"
    (Lib.pp_print_list LA.pp_print_struct_item ",") lhss
    LA.pp_print_lustre_type exp_ty
    pp_print_tc_context ctx;
  
  (* check if the members of LHS are constants or enums before assignment *)
  let lhs_vars = SI.flatten (List.map LH.vars_of_struct_item lhss) in
  if (SI.for_all (fun i -> not (member_val ctx i)) lhs_vars)
  then (match exp_ty with
    | GroupType (_, exp_ty_lst') ->
      let exp_ty_lst = LH.flatten_group_types exp_ty_lst' in
      if List.length lhss = 1
        (* Case 1. the LHS is just one identifier 
          * so we have to check if the exp_type is the same as LHS *)
        then check_type_struct_item ctx (List.hd lhss) exp_ty 
        else (* Case 2. LHS is a compound statment *)
          if List.length lhss = List.length exp_ty_lst
          then R.seq_ (List.map2 (check_type_struct_item ctx) lhss exp_ty_lst)
          else type_error pos (MismatchOfEquationType (Some lhss, exp_ty))
    (* We are dealing with simple types, so lhs has to be a singleton list *)
    | _ -> if (List.length lhss != 1)
          then type_error pos (MismatchOfEquationType (None, exp_ty))
          else let lhs = List.hd lhss in
              check_type_struct_item ctx lhs exp_ty)
  else type_error pos (DisallowedReassignment (SI.filter (fun e -> (member_val ctx e)) lhs_vars)))
(** The structure of the left hand side of the equation 
 * should match the type of the right hand side expression *)

and tc_ctx_contract_eqn: tc_context -> HString.t -> LA.contract_node_equation -> (tc_context * [> warning] list, [> error]) result
  = fun ctx cname -> function
  | GhostConst c -> tc_ctx_const_decl ctx Ghost (Some cname) c
  | GhostVars vs -> 
    let* ctx = tc_ctx_contract_vars ctx cname vs in 
    R.ok (ctx, [])
  | Assume _ -> R.ok (ctx, [])
  | Guarantee _ -> R.ok (ctx, [])
  | AssumptionVars _ -> R.ok (ctx, [])
  | Mode (pos, name, _, _) -> R.ok (add_ty ctx name (Bool pos), []) 
  | ContractCall (_, cc, _, _) ->
    match (lookup_contract_exports ctx cc) with
    | None -> failwith ("Cannot find exports for contract "
      ^ (HString.string_of_hstring cc))
    | Some m -> R.ok (List.fold_left
      (fun c (i, ty) -> add_ty c (HString.concat (HString.mk_hstring "::") [cc;i]) ty)
      ctx
      (IMap.bindings m), []) 

and check_type_contract_decl: tc_context -> LA.contract_node_decl -> ([> warning] list, [> error]) result
  = fun ctx (cname, _, args, rets, contract) ->
  let arg_ids = LA.SI.of_list (List.map (fun arg -> LH.extract_ip_ty arg |> fst) args) in
  let ret_ids = LA.SI.of_list (List.map (fun ret -> LH.extract_op_ty ret |> fst) rets) in
  Debug.parse "TC Contract Decl: %a {" LA.pp_print_ident cname;
  (* build the appropriate local context *)
  let arg_ctx = List.fold_left union ctx (List.map extract_arg_ctx args) in
  let ret_ctx = List.fold_left union arg_ctx (List.map extract_ret_ctx rets) in
  let local_const_ctx = List.fold_left union ret_ctx (List.map extract_consts args) in
  (* get the local const var declarations into the context *)
  R.seq (List.map (tc_ctx_contract_eqn local_const_ctx cname) contract)
  >>= fun ctxs_warnings ->
  let ctxs, warnings = List.split ctxs_warnings in
  let local_ctx = List.fold_left union local_const_ctx ctxs in
  Debug.parse "Local Typing Context {%a}" pp_print_tc_context local_ctx;
  check_type_contract (arg_ids, ret_ids) local_ctx contract
    >> R.ok (Debug.parse "TC Contract Decl %a done }" LA.pp_print_ident cname; List.flatten warnings)

and check_type_contract: (LA.SI.t * LA.SI.t) -> tc_context -> LA.contract -> (unit, [> error]) result
  = fun node_params ctx eqns ->
  R.seq_ (List.map (check_contract_node_eqn node_params ctx) eqns)

and check_contract_node_eqn: (LA.SI.t * LA.SI.t) -> tc_context -> LA.contract_node_equation -> (unit, [> error]) result
  = fun node_params ctx eqn ->
  Debug.parse "Checking node's contract equation: %a" LA.pp_print_contract_item eqn
  ; match eqn with
    | AssumptionVars (_, ids) -> (
      let (node_in_params, node_out_params) = node_params in
      let io_params = LA.SI.union node_in_params node_out_params in
      match List.find_opt (fun (_, id) -> LA.SI.mem id io_params |> not) ids with
      | Some (pos, id) ->
        type_error pos (AssumptionMustBeInputOrOutput id)
      | None -> R.ok ()
    )
    | GhostConst (FreeConst (_, _, exp_ty) as c) -> check_type_const_decl ctx c exp_ty
    | GhostConst (TypedConst (_, _, _, exp_ty) as c) -> check_type_const_decl ctx c exp_ty
    | GhostConst (UntypedConst _) -> R.ok ()
    | GhostVars v -> let node_eqn = contract_eqn_to_node_eqn v in do_node_eqn ctx node_eqn
    | Assume (pos, _, _, e) ->
      check_type_expr ctx e (Bool pos)
         
    | Guarantee (pos, _, _, e) -> check_type_expr ctx e (Bool pos)
    | Mode (pos, _, reqs, ensures) ->
      R.seq_ (Lib.list_apply (List.map (check_type_expr ctx)
                                (List.map (fun (_,_, e) -> e) (reqs @ ensures)))
                (Bool pos))
      
    | ContractCall (pos, cname, args, rets) ->
      let* ret_tys = R.seq (List.map (infer_type_expr ctx)
        (List.map (fun i -> LA.Ident (pos, i)) rets))
      in
      let ret_ty = if List.length ret_tys = 1
        then List.hd ret_tys
        else LA.GroupType (pos, ret_tys)
      in
      let* arg_tys = R.seq(List.map (infer_type_expr ctx) args) in
      let arg_ty = if List.length arg_tys = 1
        then List.hd arg_tys
        else LA.GroupType (pos, arg_tys)
      in
      let exp_ty = LA.TArr (pos, arg_ty, ret_ty) in
      (match (lookup_contract_ty ctx cname) with
      | Some inf_ty -> 
          R.guard_with (eq_lustre_type ctx inf_ty exp_ty)
            (type_error pos (MismatchedNodeType (cname, exp_ty, inf_ty)))
      | None -> type_error pos (Impossible ("Undefined or not in scope contract name "
        ^ (HString.string_of_hstring cname))))

and contract_eqn_to_node_eqn: LA.contract_ghost_vars -> LA.node_equation
  = fun (pos1, GhostVarDec(pos2, tis), expr) ->
    let lhs = LA.StructDef(pos2, 
    List.map (fun (pos, i, _) -> LA.SingleIdent(pos, i)) tis
    ) in
    Equation(pos1, lhs, expr)

and tc_ctx_const_decl: tc_context -> source -> HString.t option -> LA.const_decl -> (tc_context * [> warning] list, [> error]) result
  = fun ctx src nname ->
  function
  | LA.FreeConst (pos, i, ty) ->
    let* warnings = check_type_well_formed ctx src nname ty in
    if member_ty ctx i
    then type_error pos (Redeclaration i)
    else R.ok (add_ty (add_const ctx i (LA.Ident (pos, i)) ty) i ty, warnings)
  | LA.UntypedConst (pos, i, e) ->
    if member_ty ctx i then
      type_error pos (Redeclaration i)
    else (
      let* ty = infer_type_expr ctx e in
      let* ctx = check_and_add_constant_definition ctx i e ty in 
      R.ok (ctx, [])
    )
  | LA.TypedConst (pos, i, e, exp_ty) ->
    let* warnings = check_type_well_formed ctx src nname exp_ty in
    if member_ty ctx i then
      type_error pos (Redeclaration i)
    else
      check_type_expr (add_ty ctx i exp_ty) e exp_ty >> 
      let* ctx = check_and_add_constant_definition ctx i e exp_ty in 
      R.ok (ctx, warnings)
(** Fail if a duplicate constant is detected  *)
  
and tc_ctx_contract_vars: tc_context -> HString.t -> LA.contract_ghost_vars -> (tc_context, [> error]) result 
  = fun ctx cname (_, GhostVarDec (_, tis), _) ->
    R.seq_chain
      (fun ctx (pos, i, ty) ->
        check_type_well_formed ctx Ghost (Some cname) ty
        >> if member_ty ctx i
          then type_error pos (Redeclaration i)
          else R.ok (add_ty ctx i ty)
      )
      ctx
      tis
(** Adds the type of contract variables in the typing context  *)


     
and tc_ctx_of_ty_decl: tc_context -> LA.type_decl -> (tc_context, [> error]) result
  = fun ctx ->
  function
  | LA.AliasType (_, i, ty) ->
    check_type_well_formed ctx Global None ty >> (match ty with
      | LA.EnumType (pos, ename, econsts) ->
        if (List.for_all (fun e -> not (member_ty ctx e)) econsts)
          && (List.for_all (fun e -> not (member_val ctx e)) econsts)
        then
          let mk_ident = fun i -> LA.Ident (pos, i) in
          let enum_type_bindings = List.map
            ((Lib.flip singleton_ty) (LA.UserType (pos, ename)))
            econsts
          in
          let enum_const_bindings = Lib.list_apply
            ((List.map2 (Lib.flip singleton_const) (List.map mk_ident econsts) econsts))
            (LA.UserType (pos, ename))
          in
          (* Adding enums into the typing context consists of 4 parts *)
          (* 1. add the enum type and variants to the enum context *)
          let ctx' = add_enum_variants ctx ename econsts in
          (* 2. add the enum type as a valid type in context*)
          let ctx'' = add_ty_syn ctx' i ty in
          R.ok (List.fold_left union (add_ty_decl ctx'' ename)
          (* 3. Lift all enum constants (terms) with associated user type of enum name *)
            (enum_type_bindings
          (* 4. Lift all the enum constants (terms) into the value store as constants *)
            @ enum_const_bindings))
        else
          type_error pos (Redeclaration (HString.mk_hstring "Enum value or constant"))
      | _ -> R.ok (add_ty_syn ctx i ty))
  | LA.FreeType (pos, i) ->
    let ctx' = add_ty_syn ctx i (LA.AbstractType (pos, i)) in
    R.ok (add_ty_decl ctx' i)

and tc_ctx_of_node_decl: Lib.position -> tc_context -> LA.node_decl -> (tc_context * [> warning] list, [> error]) result
  = fun pos ctx (nname, _, _ , ip, op, _ ,_ ,_)->
  Debug.parse
    "Extracting type of node declaration: %a"
    LA.pp_print_ident nname
  ;
  if (member_node ctx nname)
  then type_error pos (Redeclaration nname)
  else 
    let ctx = add_node_param_attr ctx nname ip in
    let* fun_ty, warnings = build_node_fun_ty pos ctx nname ip op in
    R.ok (add_ty_node ctx nname fun_ty, warnings)
(** computes the type signature of node or a function and its node summary*)

and tc_ctx_contract_node_eqn ?(ignore_modes = false) src cname (ctx, warnings) =
  function
  | LA.GhostConst c -> 
    tc_ctx_const_decl ctx src (Some cname) c
  | LA.GhostVars vs -> 
    let* ctx = tc_ctx_contract_vars ctx cname vs in 
    R.ok (ctx, warnings)
  | LA.Mode (pos, mname, _, _) ->
    if ignore_modes then R.ok (ctx, warnings)
    else if (member_ty ctx mname) then
      type_error pos (Redeclaration mname)
    else R.ok (add_ty ctx mname (Bool pos), warnings)
  | LA.ContractCall (p, cc, _, _) ->
    (match (lookup_contract_exports ctx cc) with
    | None -> type_error p (Impossible ("Cannot find contract " ^ (HString.string_of_hstring cc)))
    | Some m -> R.ok (List.fold_left
      (fun c (i, ty) -> add_ty c (HString.concat (HString.mk_hstring "::") [cc;i]) ty)
      ctx
      (IMap.bindings m), warnings)) 
  | _ -> R.ok (ctx, warnings)
                         
and tc_ctx_of_contract: ?ignore_modes:bool -> tc_context -> source -> HString.t -> LA.contract -> (tc_context * [> warning] list, [> error ]) result 
= fun ?(ignore_modes = false) ctx src cname con ->
  R.seq_chain (tc_ctx_contract_node_eqn ~ignore_modes src cname) (ctx, []) con

and extract_exports: LA.ident -> tc_context -> LA.contract -> (tc_context, [> error]) result
  = let exports_from_eqn: tc_context -> LA.contract_node_equation -> ((LA.ident * tc_type) list, [> error]) result
      = fun ctx -> 
      function
      | LA.GhostConst (FreeConst (_, i, ty)) -> R.ok [(i, ty)]
      | LA.GhostConst (UntypedConst (_, i, e)) ->
        infer_type_expr ctx e >>= fun ty -> 
        R.ok [(i, ty)]
      | LA.GhostConst (TypedConst (_, i, _, ty)) ->
        R.ok [(i, ty)]
      | LA.GhostVars (_, (GhostVarDec (_, tis)), _) ->
        R.ok (List.map (fun (_, i, ty) -> (i, ty)) tis)
      | LA.Mode (pos, mname, _, _) ->
        if (member_ty ctx mname)
        then type_error pos (Redeclaration mname)
        else R.ok [(mname, (LA.Bool pos))] 
      | LA.ContractCall (p, cc, _, _) ->
        (match (lookup_contract_exports ctx cc) with
        | None -> type_error p (Impossible ("Cannot find contract " ^ (HString.string_of_hstring cc)))
        | Some m -> R.ok (List.map
          (fun (k, v) -> (HString.concat (HString.mk_hstring "::") [cc;k], v))
          (IMap.bindings m)))
      | _ -> R.ok [] in
    fun cname ctx contract ->
    (R.seq_chain
      (fun (exp_acc, lctx) e ->
        exports_from_eqn lctx e >>= fun id_tys ->
        R.ok (List.fold_left
          (fun (a, c) (i, ty) -> (IMap.add i ty a, add_ty c i ty))
          (exp_acc, lctx) id_tys))
      (IMap.empty, ctx) contract) >>=
    fun (exports, _) -> R.ok (add_contract_exports ctx cname exports)  
                 
and tc_ctx_of_contract_node_decl: Lib.position -> tc_context
                                  -> LA.contract_node_decl
                                  -> (tc_context * [> warning] list, [> error]) result
  = fun pos ctx (cname, _, inputs, outputs, contract) ->
  Debug.parse
    "Extracting type of contract declaration: %a"
    LA.pp_print_ident cname
  ; if (member_contract ctx cname)
    then type_error pos (Redeclaration cname)
    else build_node_fun_ty pos ctx cname inputs outputs >>= fun (fun_ty, warnings) ->
        extract_exports cname ctx contract >>= fun export_ctx  ->  
        R.ok (add_ty_contract (union ctx export_ctx) cname fun_ty, warnings)

and tc_ctx_of_declaration: (tc_context * [> warning] list) -> LA.declaration -> (tc_context * [> warning] list, [> error]) result
    = fun (ctx', warnings) ->
    function
    | LA.ConstDecl (_, const_decl) -> tc_ctx_const_decl ctx' Global None const_decl
    | LA.NodeDecl ({LA.start_pos=pos}, node_decl) ->
      tc_ctx_of_node_decl pos ctx' node_decl 
    | LA.FuncDecl ({LA.start_pos=pos}, node_decl) ->
      tc_ctx_of_node_decl pos ctx' node_decl 
    | LA.ContractNodeDecl ({LA.start_pos=pos}, contract_decl) ->
      tc_ctx_of_contract_node_decl pos ctx' contract_decl
    | _ -> R.ok (ctx', warnings)

and tc_context_of: (tc_context * [> warning] list) -> LA.t -> (tc_context * [> warning] list, [> error]) result
  = fun ctx decls ->
  R.seq_chain (tc_ctx_of_declaration) ctx decls 
(** Obtain a global typing context, get constants and function decls*)
  
and build_type_and_const_context: tc_context -> LA.t -> (tc_context * [> warning] list, [> error]) result 
  = fun ctx ->
  function
  | [] -> R.ok (ctx, [])
  | LA.TypeDecl (_, ty_decl) :: rest ->
    let* ctx' = tc_ctx_of_ty_decl ctx ty_decl in
    build_type_and_const_context ctx' rest
  | ConstDecl (_, const_decl) :: rest ->
    let* ctx', warnings1 = tc_ctx_const_decl ctx Global None const_decl in
    let* ctx', warnings2 = build_type_and_const_context ctx' rest in 
    R.ok (ctx', warnings1 @ warnings2)   
  | _ :: rest -> build_type_and_const_context ctx rest  
(** Process top level type declarations and make a type context with 
 * user types, enums populated *)

and check_const_integer_expr ctx kind e =
  match infer_type_expr ctx e with
  | Error (`LustreTypeCheckerError (pos, UnboundNodeName _)) ->
    type_error pos
      (ExpectedConstant (kind, "node call or any operator"))
  | Ok ty ->
    let* eq = eq_lustre_type ctx ty (LA.Int (LH.pos_of_expr e)) in
    if eq then
      check_expr_is_constant ctx kind e
    else
      type_error (LH.pos_of_expr e) (ExpectedIntegerExpression ty)
  | Error err -> Error err

and check_array_size_expr ctx e =
  check_const_integer_expr ctx "array size expression" e

and check_range_bound ctx e =
  check_const_integer_expr ctx "subrange bound" e

(* Disallow assumptions on current values of output variables.
   'nname' is optional because the refinement type may not be in the 
   context of a node (e.g., a global type declaration). *)
and check_ref_type_assumptions ctx src nname bound_var e =
  let vars = LH.vars_without_node_call_ids_current e |> SI.elements in
  let inputs = (match nname with 
    | Some nname -> lookup_node_param_attr ctx nname
    | None -> None
  )
  in
  match src with 
  | Input -> (
    let vars = List.filter (fun var -> 
      match inputs with 
        | None -> false 
        | Some inputs -> 
          not (List.mem var (List.map fst inputs)) && var != bound_var
    ) vars
    in
    match vars with 
      | [] -> R.ok ()
      | h :: _ -> (type_error (LH.pos_of_expr e) (AssumptionOnCurrentOutput h)) 
  )
  | Output | Local | Ghost | Global -> R.ok ()

and check_type_well_formed: tc_context -> source -> HString.t option -> tc_type -> ([> warning] list, [> error]) result
  = fun ctx src nname ->
  function
  | LA.TArr (_, arg_ty, res_ty) ->
    let* warnings1 = check_type_well_formed ctx src nname arg_ty in
    let* warnings2 = check_type_well_formed ctx src nname res_ty in 
    R.ok (warnings1 @ warnings2)
  | LA.RecordType (_, _, idTys) ->
      let* warnings = (R.seq (List.map (fun (_, _, ty)
        -> check_type_well_formed ctx src nname ty) idTys)) in 
      R.ok (List.flatten warnings)
  | LA.ArrayType (_, (b_ty, s)) -> (
    check_array_size_expr ctx s
    >> check_type_well_formed ctx src nname b_ty
  )
  | LA.RefinementType (pos, (_, i, ty), e) ->
    let ctx = add_ty ctx i ty in
    check_type_expr ctx e (Bool pos) >>
    check_ref_type_assumptions ctx src nname i e >>
    let warnings1 = 
      if not (LH.expr_contains_id i e) 
      then [mk_warning pos (UnusedBoundVariableWarning i)] 
      else []
    in
    let* warnings2 = check_type_well_formed ctx src nname ty in
    R.ok (warnings1 @ warnings2)
  | LA.TupleType (_, tys) ->
    let* warnings = R.seq (List.map (check_type_well_formed ctx src nname) tys) in
    R.ok (List.flatten warnings)
  | LA.GroupType (_, tys) ->
    let* warnings = R.seq (List.map (check_type_well_formed ctx src nname) tys) in 
    R.ok (List.flatten warnings)
  | LA.UserType (pos, i) ->
    if (member_ty_syn ctx i || member_u_types ctx i)
    then R.ok ([]) else type_error pos (UndeclaredType i)
  | LA.IntRange (pos, e1, e2) -> (
    match e1, e2 with
    | None, None -> type_error pos IntervalMustHaveBound
    | Some e, None | None, Some e -> 
      check_range_bound ctx e >> IC.eval_int_expr ctx e >> Ok ([])
    | Some e1, Some e2 ->
      check_range_bound ctx e1 >> check_range_bound ctx e2 >>
      let* v1 = IC.eval_int_expr ctx e1 in
      let* v2 = IC.eval_int_expr ctx e2 in
      if v1 > v2 then type_error pos (EmptySubrange (v1, v2)) else Ok ([])
    )
  | TVar _ | Bool _ | Int _ | UInt8 _ | UInt16 _ | UInt32 _
  | UInt64 _ | Int8 _ | Int16 _ | Int32 _ | Int64 _ | Real _
  | AbstractType _ | EnumType _ | History _ -> R.ok ([])
(** Does it make sense to have this type i.e. is it inhabited? 
 * We do not want types such as int^true to creep in the typing context *)
       
and build_node_fun_ty: Lib.position -> tc_context -> HString.t
                       -> LA.const_clocked_typed_decl list
                       -> LA.clocked_typed_decl list -> (tc_type * [> warning] list, [> error]) result
  = fun pos ctx nname args rets ->
  let fun_const_ctx = List.fold_left (fun ctx (i,ty) -> add_const ctx i (LA.Ident (pos,i)) ty)
                        ctx (List.filter LH.is_const_arg args |> List.map LH.extract_ip_ty) in
  let fun_ctx = List.fold_left (fun ctx (i, ty)-> add_ty ctx i ty) fun_const_ctx (List.map LH.extract_ip_ty args) in   
  let fun_ctx = List.fold_left (fun ctx (i, ty)-> add_ty ctx i ty) fun_ctx (List.map LH.extract_op_ty rets) in 
  let ops = List.map snd (List.map LH.extract_op_ty rets) in
  let ips = List.map snd (List.map LH.extract_ip_ty args) in
  let ret_ty = if List.length ops = 1 then List.hd ops else LA.GroupType (pos, ops) in
  let arg_ty = if List.length ips = 1 then List.hd ips else LA.GroupType (pos, ips) in
  let* warnings1 = check_type_well_formed fun_ctx Output (Some nname) ret_ty in
  let* warnings2 = check_type_well_formed fun_ctx Input (Some nname) arg_ty in
  R.ok (LA.TArr (pos, arg_ty, ret_ty), warnings1 @ warnings2)
(** Function type for nodes will be [TupleType ips] -> [TupleTy outputs]  *)

and eq_lustre_type : tc_context -> LA.lustre_type -> LA.lustre_type -> (bool, [> error]) result
  = fun ctx t1 t2 ->
  match (t1, t2) with
  (* Type Variable *)
  | TVar (_, i1), TVar (_, i2) -> R.ok (i1 = i2)

  (* Simple types *)
  | Bool _, Bool _ -> R.ok true
  | Int _, Int _ -> R.ok true
  | UInt8 _, UInt8 _ -> R.ok true
  | UInt16 _, UInt16 _ -> R.ok true              
  | UInt32 _, UInt32 _ -> R.ok true
  | UInt64 _,UInt64 _ -> R.ok true 
  | Int8 _, Int8 _ -> R.ok true 
  | Int16 _, Int16 _ -> R.ok true
  | Int32 _, Int32 _ -> R.ok true
  | Int64 _, Int64 _ -> R.ok true
  | Real _, Real _ -> R.ok true

  (* Integer Range *)
  | IntRange _, IntRange _ -> R.ok true
  | IntRange _, Int _ -> R.ok true
  | Int _, IntRange _ -> R.ok true

  (* Lustre V6 features *)
  | UserType (_, i1), UserType (_, i2) -> R.ok (i1 = i2)
  | AbstractType (_, i1), AbstractType (_, i2) -> R.ok (i1 = i2)
  | TupleType (_, tys1), TupleType (_, tys2) ->
    if List.length tys1 = List.length tys2
    then (R.seqM (&&) true (List.map2 (eq_lustre_type ctx) tys1 tys2))
    else R.ok false
  (* For Equality for group types, flatten out the structures  *)
  | GroupType (_, tys1), GroupType (_, tys2) ->
    let (ftys1, ftys2) = LH.flatten_group_types tys1, LH.flatten_group_types tys2 in 
    if List.length ftys1 = List.length ftys2
    then (R.seqM (&&) true (List.map2 (eq_lustre_type ctx) ftys1 ftys2))
    else R.ok false
  | RecordType (_, n1, tys1), RecordType (_, n2, tys2) ->
    if List.length tys1 = List.length tys2
    then (
      let* isEqs = R.seq (List.map2 (eq_typed_ident ctx)
        (LH.sort_typed_ident tys1)
        (LH.sort_typed_ident tys2))
      in
      R.ok (List.fold_left (&&) true isEqs && n1 == n2)
    )
    else R.ok false
  | ArrayType (_, arr1), ArrayType (_, arr2) -> eq_type_array ctx arr1 arr2 
  | RefinementType (_, (_, _, ty1), _), ty2 -> eq_lustre_type ctx ty1 ty2 
  | ty1, RefinementType (_, (_, _, ty2), _) -> eq_lustre_type ctx ty1 ty2
  | EnumType (_, n1, is1), EnumType (_, n2, is2) ->
    if List.length is1 = List.length is2
    then
      R.ok (n1 = n2 &&
        (List.fold_left (&&) true (List.map2 (=) (LH.sort_idents is1) (LH.sort_idents is2))))
    else
      R.ok false
  (* node/function type *)
  | TArr (_, arg_ty1, ret_ty1), TArr (_, arg_ty2, ret_ty2) ->
    R.seqM (&&) true [ eq_lustre_type ctx arg_ty1 arg_ty2
                    ; eq_lustre_type ctx ret_ty1 ret_ty2 ]

  (* special case for type synonyms *)
  | UserType (pos, u), ty
  | ty, UserType (pos, u) ->
    if member_ty_syn ctx u then
      let* ty_alias = (match (lookup_ty_syn ctx u) with
        | None -> type_error pos
          (Impossible ("Cannot find definition of Identifier "
            ^ (HString.string_of_hstring u)))
        | Some ty -> R.ok ty)
      in
      eq_lustre_type ctx ty ty_alias
    else R.ok false
  (* Another special case for GroupType equality *)
  | GroupType (_, tys), t
  | t, GroupType (_, tys) ->
    if List.length tys = 1
    then (eq_lustre_type ctx (List.hd tys) t)
    else R.ok false  
  | History (pos, v), ty
  | ty, History (pos, v) -> (
    match lookup_ty ctx v with
    | Some hist_ty -> eq_lustre_type ctx hist_ty ty
    | None -> type_error pos (UnboundIdentifier v)
  )
  | _, _ -> R.ok false
(** Compute Equality for lustre types  *)

and is_expr_int_type: tc_context -> LA.expr -> bool  = fun ctx e ->
  R.safe_unwrap false
    (infer_type_expr ctx e
      >>= fun ty -> eq_lustre_type ctx ty (LA.Int (LH.pos_of_expr e)))
(** Checks if the expr is of type Int. This will be useful 
 * in evaluating array sizes that we need to have as constant integers
 * while declaring the array type *)
  
and eq_typed_ident: tc_context -> LA.typed_ident -> LA.typed_ident -> (bool, [> error]) result =
  fun ctx (_, _, ty1) (_, _, ty2) -> eq_lustre_type ctx ty1 ty2
(** Compute type equality for [LA.typed_ident] *)

and eq_type_array: tc_context -> (LA.lustre_type * LA.expr) -> (LA.lustre_type * LA.expr) -> (bool, [> error]) result
  = fun ctx (ty1, e1) (ty2, e2) ->
  (* eq_lustre_type ctx ty1 ty2 *)
  R.ifM (eq_lustre_type ctx ty1 ty2)
    (* Are the array sizes equal numerals? *)
    ( match IC.eval_int_expr ctx e1, IC.eval_int_expr ctx e2 with
      | Ok l1,  Ok l2  -> R.ok (l1 = l2)
      | Error _ , _ | _, Error _ ->
        (* Are the array sizes syntactically identical? *)
        match LH.syn_expr_equal None e1 e2 with
        | Ok b -> R.ok b
        | Error _ -> R.ok false) 
    (R.ok false)
(** Compute equality for [LA.ArrayType].
   If there are free constants in the size, the eval function will fail,
   but we want to pass such cases, as there might be some
   value assigment to the free constant that satisfies the type checker. 
   Hence, silently return true with a leap of faith. *)         

                                 
let rec type_check_group: tc_context -> LA.t ->  ([> warning] list, [> error]) result list
  = fun global_ctx
  -> function
  | [] -> [R.ok ([])]
  (* skip over type declarations and const_decls*)
  | (LA.TypeDecl _ :: rest) 
  | LA.ConstDecl _ :: rest -> type_check_group global_ctx rest  
  | LA.NodeDecl (span, node_decl) :: rest ->
    let { LA.start_pos = pos } = span in
    (check_type_node_decl pos global_ctx node_decl)
    :: type_check_group global_ctx rest
  | LA.FuncDecl (span, node_decl):: rest ->
    let { LA.start_pos = pos } = span in
    (check_type_node_decl pos global_ctx node_decl)
    :: type_check_group global_ctx rest
  | LA.ContractNodeDecl (_, contract_decl) :: rest ->
    (check_type_contract_decl global_ctx contract_decl)
    :: type_check_group global_ctx rest
  | LA.NodeParamInst  _ :: rest ->
    type_check_group global_ctx rest
(** By this point, all the circularity should be resolved,
 * the top most declaration should be able to access 
 * the types of all the forward referenced indentifiers from the context*) 
 
<<<<<<< HEAD
(** Collects a node's context. *)
let get_node_ctx ctx (nname, _, _, inputs, outputs, locals, _, _) =
  let constants_ctx = inputs
=======
let add_io_node_ctx ctx inputs outputs =
  let ctx = inputs
>>>>>>> e8154b48
    |> List.map extract_consts
    |> (List.fold_left union ctx)
  in
  let ctx = inputs
    |> List.map extract_arg_ctx
    |> (List.fold_left union ctx)
  in
  let ctx = outputs
    |> List.map extract_ret_ctx
    |> (List.fold_left union ctx)
  in
<<<<<<< HEAD
  let ctx = union
    (union constants_ctx ctx)
    (union input_ctx output_ctx) in
  let rec helper ctx locals = match locals with
    | local :: locals -> 
      let* ctx, _ = local_var_binding ctx nname local in 
=======
  ctx

let add_local_node_ctx ctx locals =
  let rec helper ctx = function
    | local :: locals ->
      let* ctx = local_var_binding ctx local in
>>>>>>> e8154b48
      helper ctx locals
    | [] -> R.ok ctx
  in
  helper ctx locals

let add_full_node_ctx ctx inputs outputs locals =
  let ctx = add_io_node_ctx ctx inputs outputs in
  add_local_node_ctx ctx locals


let type_check_decl_grps: tc_context -> LA.t list -> ([> warning] list, [> error]) result list
  = fun ctx decls ->
    Debug.parse ("@.===============================================@."
      ^^ "Phase: Type checking declaration Groups@."
      ^^"===============================================@.");
    List.concat (List.map (fun decl -> type_check_group ctx decl) decls)
(** Typecheck a list of independent groups using a global context*)

(**************************************************************************************
 * The main functions of the file that kicks off type checking or type inference flow  *
 ***************************************************************************************)

let type_check_infer_globals: tc_context -> LA.t -> (tc_context * [> warning] list, [> error]) result
  = fun ctx prg ->
    Debug.parse ("@.===============================================@."
      ^^ "Building TC Global Context@."
      ^^"===============================================@.");
    (* Build base constant and type context *)
    let* global_ctx, warnings = build_type_and_const_context ctx prg in
    R.ok (global_ctx, warnings)

let type_check_infer_nodes_and_contracts: tc_context -> LA.t -> (tc_context * [> warning] list, [> error]) result
  = fun ctx prg -> 
  (* type check the nodes and contract decls using this base typing context  *)
  Debug.parse ("@.===============================================@."
    ^^ "Building node and contract Context@."
    ^^"===============================================@.");
  (* Build base constant and type context *)
  let* global_ctx, warnings1 = tc_context_of (ctx, []) prg in
  Debug.parse ("@.===============================================@."
    ^^ "Type checking declaration Groups@." 
    ^^ "with TC Context@.%a@."
    ^^"===============================================@.")
    pp_print_tc_context global_ctx;
  let* warnings2 = R.seq (type_check_decl_grps global_ctx [prg]) in
  Debug.parse ("@.===============================================@."
    ^^ "Type checking declaration Groups Done@."
    ^^"===============================================@.");
  R.ok (global_ctx, warnings1 @ List.flatten warnings2)

(* 
   Local Variables:
   compile-command: "make -k -C .."
   indent-tabs-mode: nil
   End: 
*)<|MERGE_RESOLUTION|>--- conflicted
+++ resolved
@@ -1864,14 +1864,8 @@
  * the top most declaration should be able to access 
  * the types of all the forward referenced indentifiers from the context*) 
  
-<<<<<<< HEAD
-(** Collects a node's context. *)
-let get_node_ctx ctx (nname, _, _, inputs, outputs, locals, _, _) =
-  let constants_ctx = inputs
-=======
 let add_io_node_ctx ctx inputs outputs =
   let ctx = inputs
->>>>>>> e8154b48
     |> List.map extract_consts
     |> (List.fold_left union ctx)
   in
@@ -1883,29 +1877,20 @@
     |> List.map extract_ret_ctx
     |> (List.fold_left union ctx)
   in
-<<<<<<< HEAD
-  let ctx = union
-    (union constants_ctx ctx)
-    (union input_ctx output_ctx) in
-  let rec helper ctx locals = match locals with
-    | local :: locals -> 
-      let* ctx, _ = local_var_binding ctx nname local in 
-=======
   ctx
 
-let add_local_node_ctx ctx locals =
+let add_local_node_ctx ctx nname locals =
   let rec helper ctx = function
     | local :: locals ->
-      let* ctx = local_var_binding ctx local in
->>>>>>> e8154b48
+      let* ctx, _ = local_var_binding ctx nname local in
       helper ctx locals
     | [] -> R.ok ctx
   in
   helper ctx locals
 
-let add_full_node_ctx ctx inputs outputs locals =
+let add_full_node_ctx ctx nname inputs outputs locals =
   let ctx = add_io_node_ctx ctx inputs outputs in
-  add_local_node_ctx ctx locals
+  add_local_node_ctx ctx nname locals
 
 
 let type_check_decl_grps: tc_context -> LA.t list -> ([> warning] list, [> error]) result list
