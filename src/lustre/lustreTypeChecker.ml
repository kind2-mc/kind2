--- conflicted
+++ resolved
@@ -194,12 +194,8 @@
   | IntervalMustHaveBound -> "Range should have at least one bound"
   | ExpectedRecordType ty -> "Expected record type but found " ^ string_of_tc_type ty
   | GlobalConstRefType id -> "Global constant '" ^ HString.string_of_hstring id ^ "' has refinement type (not yet supported)"
-<<<<<<< HEAD
+  | QuantifiedAbstractType id -> "Variable '" ^ HString.string_of_hstring id ^ "' with type that contains an abstract type (or type variable) cannot be quantified"
   | InvalidPolymorphicCall id -> "Call to node, contract, or user type '" ^ HString.string_of_hstring id ^ "' passes an incorrect number of type parameters"
-=======
-  | QuantifiedAbstractType id -> "Variable '" ^ HString.string_of_hstring id ^ "' with type that contains an abstract type (or type variable) cannot be quantified"
-  | InvalidPolymorphicCall id -> "Call to node or contract '" ^ HString.string_of_hstring id ^ "' passes an incorrect number of type parameters"
->>>>>>> 0c26f084
 
 type warning_kind = 
   | UnusedBoundVariableWarning of HString.t
