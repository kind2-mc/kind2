--- conflicted
+++ resolved
@@ -1641,17 +1641,6 @@
 (** Checks if the expr is of type Int. This will be useful 
  * in evaluating array sizes that we need to have as constant integers
  * while declaring the array type *)
-<<<<<<< HEAD
-
-(*!! Make sure we exclude parameters. 
-     But maybe for some cases we can include params. !!*)
-and is_expr_of_consts: tc_context -> LA.expr -> bool = fun ctx e ->
-  not (LH.expr_contains_call e) &&
-  List.map (member_val ctx) (LA.SI.elements (LH.vars_without_node_call_ids e))
-  |> List.fold_left (&&) true
-(** checks if the expression only contains constant variables *)
-=======
->>>>>>> 93a0f514
   
 and eq_typed_ident: tc_context -> LA.typed_ident -> LA.typed_ident -> (bool, [> error]) result =
   fun ctx (_, _, ty1) (_, _, ty2) -> eq_lustre_type ctx ty1 ty2
