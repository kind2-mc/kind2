(* This file is part of the Kind 2 model checker.

  Copyright (c) 2020 by the Board of Trustees of the University of Iowa

  Licensed under the Apache License, Version 2.0 (the "License"); you
  may not use this file except in compliance with the License.  You
  may obtain a copy of the License at

  http://www.apache.org/licenses/LICENSE-2.0 

  Unless required by applicable law or agreed to in writing, software
  distributed under the License is distributed on an "AS IS" BASIS,
  WITHOUT WARRANTIES OR CONDITIONS OF ANY KIND, either express or
  implied. See the License for the specific language governing
  permissions and limitations under the License. 

 *)


(** Type checking the surface syntax of Lustre programs
  
  @author Apoorv Ingle *)

(* TODO: Introduce GroupType which is like tuple type but has flattened cannonical structure*)

module R = Res

module LA = LustreAst
module LH = LustreAstHelpers
module IC = LustreAstInlineConstants
module LSC = LustreSyntaxChecks
open TypeCheckerContext

type tc_type  = LA.lustre_type
(** Type alias for lustre type from LustreAst  *)

let string_of_tc_type: tc_type -> string = fun t -> Lib.string_of_t LA.pp_print_lustre_type t
(** String of the type to display in type errors *)

type error_kind = Unknown of string
  | Impossible of string
  | MergeCaseExtraneous of HString.t * tc_type
  | MergeCaseMissing of HString.t
  | MergeCaseNotUnique of HString.t
  | UnboundIdentifier of HString.t
  | UnboundModeReference of HString.t
  | UnboundNodeName of HString.t
  | NotAFieldOfRecord of HString.t
  | AssumptionOnCurrentOutput of HString.t
  | NoValueForRecordField of HString.t
  | IlltypedRecordProjection of tc_type
  | TupleIndexOutOfBounds of int * tc_type
  | IlltypedTupleProjection of tc_type
  | UnequalIteBranchTypes of tc_type * tc_type
  | ExpectedBooleanExpression of tc_type
  | ExpectedIntegerExpression of tc_type
  | Unsupported of string
  | UnequalArrayExpressionType
  | TypeMismatchOfRecordLabel of HString.t * tc_type * tc_type
  | IlltypedRecordUpdate of tc_type
  | ExpectedLabel of LA.expr
  | IlltypedArraySlice of tc_type
  | ExpectedIntegerTypeForSlice
  | IlltypedArrayIndex of tc_type
  | ExpectedIntegerTypeForArrayIndex of tc_type
  | IlltypedArrayConcat of bool * tc_type * tc_type option
  | IlltypedDefaults
  | IlltypedMerge of tc_type
  | IlltypedFby of tc_type * tc_type
  | IlltypedArrow of tc_type * tc_type
  | IlltypedCall of tc_type * tc_type
  | ExpectedFunctionType of tc_type
  | IlltypedIdentifier of HString.t * tc_type * tc_type
  | UnificationFailed of tc_type * tc_type
  | ExpectedType of tc_type * tc_type
  | EmptyArrayExpression
  | ExpectedArrayType of tc_type
  | MismatchedNodeType of HString.t * tc_type * tc_type
  | IlltypedBitNot of tc_type
  | IlltypedUnaryMinus of tc_type
  | ExpectedIntegerTypes of tc_type * tc_type
  | ExpectedNumberTypes of tc_type * tc_type
  | ExpectedMachineIntegerTypes of tc_type * tc_type
  | ExpectedBitShiftConstantOfSameWidth of tc_type
  | ExpectedBitShiftMachineIntegerType of tc_type
  | InvalidConversion of tc_type * tc_type
  | NodeArgumentOnLHS of HString.t
  | MismatchOfEquationType of LA.struct_item list option * tc_type
  | DisallowedReassignment of ty_set
  | AssumptionMustBeInputOrOutput of HString.t
  | Redeclaration of HString.t
  | ExpectedConstant of string * string
  | UndeclaredType of HString.t
  | EmptySubrange of int * int
  | SubrangeArgumentMustBeConstantInteger of LA.expr
  | IntervalMustHaveBound
  | ExpectedRecordType of tc_type

type error = [
  | `LustreTypeCheckerError of Lib.position * error_kind
  | `LustreSyntaxChecksError of Lib.position * LustreSyntaxChecks.error_kind
  | `LustreAstInlineConstantsError of Lib.position * LustreAstInlineConstants.error_kind
]

let error_message kind = match kind with
  | Unknown s -> s
  | Impossible s -> "This should be impossible! " ^ s
  | MergeCaseExtraneous (case, ty) -> "Merge case " ^ HString.string_of_hstring case ^ " does not exist in type " ^ string_of_tc_type ty
  | MergeCaseMissing case -> "Merge case " ^ HString.string_of_hstring case ^ " is missing from merge expression"
  | MergeCaseNotUnique case -> "Merge case " ^ HString.string_of_hstring case ^ " must be unique"
  | UnboundIdentifier id -> "Unbound identifier '" ^ HString.string_of_hstring id ^ "'"
  | UnboundModeReference id -> "Unbound mode reference '" ^ HString.string_of_hstring id ^ "'"
  | UnboundNodeName id -> "Unbound node identifier '" ^ HString.string_of_hstring id ^ "'"
  | NotAFieldOfRecord id -> "No field name '" ^ HString.string_of_hstring id ^ "' in record type"
  | AssumptionOnCurrentOutput id -> "Refinement type includes an assumption on the current value of output " ^ HString.string_of_hstring id
  | NoValueForRecordField id -> "No value given for field '" ^ HString.string_of_hstring id ^ "'"
  | IlltypedRecordProjection ty -> "Cannot project field out of non record expression type " ^ string_of_tc_type ty
  | TupleIndexOutOfBounds (id, ty) -> "Index " ^ string_of_int id ^ " is out of bounds for tuple type " ^ string_of_tc_type ty
  | IlltypedTupleProjection ty -> "Cannot project field out of non tuple type " ^ string_of_tc_type ty
  | UnequalIteBranchTypes (ty1, ty2) -> "Expected equal types of each if-then-else branch but found: "
    ^ string_of_tc_type ty1 ^ " on the then-branch and " ^ string_of_tc_type ty2 ^ " on the the else-branch"
  | ExpectedBooleanExpression ty -> "Expected a boolean expression but found expression of type " ^ string_of_tc_type ty
  | ExpectedIntegerExpression ty -> "Expected an integer expression but found expression of type "  ^ string_of_tc_type ty
  | Unsupported s -> "Unsupported: " ^ s
  | UnequalArrayExpressionType -> "All expressions must be of the same type in an Array"
  | TypeMismatchOfRecordLabel (label, ty1, ty2) -> "Type mismatch. Type of record label '" ^ (HString.string_of_hstring label)
    ^ "' is of type " ^ string_of_tc_type ty1 ^ " but the type of the expression is " ^ string_of_tc_type ty2
  | IlltypedRecordUpdate ty -> "Cannot do an update on non-record type " ^ string_of_tc_type ty
  | ExpectedLabel e -> "Only labels can be used for record expressions but found " ^ LA.string_of_expr e
  | IlltypedArraySlice ty -> "Slicing can only be done on an array type but found " ^ string_of_tc_type ty
  | ExpectedIntegerTypeForSlice -> "Slicing should have integer types"
  | IlltypedArrayIndex ty -> "Indexing can only be done on an array type but found " ^ string_of_tc_type ty
  | ExpectedIntegerTypeForArrayIndex ty -> "Array index should have an integer type but found " ^ string_of_tc_type ty
  | IlltypedArrayConcat (both_array_types, ty1, ty2) -> "Cannot concat "
    ^ (match both_array_types with
      | true -> "array of two different types" ^ string_of_tc_type ty1
        ^ (match ty2 with | Some ty2 -> " and " ^ string_of_tc_type ty2 | None -> "")
      | false -> "non-array type " ^ string_of_tc_type ty1)
  | IlltypedDefaults -> "Defaults do not have the same type as node call"
  | IlltypedMerge ty -> "All expressions in merge expected to be the same type " ^ string_of_tc_type ty
  | IlltypedFby (ty1, ty2) -> "Both the expressions in Fby should be of the same type."
    ^ "Found types " ^ string_of_tc_type ty1 ^ " and " ^ string_of_tc_type ty2
  | IlltypedArrow (ty1, ty2) -> "Arrow types do not match " ^ string_of_tc_type ty1 ^ " and " ^ string_of_tc_type ty2
  | IlltypedCall (ty1, ty2) -> "Node arguments at call expect to have type "
    ^ string_of_tc_type ty1 ^ " but found type " ^ string_of_tc_type ty2
  | ExpectedFunctionType ty -> "Expected node type to be a function type, but found type " ^ string_of_tc_type ty
  | IlltypedIdentifier (id, ty1, ty2) -> "Identifier '" ^ HString.string_of_hstring id
    ^ "' does not match expected type " ^ string_of_tc_type ty1 ^ " with inferred type " ^ string_of_tc_type ty2
  | UnificationFailed (ty1, ty2) -> "Cannot unify type " ^ string_of_tc_type ty1
    ^ " with inferred type " ^ string_of_tc_type ty2
  | ExpectedType (ty1, ty2) -> "Expected type " ^ string_of_tc_type ty1 ^ " but found type " ^ string_of_tc_type ty2
  | EmptyArrayExpression -> "Array expression cannot be empty"
  | ExpectedArrayType ty -> "Expected an array type but found type " ^ string_of_tc_type ty
  | MismatchedNodeType (id, ty1, ty2) -> "Node '" ^ HString.string_of_hstring id ^ "' of type " ^ string_of_tc_type ty1
    ^ " does not match expected type " ^ string_of_tc_type ty2
  | IlltypedBitNot ty -> "Cannot apply the bit-value not operator to a non machine integer value of type "
    ^ string_of_tc_type ty
  | IlltypedUnaryMinus ty -> "Unary minus cannot be applied to non number expression of type " ^ string_of_tc_type ty
  | ExpectedIntegerTypes (ty1, ty2) -> "Expected both arguments of operator to be of same integer type but found "
    ^ string_of_tc_type ty1 ^ " and " ^ string_of_tc_type ty2
  | ExpectedNumberTypes (ty1, ty2) -> "Expected both arguments of operator to be of same integer type (or type real) but found "
    ^ string_of_tc_type ty1 ^ " and " ^ string_of_tc_type ty2
  | ExpectedMachineIntegerTypes (ty1, ty2) -> "Expected both arguments of operator to be of machine integer type but found "
    ^ string_of_tc_type ty1 ^ " and " ^ string_of_tc_type ty2
  | ExpectedBitShiftConstantOfSameWidth ty -> "Expected second argument of shit opperator to be a constant of type "
    ^ "unsigned machine integer of the same width as first argument but found type " ^ string_of_tc_type ty
  | ExpectedBitShiftMachineIntegerType ty -> "Expected first argument of shit operator to be of type signed "
    ^ "or unsigned machine integer but found type " ^ string_of_tc_type ty
  | InvalidConversion (ty1, ty2) -> "Cannot convert type " ^ string_of_tc_type ty1 ^ " to type " ^ string_of_tc_type ty2
  | NodeArgumentOnLHS v -> "Input '" ^ HString.string_of_hstring v ^ "' can not be defined"
  | MismatchOfEquationType (items, ty) -> "Term structure on left hand side of the equation "
    ^ (match items with
      | Some items -> Lib.string_of_t (Lib.pp_print_list LA.pp_print_struct_item ", ") items
      | None -> "")
    ^ " does not match expected type " ^ string_of_tc_type ty ^ " on right hand side of the node equation"
  | DisallowedReassignment vars -> "Cannot reassign value to a constant or enum but found reassignment to identifier(s): "
    ^ Lib.string_of_t (Lib.pp_print_list LA.pp_print_ident ", ") (LA.SI.elements vars)
  | AssumptionMustBeInputOrOutput id -> "Assumption variable must be either an input or an output variable, "
    ^ "but found '" ^ HString.string_of_hstring id ^ "'"
  | Redeclaration id -> HString.string_of_hstring id ^ " is already declared"
  | ExpectedConstant (where, what) -> "Illegal " ^ what ^ " in " ^ where
  | UndeclaredType id -> "Type '" ^ HString.string_of_hstring id ^ "' is undeclared"
  | EmptySubrange (v1, v2) -> "Range can not be empty, but found range: ["
    ^ string_of_int v1 ^ ", " ^ string_of_int v2 ^ "]"
  | SubrangeArgumentMustBeConstantInteger e -> "Range arguments should be of constant integers, but found: "
    ^ Lib.string_of_t LA.pp_print_expr e
  | IntervalMustHaveBound -> "Range should have at least one bound"
  | ExpectedRecordType ty -> "Expected record type but found " ^ string_of_tc_type ty

type warning_kind = 
  | UnusedBoundVariableWarning of HString.t

let warning_message warning = match warning with
  | UnusedBoundVariableWarning id -> "Unused refinement type bound variable " ^ HString.string_of_hstring id

type warning = [
  | `LustreTypeCheckerWarning of Lib.position * warning_kind
]

let mk_warning pos kind = `LustreTypeCheckerWarning (pos, kind)

let (>>=) = R.(>>=)
let (let*) = R.(>>=)
let (>>) = R.(>>)

let type_error pos kind = Error (`LustreTypeCheckerError (pos, kind))
(** [type_error] returns an [Error] of [tc_result] *)

(**********************************************
 * Type inferring and type checking functions *
 **********************************************)
 let infer_type_const: Lib.position -> LA.constant -> tc_type
  = fun pos -> function
  | Num _ -> Int pos
  | Dec _ -> Real pos
  | _ -> Bool pos
(** Infers type of constants *)

let check_merge_clock: LA.expr -> LA.lustre_type -> (unit, [> error]) result = fun e ty ->
  match ty with
  | EnumType _ -> LSC.no_mismatched_clock false e
  | Bool _ -> LSC.no_mismatched_clock true e
  | _ -> Ok ()

let check_merge_exhaustive: tc_context -> Lib.position -> LA.lustre_type -> HString.t list -> (unit, [> error]) result
  = fun ctx pos ty cases ->
    match ty with
    | EnumType (_, enum_id, _) -> (match lookup_variants ctx enum_id with
        | Some variants ->
          let check_cases_containment = R.seq_
            (List.map (fun i ->
                if not (List.mem i variants) then
                  type_error pos (MergeCaseExtraneous (i, ty))
                else Ok ())
              cases)
          in
          let check_cases_cover = R.seq_
            (List.map (fun i ->
                if not (List.mem i cases) then
                  type_error pos (MergeCaseMissing i)
                else Ok ())
              variants)
          in
          let check_cases_unique = R.seq_
            (List.map (fun i -> 
              if List.length (List.filter (fun x -> HString.equal x i) cases) > 1 then
                type_error pos (MergeCaseNotUnique i)
              else Ok ())
              variants)
          in
          check_cases_containment >> check_cases_cover >> check_cases_unique
        | None -> type_error pos (Impossible ("Identifier "
          ^ (HString.string_of_hstring enum_id)
          ^ " is not an enumeration identifier")))
    | Bool _ -> Ok () (* TODO: What checks should we do for a boolean merge? *)
    | _ -> type_error pos (Impossible ("Type " ^ string_of_tc_type ty ^
      " must be a bool or an enum type"))

let rec infer_const_attr ctx exp =
  let r = infer_const_attr ctx in
  let combine l1 l2 = List.map2 (fun r1 r2 -> r1 >> r2) l1 l2 in
  let error exp what =
    let pos = LH.pos_of_expr exp in
    Error (pos, fun w -> ExpectedConstant (w, what))
  in
  match exp with
  | LA.Ident (_, i) ->
    let res =
      if member_val ctx i then R.ok ()
      else error exp ("variable '" ^ HString.string_of_hstring i ^ "'") 
    in
    [res]
  | ModeRef _ -> [error exp "mode reference"]
  | RecordProject (_, e, _) -> r e
  | TupleProject (_, e, _) -> r e
  (* Values *)
  | Const _ -> [R.ok ()]
  (* Operators *)
  | UnaryOp (_,_,e) -> r e
  | BinaryOp (_,_, e1, e2) -> combine (r e1) (r e2)
  | TernaryOp (_, Ite, e1, e2, e3) -> (
    let r_e2 = r e2 in
    match r e1 with
    | [Ok _] -> combine r_e2 (r e3)
    | [err] -> List.map (fun _ -> err) r_e2
    | _ -> assert false
  )
  | ConvOp  (_,_,e) -> r e
  | CompOp (_,_, e1, e2) -> combine (r e1) (r e2)
  (* Structured expressions *)
  | RecordExpr (_, _, flds) ->
    List.fold_left
      (fun l1 l2 -> combine l1 l2)
      [R.ok ()]
      (List.map r (snd (List.split flds)))
  | GroupExpr (_, ArrayExpr, es) | GroupExpr (_, TupleExpr, es) ->
    List.fold_left
      (fun l1 l2 -> combine l1 l2)
      [R.ok ()]
      (List.map r es)
  | GroupExpr (_, ExprList, es) -> List.flatten (List.map r es)
  (* Update of structured expressions *)
  | StructUpdate (_, e1, _, e2) -> combine (r e1) (r e2)
  | ArrayConstr (_, e1, e2) -> combine (r e1) (r e2)
  | ArrayIndex (_, e1, e2) -> combine (r e1) (r e2)
  (* Quantified expressions *)
  | Quantifier (_, _, _, _) ->
    [error exp "quantified expression"]
  (* Clock operators *)
  | When (_, e, _) ->
    List.map (fun _ -> error exp "when operator") (r e)
  | Merge (_, _, es) ->
    List.map (fun _ -> error exp "merge operator")
      (r (List.hd (snd (List.split es))))
  (* Temporal operators *)
  | Pre (_, e) ->
    List.map (fun _ -> error exp "pre operator") (r e)
  | Arrow (_, e1, _) ->
    List.map (fun _ -> error exp "arrow operator") (r e1)
  (* Node calls *)
  | AnyOp _ -> assert false
  | Condact (_, _, _, i, _, _)
  | Activate (_, i, _, _, _)
  | RestartEvery (_, i, _, _)
  | Call (_, i, _) -> (
    let err = error exp "node call or any operator" in
    match lookup_node_ty ctx i with
    | Some (TArr (_, _, exp_ret_tys)) -> (
      match exp_ret_tys with
      | GroupType (_, tys) -> List.map (fun _ -> err) tys
      | _ -> [err]
    )
    | _ -> [err]
  )

let check_expr_is_constant ctx kind e =
  match R.seq_ (infer_const_attr ctx e) with
  | Ok _ -> R.ok ()
  | Error (pos, exn_fn) -> type_error pos (exn_fn kind)

let check_and_add_constant_definition ctx i e ty =
  match R.seq_ (infer_const_attr ctx e) with
  | Ok _ -> R.ok (add_ty (add_const ctx i e ty) i ty)
  | Error (pos, exn_fn) ->
    let where =
      "definition of constant '" ^ HString.string_of_hstring i ^ "'"
    in
    type_error pos (exn_fn where)

let check_constant_args ctx i arg_exprs =
  let check param_attr =
    let arg_attr =
      List.map (infer_const_attr ctx) arg_exprs
      |> List.flatten
    in
    R.seq_chain
      (fun _ ((id, is_const_param), res) ->
        match is_const_param, res with
        | true, Error (pos, exn_fn) -> (
          let where =
            "argument for constant parameter '" ^ HString.string_of_hstring id ^ "'"
          in
          type_error pos (exn_fn where)
        )
        | _ -> R.ok ()
      )
      ()
      (List.combine param_attr arg_attr)
  in
  match lookup_node_param_attr ctx i with
  | None -> assert false
  | Some param_attr -> (
    if List.exists (fun (_, is_const) -> is_const) param_attr then (
      check param_attr
    )
    else R.ok ()
  )

let rec type_extract_array_lens ctx ty = match ty with 
  | LA.ArrayType (_, (ty, expr)) -> expr :: type_extract_array_lens ctx ty
  | TupleType (_, tys) -> List.map (type_extract_array_lens ctx) tys |> List.flatten
  | GroupType (_, tys) -> List.map (type_extract_array_lens ctx) tys |> List.flatten
  | TArr (_, ty1, ty2) -> 
    type_extract_array_lens ctx ty1 @ type_extract_array_lens ctx ty2
  | RecordType (_, _, tis) ->
    let tys = List.map (fun (_, _, ty) -> ty) tis in 
    List.map (type_extract_array_lens ctx) tys |> List.flatten
  | UserType (_, id) -> 
    (match (lookup_ty_syn ctx id) with 
      | Some ty -> type_extract_array_lens ctx ty;
      | None -> [])
  | _ -> []

let update_ty_with_ctx node_ty call_params ctx arg_exprs =
  let call_param_len_idents =
    type_extract_array_lens ctx node_ty
    |> List.map (LH.vars_without_node_call_ids)
    (* Remove duplicates *)
    |> List.fold_left (fun acc vars -> LA.SI.union vars acc) LA.SI.empty
    |> LA.SI.elements
    (* Filter out constants. If "id" is a constant, it must be a local constant  *)
    |> List.filter (fun id -> not (member_val ctx id) || (List.mem id call_params) )
  in
  match call_param_len_idents with
  | [] -> node_ty
  | _ -> (
    let find_matching_len_params array_param_lens = 
      List.map (fun len -> (Lib.list_index (fun id2 -> len = id2) call_params)) array_param_lens
    in
    (* Find indices of array length parameters. E.g. in Call(m :: const int, A :: int^m), the index 
      of array length param "m" is 0. *)
    let array_len_indices = find_matching_len_params call_param_len_idents in
    (* Retrieve concrete arguments passed as array lengths *)
    let array_len_exprs = List.map (List.nth arg_exprs) array_len_indices in
    (* Do substitution to express exp_arg_tys and exp_ret_tys in terms of the current context *)
    LH.apply_subst_in_type (List.combine call_param_len_idents array_len_exprs) node_ty
  )

let rec expand_type ctx = function
  | LA.History (pos, i) -> (
    match lookup_ty ctx i with
    | None -> type_error pos (UnboundIdentifier i)
    | Some ty -> expand_type ctx ty
  )
  | ty -> R.ok (expand_type_syn ctx ty)

let rec infer_type_expr: tc_context -> LA.expr -> (tc_type, [> error]) result
  = fun ctx -> function
  (* Identifiers *)
  | LA.Ident (pos, i) ->
    (match (lookup_ty ctx i) with
    | None -> type_error pos (UnboundIdentifier i) 
    | Some ty -> R.ok ty)
  | LA.ModeRef (pos, ids) ->      
    let lookup_mode_ty ctx (ids:HString.t list) =
      match ids with
      | [] -> failwith ("empty mode name")
      | rest -> let i = HString.concat (HString.mk_hstring "::") rest in 
                match (lookup_ty ctx i) with
                | None -> type_error pos (UnboundModeReference i)
                | Some ty -> R.ok ty in
    lookup_mode_ty ctx ids
  | LA.RecordProject (pos, e, fld) ->
    let* rec_ty = infer_type_expr ctx e in
<<<<<<< HEAD
    let rec is_base_record_ty rec_ty = 
      let rec_ty = expand_type_syn ctx rec_ty in
      (match rec_ty with
      | LA.RecordType (_, _, flds) ->
          let typed_fields = List.map (fun (_, i, ty) -> (i, ty)) flds in
          (match (List.assoc_opt fld typed_fields) with
          | Some ty -> R.ok (expand_type_syn ctx ty)
          | None -> type_error pos (NotAFieldOfRecord fld))
      | LA.RefinementType (_, (_, _, ty), _, _) -> is_base_record_ty ty
      | _ -> type_error (LH.pos_of_expr e) (IlltypedRecordProjection rec_ty)) in 
    is_base_record_ty rec_ty
=======
    let* rec_ty = expand_type ctx rec_ty in
    (match rec_ty with
    | LA.RecordType (_, _, flds) ->
        let typed_fields = List.map (fun (_, i, ty) -> (i, ty)) flds in
        (match (List.assoc_opt fld typed_fields) with
        | Some ty -> R.ok (expand_type_syn ctx ty)
        | None -> type_error pos (NotAFieldOfRecord fld))
    | _ -> type_error (LH.pos_of_expr e) (IlltypedRecordProjection rec_ty))
>>>>>>> 027f29c3

  | LA.TupleProject (pos, e1, i) ->
    let* tup_ty = infer_type_expr ctx e1 in
    let* tup_ty = expand_type ctx tup_ty in
    (match tup_ty with
    | LA.TupleType (pos, tys) as ty ->
        if List.length tys <= i
        then type_error pos (TupleIndexOutOfBounds (i, ty))
        else R.ok (expand_type_syn ctx (List.nth tys i))
    | ty -> type_error pos (IlltypedTupleProjection ty))

  (* Values *)
  | LA.Const (pos, c) -> R.ok (infer_type_const pos c)

  (* Operator applications *)
  | LA.UnaryOp (pos, op, e) ->
    infer_type_unary_op ctx pos e op
  | LA.BinaryOp (pos, bop, e1, e2) ->
    infer_type_binary_op ctx pos bop e1 e2
  | LA.TernaryOp (pos, top, con, e1, e2) ->
    (match top with
    | Ite -> 
        infer_type_expr ctx con
        >>= (function
            | Bool _ ->
                infer_type_expr ctx e1 >>= fun e1_ty ->
                infer_type_expr ctx e2 >>= fun e2_ty ->
                eq_lustre_type ctx e1_ty e2_ty >>= fun eq_test ->
                    if eq_test then R.ok e1_ty
                    else type_error pos (UnequalIteBranchTypes (e1_ty, e2_ty))
            | c_ty  ->  type_error pos  (ExpectedBooleanExpression c_ty))
    )
  | LA.ConvOp (pos, cop, e) ->
    infer_type_conv_op ctx pos e cop
  | LA.CompOp (pos, cop, e1, e2) ->
    infer_type_comp_op ctx pos e1 e2 cop

  (* Structured expressions *)
  | LA.RecordExpr (pos, name, flds) -> (
    match lookup_ty_syn ctx name with
    | None -> type_error pos (UndeclaredType name)
    | Some ty ->
      match ty with
      | LA.RecordType (_, _, fld_tys) -> (
        let* matches =
          R.seq_chain
            (fun acc (p, f, ty) ->
              match List.assoc_opt f flds with
               | None -> type_error pos (NoValueForRecordField f)
               | Some e -> R.ok ( (p, f, e, ty) :: acc)
             )
             []
             fld_tys
        in
        if List.length flds > List.length matches then (
          let open HString in
          let fnames1 =
            HStringSet.of_list (List.map fst flds)
          in
          let fnames2 =
            HStringSet.of_list (List.map (fun (_, n, _) -> n) fld_tys)
          in
          let diff = HStringSet.diff fnames1 fnames2 in
          match HStringSet.choose_opt diff with
          | None -> assert false
          | Some name -> type_error pos (NotAFieldOfRecord name)
        )
        else (
          let infer_field ctx (p, i, exp, ty) =
            let* exp_ty = infer_type_expr ctx exp in
            let* eq = eq_lustre_type ctx ty exp_ty in
            if eq then R.ok (p, i, ty)
            else type_error (LH.pos_of_expr exp) (ExpectedType (ty, exp_ty))
          in
          let* fld_tys = R.seq (List.map (infer_field ctx) matches) in
          R.ok (LA.RecordType (pos, name, fld_tys))
        )
      )
      | _ -> type_error pos (ExpectedRecordType ty)
  )
  | LA.GroupExpr (pos, struct_type, exprs) ->
    (match struct_type with
    | LA.ExprList ->
        R.seq (List.map (infer_type_expr ctx) exprs)
        >>= fun tys -> R.ok (LA.GroupType (pos, tys))
    | LA.TupleExpr ->
        R.seq (List.map (infer_type_expr ctx) exprs)
        >>= fun tys -> R.ok (LA.TupleType (pos, tys))
    | LA.ArrayExpr ->
        R.seq (List.map (infer_type_expr ctx) exprs)
        >>= (fun tys ->
        let elty = List.hd tys in
        R.ifM (R.seqM (&&) true (List.map (eq_lustre_type ctx elty) tys))
          (let arr_ty = List.hd tys in
                let arr_size = LA.Const (pos, Num (List.length tys |> string_of_int |> HString.mk_hstring)) in
                R.ok (LA.ArrayType (pos, (arr_ty, arr_size))))
          (type_error pos UnequalArrayExpressionType)))
    
  (* Update structured expressions *)
  | LA.ArrayConstr (pos, b_expr, sup_expr) -> (
    let* b_ty = infer_type_expr ctx b_expr in
    check_array_size_expr ctx sup_expr
    >> R.ok (LA.ArrayType (pos, (b_ty, sup_expr)))
  )
  | LA.StructUpdate (pos, r, i_or_ls, e) ->
    if List.length i_or_ls != 1
    then type_error pos (Unsupported ("List of labels or indices for structure update is not supported"))
    else
      (match List.hd i_or_ls with
      | LA.Label (pos, l) ->  
          infer_type_expr ctx r
          >>= (function 
              | RecordType (_, _, flds) as r_ty ->
                  (let typed_fields = List.map (fun (_, i, ty) -> (i, ty)) flds in
                  (match (List.assoc_opt l typed_fields) with
                    | Some f_ty ->
                      infer_type_expr ctx e
                      >>= (fun e_ty -> 
                        R.ifM (eq_lustre_type ctx f_ty e_ty)
                          (R.ok r_ty)
                          (type_error pos (TypeMismatchOfRecordLabel (l, f_ty, e_ty))))
                    | None -> type_error pos (NotAFieldOfRecord l)))
              | r_ty -> type_error pos (IlltypedRecordUpdate r_ty))
      | LA.Index (_, e) -> type_error pos (ExpectedLabel e))
  | LA.ArrayIndex (pos, e, i) ->
    let* index_type = infer_type_expr ctx i in
    let* index_type = expand_type ctx index_type in
    if is_expr_int_type ctx i
    then infer_type_expr ctx e
        >>= (function
              | ArrayType (_, (b_ty, _)) -> R.ok b_ty
              | ty -> type_error pos (IlltypedArrayIndex ty))
    else type_error pos (ExpectedIntegerTypeForArrayIndex index_type)

  (* Quantified expressions *)
  | LA.Quantifier (_, _, qs, e) ->
    let extn_ctx = List.fold_left union ctx
                    (List.map (fun (_, i, ty) -> singleton_ty i ty) qs) in
    infer_type_expr extn_ctx e 

  | AnyOp _ -> assert false
  (* Already desugared in lustreDesugarAnyOps *)
  (*check_type_expr ctx e ty >>
    R.ok ty*)
  (* Clock operators *)
  | LA.When (_, e, _) -> infer_type_expr ctx e
  | LA.Condact (pos, c, _, node, args, defaults) ->
    check_type_expr ctx c (Bool pos)
    >> infer_type_expr ctx (Call (pos, node, args))
    >>= fun r_ty ->
    R.seq (List.map (infer_type_expr ctx) defaults)
    >>= (fun d_tys -> 
      R.ifM (eq_lustre_type ctx r_ty (GroupType (pos, d_tys)))
        (R.ok r_ty)
        (type_error pos IlltypedDefaults))
  | LA.Activate (pos, node, cond, _, args) ->
    check_type_expr ctx cond (Bool pos)
    >> infer_type_expr ctx (Call (pos, node, args))
  | LA.Merge (pos, i, mcases) as e ->
    infer_type_expr ctx (LA.Ident (pos, i)) >>= fun ty ->
      let mcases_ids, mcases_exprs = List.split mcases in
      let case_tys = mcases_exprs |> List.map (infer_type_expr ctx) in
      check_merge_exhaustive ctx pos ty mcases_ids >>
      check_merge_clock e ty >>
      R.seq case_tys
      >>= fun tys ->
      let main_ty = List.hd tys in
      R.ifM (R.seqM (&&) true (List.map (eq_lustre_type ctx main_ty) tys))
      (R.ok main_ty)
      (type_error pos (IlltypedMerge main_ty))
  | LA.RestartEvery (pos, node, args, cond) ->
    check_type_expr ctx cond (LA.Bool pos)
    >> infer_type_expr ctx (LA.Call (pos, node, args))
                                
  (* Temporal operators *)
  | LA.Pre (_, e) -> infer_type_expr ctx e
  | LA.Arrow (pos, e1, e2) ->
    infer_type_expr ctx e1 >>= fun ty1 ->
    infer_type_expr ctx e2 >>= fun ty2 ->
    R.ifM (eq_lustre_type ctx ty1 ty2)
      (R.ok ty1)
      (type_error pos (IlltypedArrow (ty1, ty2)))
     
  (* Node calls *)
  | LA.Call (pos, i, arg_exprs) -> (
    Debug.parse "Inferring type for node call %a" LA.pp_print_ident i ;
    let infer_type_node_args: tc_context -> LA.expr list -> (tc_type, [> error]) result =
    fun ctx args ->
      let* arg_tys = R.seq (List.map (infer_type_expr ctx) args) in
      if List.length arg_tys = 1 then R.ok (List.hd arg_tys)
      else R.ok (LA.GroupType (pos, arg_tys))
    in
    match (lookup_node_param_ids ctx i), (lookup_node_ty ctx i) with
    | Some call_params, Some node_ty -> (
      (* Express exp_arg_tys and exp_ret_tys in terms of the current context *)
      let node_ty = update_ty_with_ctx node_ty call_params ctx arg_exprs in
      let exp_arg_tys, exp_ret_tys = match node_ty with 
        | TArr (_, exp_arg_tys, exp_ret_tys) -> exp_arg_tys, exp_ret_tys 
        | _ -> assert false 
      in
      let* given_arg_tys = infer_type_node_args ctx arg_exprs in
      let* are_equal = eq_lustre_type ctx exp_arg_tys given_arg_tys in
      if are_equal then
        (check_constant_args ctx i arg_exprs >> (R.ok exp_ret_tys))
      else
        (type_error pos (IlltypedCall (exp_arg_tys, given_arg_tys)))
    )
    | _, Some ty -> type_error pos (ExpectedFunctionType ty)
    | _, None -> type_error pos (UnboundNodeName i)
  )
(** Infer the type of a [LA.expr] with the types of free variables given in [tc_context] *)

and check_type_expr: tc_context -> LA.expr -> tc_type -> (unit, [> error]) result
  = fun ctx expr exp_ty ->
  match expr with
  (* Identifiers *)
  | Ident (pos, i) as ident ->
    infer_type_expr ctx ident >>= fun ty ->
    R.guard_with (eq_lustre_type ctx ty exp_ty)
      (type_error pos (IlltypedIdentifier (i, exp_ty, ty)))
  | ModeRef (pos, ids) ->
    let id = (match ids with
              | [] -> failwith ("empty mode name")
              | rest -> HString.concat (HString.mk_hstring "::") rest) in
    check_type_expr ctx (LA.Ident (pos, id)) exp_ty
  | RecordProject (pos, expr, fld) -> check_type_record_proj pos ctx expr fld exp_ty
  | TupleProject (pos, expr, idx) -> check_type_tuple_proj pos ctx expr idx exp_ty

  (* Operators *)
  | UnaryOp (pos, op, e) ->
    infer_type_unary_op ctx pos e op
    >>= fun inf_ty -> R.guard_with (eq_lustre_type ctx inf_ty exp_ty) (type_error pos (UnificationFailed (exp_ty, inf_ty)))
  | BinaryOp (pos, op, e1, e2) -> 
    infer_type_binary_op ctx pos op e1 e2 >>= fun inf_ty ->
    R.guard_with (eq_lustre_type ctx inf_ty exp_ty) (type_error pos (UnificationFailed (exp_ty, inf_ty)))
  | LA.TernaryOp (pos, _, con, e1, e2) ->
    infer_type_expr ctx con
    >>= (function 
        | Bool _ ->
            infer_type_expr ctx e1
            >>= fun ty1 -> infer_type_expr ctx e2
            >>= fun ty2 -> R.guard_with (eq_lustre_type ctx ty1 ty2)
                            (type_error pos (UnificationFailed (ty1, ty2)))
        | ty -> type_error pos (ExpectedType ((Bool pos), ty)))
  | ConvOp (pos, cvop, e) ->
    infer_type_conv_op ctx pos e cvop >>= fun inf_ty ->
    R.guard_with (eq_lustre_type ctx inf_ty exp_ty)
      (type_error pos (UnificationFailed (exp_ty, inf_ty)))
  | CompOp (pos, cop, e1, e2) ->
    infer_type_comp_op ctx pos e1 e2 cop >>= fun inf_ty ->
    R.guard_with (eq_lustre_type ctx inf_ty exp_ty)
      (type_error pos (UnificationFailed (exp_ty, inf_ty)))

  (* Values/Constants *)
  | Const (pos, c) ->
    let cty = infer_type_const pos c in
    R.guard_with (eq_lustre_type ctx cty exp_ty)
      (type_error pos (UnificationFailed (exp_ty, cty)))

  (* Structured expressions *)
  | RecordExpr (pos, name, flds) ->
    let (ids, es) = List.split flds in
    let mk_ty_ident p i t = (p, i, t) in
    let* inf_tys = R.seq (List.map (infer_type_expr ctx) es) in
    let inf_r_ty = LA.RecordType (pos, name, (List.map2 (mk_ty_ident pos) ids inf_tys)) in
    R.guard_with (eq_lustre_type ctx exp_ty inf_r_ty)
      (type_error pos (UnificationFailed (exp_ty, inf_r_ty)))
  | GroupExpr (pos, group_ty, es) ->
    (match group_ty with
    (* These should be tuple type  *)
    | ExprList ->
        R.seq (List.map (infer_type_expr ctx) es) >>= fun inf_tys ->
        let inf_ty = LA.GroupType (pos, inf_tys) in
        (R.guard_with (eq_lustre_type ctx exp_ty inf_ty)
          (type_error pos (ExpectedType (exp_ty, inf_ty))))
      | TupleExpr ->
        R.seq (List.map (infer_type_expr ctx) es) >>= fun inf_tys ->
        let inf_ty = LA.TupleType (pos, inf_tys) in
        (R.guard_with (eq_lustre_type ctx exp_ty inf_ty)
          (type_error pos (ExpectedType (exp_ty, inf_ty))))
    (* This should be array type *)
    | ArrayExpr ->
        R.seq (List.map (infer_type_expr ctx) es) >>= fun inf_tys ->
        if List.length inf_tys < 1
        then type_error pos EmptyArrayExpression
        else
          let elty = List.hd inf_tys in
          R.ifM (R.seqM (&&) true (List.map (eq_lustre_type ctx elty) inf_tys))
            (let arr_size = LA.Const (pos, Num (List.length inf_tys |> string_of_int |> HString.mk_hstring)) in
             let arr_ty = LA.ArrayType (pos, (elty, arr_size)) in
             (R.guard_with (eq_lustre_type ctx exp_ty arr_ty)
                (type_error pos (ExpectedType (exp_ty, arr_ty)))))
            (type_error pos UnequalArrayExpressionType))

  (* Update of structured expressions *)
  | StructUpdate (pos, r, i_or_ls, e) ->
    if List.length i_or_ls != 1
    then type_error pos (Unsupported ("List of labels or indices for structure update is not supported"))
    else (match List.hd  i_or_ls with
          | LA.Label (pos, l) ->  
            infer_type_expr ctx r
            >>= (fun r_ty ->
              match r_ty with
              | RecordType (_, _, flds) ->
                (let typed_fields = List.map (fun (_, i, ty) -> (i, ty)) flds in
                  (match (List.assoc_opt l typed_fields) with
                  | Some ty -> check_type_expr ctx e ty 
                  | None -> type_error pos (NotAFieldOfRecord l)))
              | _ -> type_error pos (IlltypedRecordUpdate r_ty))
          | LA.Index (_, e) -> type_error pos (ExpectedLabel e))

  (* Array constructor*)
  | ArrayConstr (pos, b_exp, sup_exp) ->
    infer_type_expr ctx b_exp >>= fun b_ty ->
    infer_type_expr ctx sup_exp >>= fun _ ->
    let arr_ty = (LA.ArrayType (pos, (b_ty, sup_exp))) in
    R.guard_with (eq_lustre_type ctx exp_ty arr_ty)
      (type_error pos (ExpectedType (exp_ty, arr_ty)))
  | ArrayIndex (pos, e, idx) ->
    infer_type_expr ctx idx >>= fun index_type -> 
    if is_expr_int_type ctx idx
    then infer_type_expr ctx e >>= fun inf_arr_ty ->
        (match inf_arr_ty with
          | ArrayType (_, (arr_b_ty, _)) ->
            R.guard_with(eq_lustre_type ctx arr_b_ty exp_ty)
              (type_error pos (ExpectedType (exp_ty, arr_b_ty)))
          | _ -> type_error pos (ExpectedArrayType inf_arr_ty))
    else type_error pos (ExpectedIntegerTypeForArrayIndex index_type)

  (* Quantified expressions *)
  | Quantifier (_, _, qs, e) ->
    let extn_ctx = List.fold_left union ctx
                    (List.map (fun (_, i, ty) -> singleton_ty i ty) qs) in
    check_type_expr extn_ctx e exp_ty

  | AnyOp _ -> assert false 
    (* Already desugared in lustreDesugarAnyOps *)
    (*let extn_ctx = union ctx (singleton_ty i ty) in
    check_type_expr extn_ctx e (Bool pos)
    >> R.guard_with (eq_lustre_type ctx exp_ty ty) (type_error pos (UnificationFailed (exp_ty, ty)))
  | AnyOp (pos, (_, i ,ty), e1, Some e2) ->
    let extn_ctx = union ctx (singleton_ty i ty) in
    check_type_expr extn_ctx e1 (Bool pos)
    >> check_type_expr extn_ctx e2 (Bool pos)
    >> R.guard_with (eq_lustre_type ctx exp_ty ty) (type_error pos (UnificationFailed (exp_ty, ty)))*)
  (* Clock operators *)
  | When (_, e, _) -> check_type_expr ctx e exp_ty
  | Condact (pos, c, _, node, args, defaults) ->
    check_type_expr ctx c (Bool pos)
    >> check_type_expr ctx (Call (pos, node, args)) exp_ty
    >>  R.seq (List.map (infer_type_expr ctx) defaults)
    >>= fun d_tys -> R.guard_with (eq_lustre_type ctx exp_ty (GroupType (pos, d_tys)))
                      (type_error pos IlltypedDefaults)
  | Activate (pos, node, cond, _, args) -> 
    check_type_expr ctx cond (Bool pos)
    >> check_type_expr ctx (Call (pos, node, args)) exp_ty 
  | Merge (pos, i, mcases) as e ->
    infer_type_expr ctx (LA.Ident (pos, i)) >>= fun ty ->
    let mcases_ids, mcases_exprs = List.split mcases in
    let check_mcases = R.seq_
      (List.map (fun e -> check_type_expr ctx e exp_ty) mcases_exprs)
    in
    check_mcases
      >> check_merge_exhaustive ctx pos ty mcases_ids
      >> check_merge_clock e ty
  | RestartEvery (pos, node, args, cond) ->
    check_type_expr ctx cond (LA.Bool pos)
    >> check_type_expr ctx (LA.Call (pos, node, args)) exp_ty

  (* Temporal operators *)
  | Pre (_, e) -> check_type_expr ctx e exp_ty
  | Arrow (_, e1, e2) ->
    check_type_expr ctx e1 exp_ty
    >> check_type_expr ctx e2 exp_ty

  (* Node calls *)
  | Call (pos, i, args) ->
    let* arg_tys = R.seq (List.map (infer_type_expr ctx) args) in
    let arg_ty = if List.length arg_tys = 1 then List.hd arg_tys
                else GroupType (pos, arg_tys) in
    (match (lookup_node_ty ctx i), (lookup_node_param_ids ctx i) with
    | None, _ 
    | _, None -> type_error pos (UnboundNodeName i)
    | Some ty, Some call_params -> 
      (* Express ty in terms of the current context *)
      let ty = update_ty_with_ctx ty call_params ctx args in
      let* b = (eq_lustre_type ctx ty (LA.TArr (pos, arg_ty, exp_ty))) in
      if b then R.ok ()
      else (type_error pos (MismatchedNodeType (i, (TArr (pos, arg_ty, exp_ty)), ty))))
(** Type checks an expression and returns [ok] 
 * if the expected type is the given type [tc_type]  
 * returns an [Error of string] otherwise *)

and infer_type_unary_op: tc_context -> Lib.position -> LA.expr -> LA.unary_operator -> (tc_type, [> error]) result
  = fun ctx pos e op ->
  infer_type_expr ctx e >>= fun ty -> 
  match op with
  | LA.Not ->
    R.ifM (eq_lustre_type ctx ty (Bool pos))
      (R.ok (LA.Bool pos))
      (type_error pos (ExpectedType (LA.Bool pos, ty)))
  | LA.BVNot ->
    if LH.is_type_machine_int ty
    then R.ok ty
    else type_error pos (IlltypedBitNot ty)
  | LA.Uminus ->
    if (LH.is_type_num ty)
    then R.ok ty
    else type_error pos (IlltypedUnaryMinus ty)
(** Infers type of unary operator application *)

and are_args_num: tc_context -> Lib.position -> tc_type -> tc_type -> (bool, [> error]) result
  = fun ctx pos ty1 ty2 ->
  let num1 = HString.mk_hstring "1" in
  let num_tys = [
      LA.Int pos
    ; LA.UInt8 pos
    ; LA.UInt16 pos
    ; LA.UInt32 pos
    ; LA.UInt64 pos
    ; LA.Int8 pos
    ; LA.Int16 pos
    ; LA.Int32 pos
    ; LA.Int64 pos
    ; LA.IntRange (pos, Some (Const (pos, Num num1)), Some (Const (pos, Num num1))) 
    ; LA.Real pos] in
  let are_equal_types: tc_context -> tc_type -> tc_type -> tc_type -> (bool, [> error]) result
    = fun ctx ty1 ty2 ty ->
    R.seqM (&&) true [ eq_lustre_type ctx ty1 ty
                    ; eq_lustre_type ctx ty2 ty ] in
  R.seqM (||) false (List.map (are_equal_types ctx ty1 ty2) num_tys) 
(** This is an ugly fix till we have polymorphic unification, may be qualified types? *)
  
and infer_type_binary_op: tc_context -> Lib.position
                          -> LA.binary_operator -> LA.expr -> LA.expr
                          -> (tc_type, [> error]) result
  = fun ctx pos op e1 e2 ->
  infer_type_expr ctx e1 >>= fun ty1 ->
  infer_type_expr ctx e2 >>= fun ty2 ->
  match op with
  | LA.And | LA.Or | LA.Xor | LA.Impl ->
    R.ifM (eq_lustre_type ctx ty1 (Bool pos))
      (R.ifM (eq_lustre_type ctx ty2 (Bool pos))
        (R.ok (LA.Bool pos))
        (type_error pos (ExpectedType ((LA.Bool pos), ty2))))
      (type_error pos (ExpectedType ((LA.Bool pos), ty1)))
  | LA.Mod ->
    if LH.is_type_int_or_machine_int ty1 && LH.is_type_int_or_machine_int ty2
    then (R.ifM (eq_lustre_type ctx ty1 ty2)
            (R.ok ty1)
            (type_error pos (UnificationFailed (ty1, ty2))))
    else (type_error pos (ExpectedIntegerTypes (ty1, ty2)))
  | LA.Plus | LA.Minus | LA.Times | LA.Div ->
    are_args_num ctx pos ty1 ty2 >>= fun is_num ->
    if is_num
    then R.ok ty2
    else type_error pos (ExpectedNumberTypes (ty1, ty2))
  | LA.IntDiv ->
    if LH.is_type_int_or_machine_int ty1 && LH.is_type_int_or_machine_int ty2
    then (R.ifM (eq_lustre_type ctx ty1 ty2)
            (R.ok ty1)
            (type_error pos (UnificationFailed (ty1, ty2))))
    else type_error pos (ExpectedIntegerTypes (ty1, ty2))
  | LA.BVAnd | LA.BVOr ->
    R.ifM (eq_lustre_type ctx ty1 ty2)
      (if LH.is_type_machine_int ty1 && LH.is_type_machine_int ty2
      then R.ok ty2
      else type_error pos (ExpectedMachineIntegerTypes (ty1, ty2)))
      (type_error pos (UnificationFailed (ty1, ty2)))
  | LA.BVShiftL | LA.BVShiftR ->
    if (LH.is_type_signed_machine_int ty1 || LH.is_type_unsigned_machine_int ty1)
    then (if (LH.is_type_unsigned_machine_int ty2
              && LH.is_machine_type_of_associated_width (ty1, ty2))
          then R.ok ty1
          else type_error pos (ExpectedBitShiftConstantOfSameWidth ty1))
    else type_error pos (ExpectedBitShiftMachineIntegerType ty1)
(** infers the type of binary operators  *)

and infer_type_conv_op: tc_context -> Lib.position
                        ->  LA.expr -> LA.conversion_operator
                        -> (tc_type, [> error]) result
  = fun ctx pos e op ->
  infer_type_expr ctx e >>= fun ty ->
  match op with
  | ToInt ->
    if LH.is_type_num ty
    then R.ok (LA.Int pos)
    else type_error pos (InvalidConversion (ty, (Int pos)))
  | ToReal ->
    if LH.is_type_real_or_int ty
    then R.ok (LA.Real pos)
    else type_error pos (InvalidConversion (ty, (Real pos)))
  | ToInt8 ->
    if LH.is_type_signed_machine_int ty || LH.is_type_int ty
    then R.ok (LA.Int8 pos)
    else type_error pos (InvalidConversion (ty, (Int8 pos)))
  | ToInt16 ->
    if LH.is_type_signed_machine_int ty || LH.is_type_int ty
    then R.ok (LA.Int16 pos)
    else type_error pos (InvalidConversion (ty, (Int16 pos)))
  | ToInt32 ->
    if LH.is_type_signed_machine_int ty || LH.is_type_int ty
    then R.ok (LA.Int32 pos)
    else type_error pos (InvalidConversion (ty, (Int32 pos)))
  | ToInt64 ->
    if LH.is_type_signed_machine_int ty || LH.is_type_int ty
    then R.ok (LA.Int64 pos)
    else type_error pos (InvalidConversion (ty, (Int64 pos)))
  | ToUInt8 ->
    if LH.is_type_unsigned_machine_int ty || LH.is_type_int ty
    then R.ok (LA.UInt8 pos)
    else type_error pos (InvalidConversion (ty, (UInt8 pos)))
  | ToUInt16 ->
    if LH.is_type_unsigned_machine_int ty || LH.is_type_int ty
    then R.ok (LA.UInt16 pos)
    else type_error pos (InvalidConversion (ty, (UInt16 pos)))
  | ToUInt32 ->
    if LH.is_type_unsigned_machine_int ty || LH.is_type_int ty
    then R.ok (LA.UInt32 pos)
    else type_error pos (InvalidConversion (ty, (UInt32 pos)))
  | ToUInt64 ->
    if LH.is_type_unsigned_machine_int ty || LH.is_type_int ty
    then R.ok (LA.UInt64 pos)
    else type_error pos (InvalidConversion (ty, (UInt64 pos)))
(** Converts from given type to the intended type aka casting *)
    
and infer_type_comp_op: tc_context -> Lib.position -> LA.expr -> LA.expr
                        -> LA.comparison_operator -> (tc_type, [> error]) result
  = fun ctx pos e1 e2 op ->
  infer_type_expr ctx e1 >>= fun ty1 ->
  infer_type_expr ctx e2 >>= fun ty2 ->
  match op with
  | Neq  | Eq ->
    R.ifM (eq_lustre_type ctx ty1 ty2)
      (if LH.type_contains_array ty1 then
         type_error pos (Unsupported "Extensional array equality is not supported")
       else
         R.ok (LA.Bool pos)
      )
      (type_error pos (UnificationFailed (ty1, ty2)))
  | Lte  | Lt  | Gte | Gt ->
    are_args_num ctx pos ty1 ty2
    >>= fun is_num ->
    if is_num
    then R.ok (LA.Bool pos)
    else type_error pos (ExpectedIntegerTypes (ty1, ty2))
(** infer the type of comparison operator application *)
                  
and check_type_record_proj: Lib.position -> tc_context -> LA.expr -> LA.index -> tc_type -> (unit, [> error]) result =
  fun pos ctx expr idx exp_ty -> 
  infer_type_expr ctx expr
  >>= function
  | RecordType (_, _, flds) ->
    (match (List.find_opt (fun (_, i, _) -> i = idx) flds) with 
    | None -> type_error pos (NotAFieldOfRecord idx)
    | Some f -> R.ok f)
    >>= fun (_, _, fty) ->
    R.guard_with (eq_lustre_type ctx fty exp_ty)
      (type_error pos (UnificationFailed (exp_ty, fty)))
  | rec_ty -> type_error (LH.pos_of_expr expr) (IlltypedRecordProjection rec_ty)

and check_type_tuple_proj : Lib.position -> tc_context -> LA.expr -> int -> tc_type -> (unit, [> error]) result =
  fun pos ctx expr idx exp_ty ->
  infer_type_expr ctx expr
  >>= function
  | TupleType (_, tys) as ty ->
    if List.length tys <= idx
    then type_error pos (TupleIndexOutOfBounds (idx, ty))
    else R.ok (List.nth tys idx)
    >>= fun ity ->
    R.guard_with (eq_lustre_type ctx ity exp_ty)
      (type_error pos (UnificationFailed (exp_ty, ity)))
  | ty -> type_error (LH.pos_of_expr expr) (IlltypedTupleProjection ty)

and check_type_const_decl: tc_context -> LA.const_decl -> tc_type -> (unit, [> error]) result =
  fun ctx const_decl exp_ty ->
  match const_decl with
  | FreeConst (pos, i, _) ->
    (match (lookup_ty ctx i) with
    | None -> failwith "Free constant should have an associated type"
    | Some inf_ty -> R.guard_with (eq_lustre_type ctx inf_ty exp_ty)
      (type_error pos (IlltypedIdentifier (i, inf_ty, exp_ty))))
  | UntypedConst (pos, i, e) ->
    infer_type_expr ctx e
    >>= fun inf_ty ->
    R.guard_with (eq_lustre_type ctx inf_ty exp_ty)
      (type_error pos (IlltypedIdentifier (i, exp_ty, inf_ty)))
  | TypedConst (pos, i, exp, _) ->
    infer_type_expr ctx exp
    >>= fun inf_ty -> R.guard_with (eq_lustre_type ctx inf_ty exp_ty)
                        (type_error pos (IlltypedIdentifier (i, exp_ty, inf_ty)))
and local_var_binding: tc_context -> HString.t -> LA.node_local_decl -> (tc_context * [> `LustreTypeCheckerWarning of Lib.position * warning_kind ] list, [> error]) result 
  = fun ctx nname ->
    function
    | LA.NodeConstDecl (_, const_decls) ->
      Debug.parse "Extracting typing context from const declaration: %a"
        LA.pp_print_const_decl const_decls
      ; 
      let* ctx, warnings = tc_ctx_const_decl ctx (Some nname) const_decls in 
      R.ok (ctx, warnings)
    | LA.NodeVarDecl (pos, (_, v, ty, _)) ->
      if (member_ty ctx v) then type_error pos (Redeclaration v)
      else 
        let* warnings = check_type_well_formed ctx (Some nname) ty in 
        R.ok (add_ty ctx v ty, warnings)
                     
and check_type_node_decl: Lib.position -> tc_context -> LA.node_decl -> ([> `LustreTypeCheckerWarning of Lib.position * warning_kind ] list, [> error]) result
  = fun pos ctx
        (node_name, is_extern, params, input_vars, output_vars, ldecls, items, contract)
        ->
  Debug.parse "TC declaration node: %a {" LA.pp_print_ident node_name;
  let arg_ids = LA.SI.of_list (List.map (fun a -> LH.extract_ip_ty a |> fst) input_vars) in
  let ret_ids = LA.SI.of_list (List.map (fun a -> LH.extract_op_ty a |> fst) output_vars) in

  (* check if any of the arg ids or return ids already exist in the typing context.
      Fail if they do. 
      This is a strict no-shadowing policy put inplace to be in agreement with 
      the old type checking flow. 
      This behavior can be relaxed once the backend supports it.    
    *)

    R.seq_chain (fun _ i ->
      (if (member_ty ctx i) then
          type_error pos (Redeclaration i)
        else R.ok()))
    () (LA.SI.elements arg_ids @ LA.SI.elements ret_ids)
  
  >>
    (Debug.parse "Params: %a (skipping)" LA.pp_print_node_param_list params;
    (* store the input constants passed in the input *)
    let ip_constants_ctx = List.fold_left union ctx
      (List.map extract_consts input_vars)
    in
    (* These are inputs to the node *)
    let ctx_plus_ips = List.fold_left union ip_constants_ctx
      (List.map extract_arg_ctx input_vars)
    in
    (* These are outputs of the node *)
    let ctx_plus_ops_and_ips = List.fold_left union ctx_plus_ips
      (List.map extract_ret_ctx output_vars)
    in
    Debug.parse "Local Typing Context after extracting ips/ops/consts {%a}"
      pp_print_tc_context ctx_plus_ops_and_ips;
    (* Type check the contract *)
    (match contract with
      | None -> R.ok ([])
      | Some c ->
        tc_ctx_of_contract ctx_plus_ops_and_ips node_name c >>= fun (con_ctx, warnings) ->
        Debug.parse "Checking node contract with context %a"
          pp_print_tc_context con_ctx;
        check_type_contract (arg_ids, ret_ids) con_ctx c
        >> R.ok warnings)
      (* if the node is extern, we will not have any body to typecheck *)
      >> if is_extern
      then R.ok ( Debug.parse "External Node, no body to type check."
                ; Debug.parse "TC declaration node %a done }" LA.pp_print_ident node_name ;
                [])
      else (
        (* add local variable binding in the context *)
        let* local_var_ctxts_warnings = R.seq (List.map (local_var_binding ctx_plus_ips node_name) ldecls) in
        let local_var_ctxts, warnings = List.split local_var_ctxts_warnings in
        (* Local TC context is input vars + output vars + local const + var decls *)
        let local_ctx = List.fold_left union ctx_plus_ops_and_ips local_var_ctxts in
        Debug.parse "Local Typing Context with local state: {%a}" pp_print_tc_context local_ctx;
        (* Type check the node items now that we have all the local typing context *)
        let check_items = R.seq_ (List.map (do_item local_ctx) items) in
        (* check that the LHS of the equations are not args to node *)
        let check_lhs_eqns = List.map (fun (pos, v) ->
            if SI.mem v arg_ids then
              type_error pos (NodeArgumentOnLHS v)
            else R.ok ())
          (List.flatten (List.map LH.defined_vars_with_pos items))
          |> R.seq_
        in
        Debug.parse "TC declaration node %a done }"
          LA.pp_print_ident node_name;
        check_items >> check_lhs_eqns >> R.ok (List.flatten warnings)))

and do_node_eqn: tc_context -> LA.node_equation -> (unit, [> error]) result = fun ctx ->
  function
  | LA.Assert (pos, e) ->
    Debug.parse "Checking assertion: %a" LA.pp_print_expr e;
    check_type_expr ctx e (Bool pos)
  | LA.Equation (_, lhs, e)  as eqn ->
    Debug.parse "Checking equation: %a" LA.pp_print_node_body eqn;
    (* This is a special case where we have undeclared identifiers 
       as short hands for assigning values to arrays aka recursive technique *)
    let get_array_def_context: LA.struct_item -> tc_context = 
      function
      | ArrayDef (pos, _, is) ->
        List.fold_left (fun c i -> add_ty c i (LA.Int pos)) empty_tc_context is 
      | _ -> empty_tc_context
    in
    let ctx_from_lhs ctx (LA.StructDef (_, items)) =
      List.fold_left union ctx (List.map get_array_def_context items)
    in
    let new_ctx = ctx_from_lhs ctx lhs in
    Debug.parse "Checking node equation lhs=%a; rhs=%a"
      LA.pp_print_eq_lhs lhs
      LA.pp_print_expr e;
    let* ty = infer_type_expr new_ctx e in
    Debug.parse "RHS has type %a for lhs %a" LA.pp_print_lustre_type ty LA.pp_print_eq_lhs lhs;
    check_type_struct_def new_ctx lhs ty

and do_item: tc_context -> LA.node_item -> (unit, [> error]) result = fun ctx ->
  function
  | LA.Body eqn -> do_node_eqn ctx eqn
  | LA.IfBlock (pos, e, l1, l2) ->
    let* guard_type = infer_type_expr ctx e in
    (match guard_type with
      | Bool _ -> (R.seq_ ((List.map (do_item ctx) l1) @ (List.map (do_item ctx) l2)))
      | e_ty -> type_error pos  (ExpectedBooleanExpression e_ty)
    )
  | LA.FrameBlock (pos, vars, nes, nis) -> 
    let vars = List.map snd vars in
    let reassigned_consts = (SI.filter (fun e -> (member_val ctx e)) (SI.of_list vars)) in
    R.seq_ (
      (
        if ((SI.cardinal reassigned_consts) = 0) 
        then R.ok ()
        else type_error pos (DisallowedReassignment reassigned_consts)
      ) :: (List.map (do_node_eqn ctx) nes) @ (List.map (do_item ctx) nis) 
    )
  | LA.AnnotMain _ as ann ->
    Debug.parse "Node Item Skipped (Main Annotation): %a" LA.pp_print_node_item ann
    ; R.ok ()
  | LA.AnnotProperty (_, _, e1, Provided e2) as ann ->
    Debug.parse "Checking Node Item (Annotation Property): %a (%a)"
      LA.pp_print_node_item ann LA.pp_print_expr e1
    ; check_type_expr ctx e1 (Bool (LH.pos_of_expr e1)) >> check_type_expr ctx e2 (Bool (LH.pos_of_expr e2)) 
  | LA.AnnotProperty (_, _, e, _) as ann ->
    Debug.parse "Checking Node Item (Annotation Property): %a (%a)"
      LA.pp_print_node_item ann LA.pp_print_expr e
    ; check_type_expr ctx e (Bool (LH.pos_of_expr e))
  
and check_type_struct_item: tc_context -> LA.struct_item -> tc_type -> (unit, [> error]) result
  = fun ctx st exp_ty ->
  match st with
  | SingleIdent (pos, i) ->
    let* inf_ty = (match (lookup_ty ctx i) with
      | None -> type_error pos
        (Impossible ("Could not find Identifier " ^ (HString.string_of_hstring i)))
      | Some ty -> R.ok ty)
    in
    let* inferred_is_expected1 = eq_lustre_type ctx exp_ty inf_ty in
    let* inferred_is_expected2 = eq_lustre_type ctx exp_ty (GroupType (pos, [inf_ty])) in
    if inferred_is_expected1 || inferred_is_expected2 then
      if member_val ctx i then 
        type_error pos (Impossible ("Constant "
          ^ (HString.string_of_hstring i)
          ^ " cannot be re-defined"))
        else R.ok ()
    else
      type_error pos (ExpectedType (exp_ty, inf_ty))

    (* R.ifM (R.seqM (||) false [ eq_lustre_type ctx exp_ty inf_ty
                            ; eq_lustre_type ctx exp_ty (GroupType (pos,[inf_ty])) ])
      (if member_val ctx i
      then type_error pos (Impossible ("Constant "
        ^ (HString.string_of_hstring i)
        ^ " cannot be re-defined"))
      else R.ok ())
      (type_error pos (ExpectedType (exp_ty, inf_ty))) *)
  | ArrayDef (pos, base_e, idxs) ->
    let array_idx_expr =
      List.fold_left (fun e i -> LA.ArrayIndex (pos, e, i))
        (LA.Ident (pos, base_e))
        (List.map (fun i -> LA.Ident (pos, i)) idxs)
    in
    check_type_expr ctx array_idx_expr exp_ty
  | TupleStructItem _ -> Lib.todo __LOC__
  | TupleSelection _ -> Lib.todo __LOC__
  | FieldSelection _ -> Lib.todo __LOC__
  | ArraySliceStructItem _ -> Lib.todo __LOC__

and check_type_struct_def: tc_context -> LA.eq_lhs -> tc_type -> (unit, [> error]) result
  = fun ctx (StructDef (pos, lhss)) exp_ty ->
  (* This is a structured type, and we would want the expected type exp_ty to be a tuple type *)
  (Debug.parse "Checking if structure definition: %a has type %a \nwith local context %a"
    (Lib.pp_print_list LA.pp_print_struct_item ",") lhss
    LA.pp_print_lustre_type exp_ty
    pp_print_tc_context ctx;
  
  (* check if the members of LHS are constants or enums before assignment *)
  let lhs_vars = SI.flatten (List.map LH.vars_of_struct_item lhss) in
  if (SI.for_all (fun i -> not (member_val ctx i)) lhs_vars)
  then (match exp_ty with
    | GroupType (_, exp_ty_lst') ->
      let exp_ty_lst = LH.flatten_group_types exp_ty_lst' in
      if List.length lhss = 1
        (* Case 1. the LHS is just one identifier 
          * so we have to check if the exp_type is the same as LHS *)
        then check_type_struct_item ctx (List.hd lhss) exp_ty 
        else (* Case 2. LHS is a compound statment *)
          if List.length lhss = List.length exp_ty_lst
          then R.seq_ (List.map2 (check_type_struct_item ctx) lhss exp_ty_lst)
          else type_error pos (MismatchOfEquationType (Some lhss, exp_ty))
    (* We are dealing with simple types, so lhs has to be a singleton list *)
    | _ -> if (List.length lhss != 1)
          then type_error pos (MismatchOfEquationType (None, exp_ty))
          else let lhs = List.hd lhss in
              check_type_struct_item ctx lhs exp_ty)
  else type_error pos (DisallowedReassignment (SI.filter (fun e -> (member_val ctx e)) lhs_vars)))
(** The structure of the left hand side of the equation 
 * should match the type of the right hand side expression *)

and tc_ctx_contract_eqn: tc_context -> HString.t -> LA.contract_node_equation -> (tc_context * [> `LustreTypeCheckerWarning of Lib.position * warning_kind ] list, [> error]) result
  = fun ctx cname -> function
  | GhostConst c -> tc_ctx_const_decl ctx (Some cname) c
  | GhostVars vs -> 
    let* ctx = tc_ctx_contract_vars ctx cname vs in 
    R.ok (ctx, [])
  | Assume _ -> R.ok (ctx, [])
  | Guarantee _ -> R.ok (ctx, [])
  | AssumptionVars _ -> R.ok (ctx, [])
  | Mode (pos, name, _, _) -> R.ok (add_ty ctx name (Bool pos), []) 
  | ContractCall (_, cc, _, _) ->
    match (lookup_contract_exports ctx cc) with
    | None -> failwith ("Cannot find exports for contract "
      ^ (HString.string_of_hstring cc))
    | Some m -> R.ok (List.fold_left
      (fun c (i, ty) -> add_ty c (HString.concat (HString.mk_hstring "::") [cc;i]) ty)
      ctx
      (IMap.bindings m), []) 

and check_type_contract_decl: tc_context -> LA.contract_node_decl -> ([> `LustreTypeCheckerWarning of Lib.position * warning_kind ] list, [> error]) result
  = fun ctx (cname, _, args, rets, contract) ->
  let arg_ids = LA.SI.of_list (List.map (fun arg -> LH.extract_ip_ty arg |> fst) args) in
  let ret_ids = LA.SI.of_list (List.map (fun ret -> LH.extract_op_ty ret |> fst) rets) in
  Debug.parse "TC Contract Decl: %a {" LA.pp_print_ident cname;
  (* build the appropriate local context *)
  let arg_ctx = List.fold_left union ctx (List.map extract_arg_ctx args) in
  let ret_ctx = List.fold_left union arg_ctx (List.map extract_ret_ctx rets) in
  let local_const_ctx = List.fold_left union ret_ctx (List.map extract_consts args) in
<<<<<<< HEAD
  (* forbid subranges in the arguments or return types *)
  R.seq (List.map (fun (pos, i, ty, _, _) -> 
    let ty = expand_nested_type_syn arg_ctx ty in
    if LH.type_contains_subrange_or_ref_type ty then type_error pos (DisallowedSubrangeInContractReturn (true, i, ty))
    else Ok ())
    args)
  >> R.seq (List.map (fun (pos, i, ty, _) -> 
    let ty = expand_nested_type_syn ret_ctx ty in
    if LH.type_contains_subrange_or_ref_type ty then type_error pos (DisallowedSubrangeInContractReturn (false, i, ty))
    else Ok ())
    rets)
  (* get the local const var declarations into the context *)
  >> R.seq (List.map (tc_ctx_contract_eqn local_const_ctx cname) contract)
  >>= fun ctxs_warnings ->
  let ctxs, warnings = List.split ctxs_warnings in
=======
  (* get the local const var declarations into the context *)
  R.seq (List.map (tc_ctx_contract_eqn local_const_ctx) contract)
  >>= fun ctxs ->
>>>>>>> 027f29c3
  let local_ctx = List.fold_left union local_const_ctx ctxs in
  Debug.parse "Local Typing Context {%a}" pp_print_tc_context local_ctx;
  check_type_contract (arg_ids, ret_ids) local_ctx contract
    >> R.ok (Debug.parse "TC Contract Decl %a done }" LA.pp_print_ident cname; List.flatten warnings)

and check_type_contract: (LA.SI.t * LA.SI.t) -> tc_context -> LA.contract -> (unit, [> error]) result
  = fun node_params ctx eqns ->
  R.seq_ (List.map (check_contract_node_eqn node_params ctx) eqns)

and check_contract_node_eqn: (LA.SI.t * LA.SI.t) -> tc_context -> LA.contract_node_equation -> (unit, [> error]) result
  = fun node_params ctx eqn ->
  Debug.parse "Checking node's contract equation: %a" LA.pp_print_contract_item eqn
  ; match eqn with
    | AssumptionVars (_, ids) -> (
      let (node_in_params, node_out_params) = node_params in
      let io_params = LA.SI.union node_in_params node_out_params in
      match List.find_opt (fun (_, id) -> LA.SI.mem id io_params |> not) ids with
      | Some (pos, id) ->
        type_error pos (AssumptionMustBeInputOrOutput id)
      | None -> R.ok ()
    )
    | GhostConst (FreeConst (_, _, exp_ty) as c) -> check_type_const_decl ctx c exp_ty
    | GhostConst (TypedConst (_, _, _, exp_ty) as c) -> check_type_const_decl ctx c exp_ty
    | GhostConst (UntypedConst _) -> R.ok ()
    | GhostVars v -> let node_eqn = contract_eqn_to_node_eqn v in do_node_eqn ctx node_eqn
    | Assume (pos, _, _, e) ->
      check_type_expr ctx e (Bool pos)
         
    | Guarantee (pos, _, _, e) -> check_type_expr ctx e (Bool pos)
    | Mode (pos, _, reqs, ensures) ->
      R.seq_ (Lib.list_apply (List.map (check_type_expr ctx)
                                (List.map (fun (_,_, e) -> e) (reqs @ ensures)))
                (Bool pos))
      
    | ContractCall (pos, cname, args, rets) ->
      let* ret_tys = R.seq (List.map (infer_type_expr ctx)
        (List.map (fun i -> LA.Ident (pos, i)) rets))
      in
      let ret_ty = if List.length ret_tys = 1
        then List.hd ret_tys
        else LA.GroupType (pos, ret_tys)
      in
      let* arg_tys = R.seq(List.map (infer_type_expr ctx) args) in
      let arg_ty = if List.length arg_tys = 1
        then List.hd arg_tys
        else LA.GroupType (pos, arg_tys)
      in
      let exp_ty = LA.TArr (pos, arg_ty, ret_ty) in
      (match (lookup_contract_ty ctx cname) with
      | Some inf_ty -> 
          R.guard_with (eq_lustre_type ctx inf_ty exp_ty)
            (type_error pos (MismatchedNodeType (cname, exp_ty, inf_ty)))
      | None -> type_error pos (Impossible ("Undefined or not in scope contract name "
        ^ (HString.string_of_hstring cname))))

and contract_eqn_to_node_eqn: LA.contract_ghost_vars -> LA.node_equation
  = fun (pos1, GhostVarDec(pos2, tis), expr) ->
    let lhs = LA.StructDef(pos2, 
    List.map (fun (pos, i, _) -> LA.SingleIdent(pos, i)) tis
    ) in
    Equation(pos1, lhs, expr)

and tc_ctx_const_decl: tc_context -> HString.t option -> LA.const_decl -> (tc_context * [> `LustreTypeCheckerWarning of Lib.position * warning_kind ] list, [> error]) result
  = fun ctx nname ->
  function
  | LA.FreeConst (pos, i, ty) ->
    let* warnings = check_type_well_formed ctx nname ty in
    if member_ty ctx i
    then type_error pos (Redeclaration i)
    else R.ok (add_ty (add_const ctx i (LA.Ident (pos, i)) ty) i ty, warnings)
  | LA.UntypedConst (pos, i, e) ->
    if member_ty ctx i then
      type_error pos (Redeclaration i)
    else (
      let* ty = infer_type_expr ctx e in
      let* ctx = check_and_add_constant_definition ctx i e ty in 
      R.ok (ctx, [])
    )
  | LA.TypedConst (pos, i, e, exp_ty) ->
    let* warnings = check_type_well_formed ctx nname exp_ty in
    if member_ty ctx i then
      type_error pos (Redeclaration i)
    else
      check_type_expr (add_ty ctx i exp_ty) e exp_ty >> 
      let* ctx = check_and_add_constant_definition ctx i e exp_ty in 
      R.ok (ctx, warnings)
(** Fail if a duplicate constant is detected  *)
  
and tc_ctx_contract_vars: tc_context -> HString.t -> LA.contract_ghost_vars -> (tc_context, [> error]) result 
  = fun ctx cname (_, GhostVarDec (_, tis), _) ->
    R.seq_chain
      (fun ctx (pos, i, ty) ->
        check_type_well_formed ctx (Some cname) ty
        >> if member_ty ctx i
          then type_error pos (Redeclaration i)
          else R.ok (add_ty ctx i ty)
      )
      ctx
      tis
(** Adds the type of contract variables in the typing context  *)


     
and tc_ctx_of_ty_decl: tc_context -> LA.type_decl -> (tc_context, [> error]) result
  = fun ctx ->
  function
  | LA.AliasType (_, i, ty) ->
    check_type_well_formed ctx None ty >> (match ty with
      | LA.EnumType (pos, ename, econsts) ->
        if (List.for_all (fun e -> not (member_ty ctx e)) econsts)
          && (List.for_all (fun e -> not (member_val ctx e)) econsts)
        then
          let mk_ident = fun i -> LA.Ident (pos, i) in
          let enum_type_bindings = List.map
            ((Lib.flip singleton_ty) (LA.UserType (pos, ename)))
            econsts
          in
          let enum_const_bindings = Lib.list_apply
            ((List.map2 (Lib.flip singleton_const) (List.map mk_ident econsts) econsts))
            (LA.UserType (pos, ename))
          in
          (* Adding enums into the typing context consists of 4 parts *)
          (* 1. add the enum type and variants to the enum context *)
          let ctx' = add_enum_variants ctx ename econsts in
          (* 2. add the enum type as a valid type in context*)
          let ctx'' = add_ty_syn ctx' i ty in
          R.ok (List.fold_left union (add_ty_decl ctx'' ename)
          (* 3. Lift all enum constants (terms) with associated user type of enum name *)
            (enum_type_bindings
          (* 4. Lift all the enum constants (terms) into the value store as constants *)
            @ enum_const_bindings))
        else
          type_error pos (Redeclaration (HString.mk_hstring "Enum value or constant"))
      | _ -> R.ok (add_ty_syn ctx i ty))
  | LA.FreeType (pos, i) ->
    let ctx' = add_ty_syn ctx i (LA.AbstractType (pos, i)) in
    R.ok (add_ty_decl ctx' i)

and tc_ctx_of_node_decl: Lib.position -> tc_context -> LA.node_decl -> (tc_context * [> `LustreTypeCheckerWarning of Lib.position * warning_kind ] list, [> error]) result
  = fun pos ctx (nname, _, _ , ip, op, _ ,_ ,_)->
  Debug.parse
    "Extracting type of node declaration: %a"
    LA.pp_print_ident nname
  ;
  if (member_node ctx nname)
  then type_error pos (Redeclaration nname)
  else 
    let ctx = add_node_param_attr ctx nname ip in
    let* fun_ty, warnings = build_node_fun_ty pos ctx nname ip op in
    R.ok (add_ty_node ctx nname fun_ty, warnings)
(** computes the type signature of node or a function and its node summary*)

and tc_ctx_contract_node_eqn ?(ignore_modes = false) cname (ctx, warnings) =
  function
  | LA.GhostConst c -> 
    tc_ctx_const_decl ctx (Some cname) c
  | LA.GhostVars vs -> 
    let* ctx = tc_ctx_contract_vars ctx cname vs in 
    R.ok (ctx, warnings)
  | LA.Mode (pos, mname, _, _) ->
    if ignore_modes then R.ok (ctx, warnings)
    else if (member_ty ctx mname) then
      type_error pos (Redeclaration mname)
    else R.ok (add_ty ctx mname (Bool pos), warnings)
  | LA.ContractCall (p, cc, _, _) ->
    (match (lookup_contract_exports ctx cc) with
    | None -> type_error p (Impossible ("Cannot find contract " ^ (HString.string_of_hstring cc)))
    | Some m -> R.ok (List.fold_left
      (fun c (i, ty) -> add_ty c (HString.concat (HString.mk_hstring "::") [cc;i]) ty)
      ctx
      (IMap.bindings m), warnings)) 
  | _ -> R.ok (ctx, warnings)
                         
and tc_ctx_of_contract: ?ignore_modes:bool -> tc_context -> HString.t -> LA.contract -> (tc_context * [> `LustreTypeCheckerWarning of Lib.position * warning_kind ] list, [> error ]) result 
= fun ?(ignore_modes = false) ctx cname con ->
  R.seq_chain (tc_ctx_contract_node_eqn ~ignore_modes cname) (ctx, []) con

and extract_exports: LA.ident -> tc_context -> LA.contract -> (tc_context, [> error]) result
  = let exports_from_eqn: tc_context -> LA.contract_node_equation -> ((LA.ident * tc_type) list, [> error]) result
      = fun ctx -> 
      function
      | LA.GhostConst (FreeConst (_, i, ty)) -> R.ok [(i, ty)]
      | LA.GhostConst (UntypedConst (_, i, e)) ->
        infer_type_expr ctx e >>= fun ty -> 
        R.ok [(i, ty)]
      | LA.GhostConst (TypedConst (_, i, _, ty)) ->
        R.ok [(i, ty)]
      | LA.GhostVars (_, (GhostVarDec (_, tis)), _) ->
        R.ok (List.map (fun (_, i, ty) -> (i, ty)) tis)
      | LA.Mode (pos, mname, _, _) ->
        if (member_ty ctx mname)
        then type_error pos (Redeclaration mname)
        else R.ok [(mname, (LA.Bool pos))] 
      | LA.ContractCall (p, cc, _, _) ->
        (match (lookup_contract_exports ctx cc) with
        | None -> type_error p (Impossible ("Cannot find contract " ^ (HString.string_of_hstring cc)))
        | Some m -> R.ok (List.map
          (fun (k, v) -> (HString.concat (HString.mk_hstring "::") [cc;k], v))
          (IMap.bindings m)))
      | _ -> R.ok [] in
    fun cname ctx contract ->
    (R.seq_chain
      (fun (exp_acc, lctx) e ->
        exports_from_eqn lctx e >>= fun id_tys ->
        R.ok (List.fold_left
          (fun (a, c) (i, ty) -> (IMap.add i ty a, add_ty c i ty))
          (exp_acc, lctx) id_tys))
      (IMap.empty, ctx) contract) >>=
    fun (exports, _) -> R.ok (add_contract_exports ctx cname exports)  
                 
and tc_ctx_of_contract_node_decl: Lib.position -> tc_context
                                  -> LA.contract_node_decl
                                  -> (tc_context * [> `LustreTypeCheckerWarning of Lib.position * warning_kind ] list, [> error]) result
  = fun pos ctx (cname, _, inputs, outputs, contract) ->
  Debug.parse
    "Extracting type of contract declaration: %a"
    LA.pp_print_ident cname
  ; if (member_contract ctx cname)
    then type_error pos (Redeclaration cname)
    else build_node_fun_ty pos ctx cname inputs outputs >>= fun (fun_ty, warnings) ->
        extract_exports cname ctx contract >>= fun export_ctx  ->  
        R.ok (add_ty_contract (union ctx export_ctx) cname fun_ty, warnings)

and tc_ctx_of_declaration: (tc_context * [> `LustreTypeCheckerWarning of Lib.position * warning_kind ] list) -> LA.declaration -> (tc_context * [> `LustreTypeCheckerWarning of Lib.position * warning_kind ] list, [> error]) result
    = fun (ctx', warnings) ->
    function
    | LA.ConstDecl (_, const_decl) -> tc_ctx_const_decl ctx' None const_decl
    | LA.NodeDecl ({LA.start_pos=pos}, node_decl) ->
      tc_ctx_of_node_decl pos ctx' node_decl 
    | LA.FuncDecl ({LA.start_pos=pos}, node_decl) ->
      tc_ctx_of_node_decl pos ctx' node_decl 
    | LA.ContractNodeDecl ({LA.start_pos=pos}, contract_decl) ->
      tc_ctx_of_contract_node_decl pos ctx' contract_decl
    | _ -> R.ok (ctx', warnings)

and tc_context_of: (tc_context * [> `LustreTypeCheckerWarning of Lib.position * warning_kind ] list) -> LA.t -> (tc_context * [> `LustreTypeCheckerWarning of Lib.position * warning_kind ] list, [> error]) result
  = fun ctx decls ->
  R.seq_chain (tc_ctx_of_declaration) ctx decls 
(** Obtain a global typing context, get constants and function decls*)
  
and build_type_and_const_context: tc_context -> LA.t -> (tc_context * [> `LustreTypeCheckerWarning of Lib.position * warning_kind ] list, [> error]) result 
  = fun ctx ->
  function
  | [] -> R.ok (ctx, [])
  | LA.TypeDecl (_, ty_decl) :: rest ->
    let* ctx' = tc_ctx_of_ty_decl ctx ty_decl in
    build_type_and_const_context ctx' rest
  | ConstDecl (_, const_decl) :: rest ->
    let* ctx', warnings1 = tc_ctx_const_decl ctx None const_decl in
    let* ctx', warnings2 = build_type_and_const_context ctx' rest in 
    R.ok (ctx', warnings1 @ warnings2)   
  | _ :: rest -> build_type_and_const_context ctx rest  
(** Process top level type declarations and make a type context with 
 * user types, enums populated *)

and check_const_integer_expr ctx kind e =
  match infer_type_expr ctx e with
  | Error (`LustreTypeCheckerError (pos, UnboundNodeName _)) ->
    type_error pos
      (ExpectedConstant (kind, "node call or any operator"))
  | Ok ty ->
    let* eq = eq_lustre_type ctx ty (LA.Int (LH.pos_of_expr e)) in
    if eq then
      check_expr_is_constant ctx kind e
    else
      type_error (LH.pos_of_expr e) (ExpectedIntegerExpression ty)
  | Error err -> Error err

and check_array_size_expr ctx e =
  check_const_integer_expr ctx "array size expression" e

and check_range_bound ctx e =
  check_const_integer_expr ctx "subrange bound" e

(* Disallow assumptions on current values of output variables.
   'nname' is optional because the refinement type may not be in the 
   context of a node (e.g., a global type declaration). *)
and check_ref_type_assuming_expr ctx nname e =
  let vars = LH.vars_without_node_call_ids_current e |> SI.elements in
  let inputs = (match nname with 
    | Some nname -> lookup_node_param_attr ctx nname
    | None -> None)
  in
  let vars = List.filter (fun var -> 
    match inputs with 
      | None -> false 
      | Some inputs -> not (List.mem var (List.map fst inputs))
  ) vars
  in
  match vars with 
    | [] -> R.ok ()
    | h :: _ -> (type_error (LH.pos_of_expr e) (AssumptionOnCurrentOutput h))

and check_type_well_formed: tc_context -> HString.t option -> tc_type -> ([> `LustreTypeCheckerWarning of Lib.position * warning_kind ] list, [> error]) result
  = fun ctx nname ->
  function
  | LA.TArr (_, arg_ty, res_ty) ->
    let* warnings1 = check_type_well_formed ctx nname arg_ty in
    let* warnings2 = check_type_well_formed ctx nname res_ty in 
    R.ok (warnings1 @ warnings2)
  | LA.RecordType (_, _, idTys) ->
      let* warnings = (R.seq (List.map (fun (_, _, ty)
        -> check_type_well_formed ctx nname ty) idTys)) in 
      R.ok (List.flatten warnings)
  | LA.ArrayType (_, (b_ty, s)) -> (
    check_array_size_expr ctx s
    >> check_type_well_formed ctx nname b_ty
  )
  | LA.RefinementType (pos, (_, i, ty), e1, Some e2) -> 
    let ctx = add_ty ctx i ty in
    check_ref_type_assuming_expr ctx nname e2  
    >> check_type_expr ctx e1 (Bool pos) 
    >> check_type_expr ctx e2 (Bool pos) >> 
    let warnings1 = 
      if not (LH.expr_contains_id i e1 || LH.expr_contains_id i e2) 
      then [mk_warning pos (UnusedBoundVariableWarning i)] 
      else []
    in
    let* warnings2 = check_type_well_formed ctx nname ty in 
    R.ok (warnings1 @ warnings2)
  | LA.RefinementType (pos, (_, i, ty), e, None) ->
    let ctx = add_ty ctx i ty in
    check_type_expr ctx e (Bool pos) >>
    let warnings1 = 
      if not (LH.expr_contains_id i e) 
      then [mk_warning pos (UnusedBoundVariableWarning i)] 
      else []
    in
    let* warnings2 = check_type_well_formed ctx nname ty in
    R.ok (warnings1 @ warnings2)
  | LA.TupleType (_, tys) ->
    let* warnings = R.seq (List.map (check_type_well_formed ctx nname) tys) in
    R.ok (List.flatten warnings)
  | LA.GroupType (_, tys) ->
    let* warnings = R.seq (List.map (check_type_well_formed ctx nname) tys) in 
    R.ok (List.flatten warnings)
  | LA.UserType (pos, i) ->
    if (member_ty_syn ctx i || member_u_types ctx i)
    then R.ok ([]) else type_error pos (UndeclaredType i)
  | LA.IntRange (pos, e1, e2) -> (
    match e1, e2 with
    | None, None -> type_error pos IntervalMustHaveBound
    | Some e, None | None, Some e -> 
      check_range_bound ctx e >> IC.eval_int_expr ctx e >> Ok ([])
    | Some e1, Some e2 ->
      check_range_bound ctx e1 >> check_range_bound ctx e2 >>
      let* v1 = IC.eval_int_expr ctx e1 in
      let* v2 = IC.eval_int_expr ctx e2 in
      if v1 > v2 then type_error pos (EmptySubrange (v1, v2)) else Ok ([])
    )
  | _ -> R.ok ([])
(** Does it make sense to have this type i.e. is it inhabited? 
 * We do not want types such as int^true to creep in the typing context *)
       
and build_node_fun_ty: Lib.position -> tc_context -> HString.t
                       -> LA.const_clocked_typed_decl list
                       -> LA.clocked_typed_decl list -> (tc_type * [> `LustreTypeCheckerWarning of Lib.position * warning_kind ] list, [> error]) result
  = fun pos ctx nname args rets ->
  let fun_const_ctx = List.fold_left (fun ctx (i,ty) -> add_const ctx i (LA.Ident (pos,i)) ty)
                        ctx (List.filter LH.is_const_arg args |> List.map LH.extract_ip_ty) in
  let fun_ctx = List.fold_left (fun ctx (i, ty)-> add_ty ctx i ty) fun_const_ctx (List.map LH.extract_ip_ty args) in   
  let fun_ctx = List.fold_left (fun ctx (i, ty)-> add_ty ctx i ty) fun_ctx (List.map LH.extract_op_ty rets) in 
  let ops = List.map snd (List.map LH.extract_op_ty rets) in
  let ips = List.map snd (List.map LH.extract_ip_ty args) in
  let ret_ty = if List.length ops = 1 then List.hd ops else LA.GroupType (pos, ops) in
  let arg_ty = if List.length ips = 1 then List.hd ips else LA.GroupType (pos, ips) in
  let* warnings1 = check_type_well_formed fun_ctx (Some nname) ret_ty in
  let* warnings2 = check_type_well_formed fun_ctx (Some nname) arg_ty in
  R.ok (LA.TArr (pos, arg_ty, ret_ty), warnings1 @ warnings2)
(** Function type for nodes will be [TupleType ips] -> [TupleTy outputs]  *)

and eq_lustre_type : tc_context -> LA.lustre_type -> LA.lustre_type -> (bool, [> error]) result
  = fun ctx t1 t2 ->
  match (t1, t2) with
  (* Type Variable *)
  | TVar (_, i1), TVar (_, i2) -> R.ok (i1 = i2)

  (* Simple types *)
  | Bool _, Bool _ -> R.ok true
  | Int _, Int _ -> R.ok true
  | UInt8 _, UInt8 _ -> R.ok true
  | UInt16 _, UInt16 _ -> R.ok true              
  | UInt32 _, UInt32 _ -> R.ok true
  | UInt64 _,UInt64 _ -> R.ok true 
  | Int8 _, Int8 _ -> R.ok true 
  | Int16 _, Int16 _ -> R.ok true
  | Int32 _, Int32 _ -> R.ok true
  | Int64 _, Int64 _ -> R.ok true
  | Real _, Real _ -> R.ok true

  (* Integer Range *)
  | IntRange _, IntRange _ -> R.ok true
  | IntRange _, Int _ -> R.ok true
  | Int _, IntRange _ -> R.ok true

  (* Lustre V6 features *)
  | UserType (_, i1), UserType (_, i2) -> R.ok (i1 = i2)
  | AbstractType (_, i1), AbstractType (_, i2) -> R.ok (i1 = i2)
  | TupleType (_, tys1), TupleType (_, tys2) ->
    if List.length tys1 = List.length tys2
    then (R.seqM (&&) true (List.map2 (eq_lustre_type ctx) tys1 tys2))
    else R.ok false
  (* For Equality for group types, flatten out the structures  *)
  | GroupType (_, tys1), GroupType (_, tys2) ->
    let (ftys1, ftys2) = LH.flatten_group_types tys1, LH.flatten_group_types tys2 in 
    if List.length ftys1 = List.length ftys2
    then (R.seqM (&&) true (List.map2 (eq_lustre_type ctx) ftys1 ftys2))
    else R.ok false
  | RecordType (_, n1, tys1), RecordType (_, n2, tys2) ->
    if List.length tys1 = List.length tys2
    then (
      let* isEqs = R.seq (List.map2 (eq_typed_ident ctx)
        (LH.sort_typed_ident tys1)
        (LH.sort_typed_ident tys2))
      in
      R.ok (List.fold_left (&&) true isEqs && n1 == n2)
    )
    else R.ok false
  | ArrayType (_, arr1), ArrayType (_, arr2) -> eq_type_array ctx arr1 arr2 
  | RefinementType (_, (_, _, ty1), _, _), ty2 -> eq_lustre_type ctx ty1 ty2 
  | ty1, RefinementType (_, (_, _, ty2), _, _) -> eq_lustre_type ctx ty1 ty2
  | EnumType (_, n1, is1), EnumType (_, n2, is2) ->
    if List.length is1 = List.length is2
    then
      R.ok (n1 = n2 &&
        (List.fold_left (&&) true (List.map2 (=) (LH.sort_idents is1) (LH.sort_idents is2))))
    else
      R.ok false
  (* node/function type *)
  | TArr (_, arg_ty1, ret_ty1), TArr (_, arg_ty2, ret_ty2) ->
    R.seqM (&&) true [ eq_lustre_type ctx arg_ty1 arg_ty2
                    ; eq_lustre_type ctx ret_ty1 ret_ty2 ]

  (* special case for type synonyms *)
  | UserType (pos, u), ty
  | ty, UserType (pos, u) ->
    if member_ty_syn ctx u then
      let* ty_alias = (match (lookup_ty_syn ctx u) with
        | None -> type_error pos
          (Impossible ("Cannot find definition of Identifier "
            ^ (HString.string_of_hstring u)))
        | Some ty -> R.ok ty)
      in
      eq_lustre_type ctx ty ty_alias
    else R.ok false
  (* Another special case for GroupType equality *)
  | GroupType (_, tys), t
  | t, GroupType (_, tys) ->
    if List.length tys = 1
    then (eq_lustre_type ctx (List.hd tys) t)
    else R.ok false  
  | History (pos, v), ty
  | ty, History (pos, v) -> (
    match lookup_ty ctx v with
    | Some hist_ty -> eq_lustre_type ctx hist_ty ty
    | None -> type_error pos (UnboundIdentifier v)
  )
  | _, _ -> R.ok false
(** Compute Equality for lustre types  *)

and is_expr_int_type: tc_context -> LA.expr -> bool  = fun ctx e ->
  R.safe_unwrap false
    (infer_type_expr ctx e
      >>= fun ty -> eq_lustre_type ctx ty (LA.Int (LH.pos_of_expr e)))
(** Checks if the expr is of type Int. This will be useful 
 * in evaluating array sizes that we need to have as constant integers
 * while declaring the array type *)
  
and eq_typed_ident: tc_context -> LA.typed_ident -> LA.typed_ident -> (bool, [> error]) result =
  fun ctx (_, _, ty1) (_, _, ty2) -> eq_lustre_type ctx ty1 ty2
(** Compute type equality for [LA.typed_ident] *)

and eq_type_array: tc_context -> (LA.lustre_type * LA.expr) -> (LA.lustre_type * LA.expr) -> (bool, [> error]) result
  = fun ctx (ty1, e1) (ty2, e2) ->
  (* eq_lustre_type ctx ty1 ty2 *)
  R.ifM (eq_lustre_type ctx ty1 ty2)
    (* Are the array sizes equal numerals? *)
    ( match IC.eval_int_expr ctx e1, IC.eval_int_expr ctx e2 with
      | Ok l1,  Ok l2  -> R.ok (l1 = l2)
      | Error _ , _ | _, Error _ ->
        (* Are the array sizes syntactically identical? *)
        match LH.syn_expr_equal None e1 e2 with
        | Ok b -> R.ok b
        | Error _ -> R.ok false) 
    (R.ok false)
(** Compute equality for [LA.ArrayType].
   If there are free constants in the size, the eval function will fail,
   but we want to pass such cases, as there might be some
   value assigment to the free constant that satisfies the type checker. 
   Hence, silently return true with a leap of faith. *)         

                                 
let rec type_check_group: tc_context -> LA.t ->  ([> `LustreTypeCheckerWarning of Lib.position * warning_kind ] list, [> error]) result list
  = fun global_ctx
  -> function
  | [] -> [R.ok ([])]
  (* skip over type declarations and const_decls*)
  | (LA.TypeDecl _ :: rest) 
  | LA.ConstDecl _ :: rest -> type_check_group global_ctx rest  
  | LA.NodeDecl (span, node_decl) :: rest ->
    let { LA.start_pos = pos } = span in
    (check_type_node_decl pos global_ctx node_decl)
    :: type_check_group global_ctx rest
  | LA.FuncDecl (span, node_decl):: rest ->
    let { LA.start_pos = pos } = span in
    (check_type_node_decl pos global_ctx node_decl)
    :: type_check_group global_ctx rest
  | LA.ContractNodeDecl (_, contract_decl) :: rest ->
    (check_type_contract_decl global_ctx contract_decl)
    :: type_check_group global_ctx rest
  | LA.NodeParamInst  _ :: rest ->
    type_check_group global_ctx rest
(** By this point, all the circularity should be resolved,
 * the top most declaration should be able to access 
 * the types of all the forward referenced indentifiers from the context*) 
 
(** Collects a node's context. *)
let get_node_ctx ctx (nname, _, _, inputs, outputs, locals, _, _) =
  let constants_ctx = inputs
    |> List.map extract_consts
    |> (List.fold_left union ctx)
  in
  let input_ctx = inputs
    |> List.map extract_arg_ctx
    |> (List.fold_left union ctx)
  in
  let output_ctx = outputs
    |> List.map extract_ret_ctx
    |> (List.fold_left union ctx)
  in
  let ctx = union
    (union constants_ctx ctx)
    (union input_ctx output_ctx) in
  let rec helper ctx locals = match locals with
    | local :: locals -> 
      let* ctx, _ = local_var_binding ctx nname local in 
      helper ctx locals
    | [] -> R.ok ctx in
  helper ctx locals


let type_check_decl_grps: tc_context -> LA.t list -> ([> `LustreTypeCheckerWarning of Lib.position * warning_kind ] list, [> error]) result list
  = fun ctx decls ->
    Debug.parse ("@.===============================================@."
      ^^ "Phase: Type checking declaration Groups@."
      ^^"===============================================@.");
    List.concat (List.map (fun decl -> type_check_group ctx decl) decls)
(** Typecheck a list of independent groups using a global context*)

(**************************************************************************************
 * The main functions of the file that kicks off type checking or type inference flow  *
 ***************************************************************************************)

let type_check_infer_globals: tc_context -> LA.t -> (tc_context * [> `LustreTypeCheckerWarning of Lib.position * warning_kind ] list, [> error]) result
  = fun ctx prg ->
    Debug.parse ("@.===============================================@."
      ^^ "Building TC Global Context@."
      ^^"===============================================@.");
    (* Build base constant and type context *)
    let* global_ctx, warnings = build_type_and_const_context ctx prg in
    R.ok (global_ctx, warnings)

let type_check_infer_nodes_and_contracts: tc_context -> LA.t -> (tc_context * [> `LustreTypeCheckerWarning of Lib.position * warning_kind ] list, [> error]) result
  = fun ctx prg -> 
  (* type check the nodes and contract decls using this base typing context  *)
  Debug.parse ("@.===============================================@."
    ^^ "Building node and contract Context@."
    ^^"===============================================@.");
  (* Build base constant and type context *)
  let* global_ctx, warnings1 = tc_context_of (ctx, []) prg in
  Debug.parse ("@.===============================================@."
    ^^ "Type checking declaration Groups@." 
    ^^ "with TC Context@.%a@."
    ^^"===============================================@.")
    pp_print_tc_context global_ctx;
  let* warnings2 = R.seq (type_check_decl_grps global_ctx [prg]) in
  Debug.parse ("@.===============================================@."
    ^^ "Type checking declaration Groups Done@."
    ^^"===============================================@.");
  R.ok (global_ctx, warnings1 @ List.flatten warnings2)

(* 
   Local Variables:
   compile-command: "make -k -C .."
   indent-tabs-mode: nil
   End: 
*)<|MERGE_RESOLUTION|>--- conflicted
+++ resolved
@@ -422,6 +422,7 @@
     | None -> type_error pos (UnboundIdentifier i)
     | Some ty -> expand_type ctx ty
   )
+  | LA.RefinementType (_, (_, _, ty), _, _) -> expand_type ctx ty
   | ty -> R.ok (expand_type_syn ctx ty)
 
 let rec infer_type_expr: tc_context -> LA.expr -> (tc_type, [> error]) result
@@ -442,19 +443,6 @@
     lookup_mode_ty ctx ids
   | LA.RecordProject (pos, e, fld) ->
     let* rec_ty = infer_type_expr ctx e in
-<<<<<<< HEAD
-    let rec is_base_record_ty rec_ty = 
-      let rec_ty = expand_type_syn ctx rec_ty in
-      (match rec_ty with
-      | LA.RecordType (_, _, flds) ->
-          let typed_fields = List.map (fun (_, i, ty) -> (i, ty)) flds in
-          (match (List.assoc_opt fld typed_fields) with
-          | Some ty -> R.ok (expand_type_syn ctx ty)
-          | None -> type_error pos (NotAFieldOfRecord fld))
-      | LA.RefinementType (_, (_, _, ty), _, _) -> is_base_record_ty ty
-      | _ -> type_error (LH.pos_of_expr e) (IlltypedRecordProjection rec_ty)) in 
-    is_base_record_ty rec_ty
-=======
     let* rec_ty = expand_type ctx rec_ty in
     (match rec_ty with
     | LA.RecordType (_, _, flds) ->
@@ -463,7 +451,6 @@
         | Some ty -> R.ok (expand_type_syn ctx ty)
         | None -> type_error pos (NotAFieldOfRecord fld))
     | _ -> type_error (LH.pos_of_expr e) (IlltypedRecordProjection rec_ty))
->>>>>>> 027f29c3
 
   | LA.TupleProject (pos, e1, i) ->
     let* tup_ty = infer_type_expr ctx e1 in
@@ -1298,27 +1285,10 @@
   let arg_ctx = List.fold_left union ctx (List.map extract_arg_ctx args) in
   let ret_ctx = List.fold_left union arg_ctx (List.map extract_ret_ctx rets) in
   let local_const_ctx = List.fold_left union ret_ctx (List.map extract_consts args) in
-<<<<<<< HEAD
-  (* forbid subranges in the arguments or return types *)
-  R.seq (List.map (fun (pos, i, ty, _, _) -> 
-    let ty = expand_nested_type_syn arg_ctx ty in
-    if LH.type_contains_subrange_or_ref_type ty then type_error pos (DisallowedSubrangeInContractReturn (true, i, ty))
-    else Ok ())
-    args)
-  >> R.seq (List.map (fun (pos, i, ty, _) -> 
-    let ty = expand_nested_type_syn ret_ctx ty in
-    if LH.type_contains_subrange_or_ref_type ty then type_error pos (DisallowedSubrangeInContractReturn (false, i, ty))
-    else Ok ())
-    rets)
   (* get the local const var declarations into the context *)
-  >> R.seq (List.map (tc_ctx_contract_eqn local_const_ctx cname) contract)
+  R.seq (List.map (tc_ctx_contract_eqn local_const_ctx cname) contract)
   >>= fun ctxs_warnings ->
   let ctxs, warnings = List.split ctxs_warnings in
-=======
-  (* get the local const var declarations into the context *)
-  R.seq (List.map (tc_ctx_contract_eqn local_const_ctx) contract)
-  >>= fun ctxs ->
->>>>>>> 027f29c3
   let local_ctx = List.fold_left union local_const_ctx ctxs in
   Debug.parse "Local Typing Context {%a}" pp_print_tc_context local_ctx;
   check_type_contract (arg_ids, ret_ids) local_ctx contract
