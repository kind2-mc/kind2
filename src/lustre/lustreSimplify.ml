--- conflicted
+++ resolved
@@ -1692,11 +1692,7 @@
       (* Evaluate input value *)
       let expr', ctx = 
         (* Evaluate inputs as list *)
-<<<<<<< HEAD
-        let expr', ctx = eval_ast_expr bounds ctx (A.ExprList (dummy_pos, ast)) in
-=======
-        let expr', ctx = eval_ast_expr bounds ctx (A.GroupExpr (dummy_pos, A.ExprList, expr)) in
->>>>>>> fa8f8f76
+        let expr', ctx = eval_ast_expr bounds ctx (A.GroupExpr (dummy_pos, A.ExprList, ast)) in
         (* Return actual parameters and changed context if actual and formal
            parameters have the same indexes otherwise remove list index when
            expression is a singleton list *)
