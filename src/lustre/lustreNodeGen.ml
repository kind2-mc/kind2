(* This file is part of the Kind 2 model checker.

   Copyright (c) 2021 by the Board of Trustees of the University of Iowa

   Licensed under the Apache License, Version 2.0 (the "License"); you
   may not use this file except in compliance with the License.  You
   may obtain a copy of the License at

   http://www.apache.org/licenses/LICENSE-2.0 

   Unless required by applicable law or agreed to in writing, software
   distributed under the License is distributed on an "AS IS" BASIS,
   WITHOUT WARRANTIES OR CONDITIONS OF ANY KIND, either express or
   implied. See the License for the specific language governing
   permissions and limitations under the License. 

*)

(** Translation of type checked AST to intermediate node model
  
  @author Andrew Marmaduke *)

open Lib
open LustreReporting

module A = LustreAst
module AH = LustreAstHelpers
module LAN = LustreAstNormalizer
module G = LustreGlobals
module N = LustreNode
module C = LustreContract
module I = LustreIdent
module X = LustreIndex
module H = LustreIdent.Hashtbl
module E = LustreExpr

module SVM = StateVar.StateVarMap
module SVT = StateVar.StateVarHashtbl
module SVS = StateVar.StateVarSet

module Ctx = TypeCheckerContext

module StringMap = struct
  include Map.Make(struct
    type t = HString.t
    let compare i1 i2 = HString.compare i1 i2
  end)
end

type compiler_state = {
  nodes : LustreNode.t list;
  type_alias : Type.t LustreIndex.t StringMap.t;
  free_constants : (HString.t option * HString.t * Var.t LustreIndex.t) list;
  other_constants : LustreAst.expr StringMap.t;
  state_var_bounds : (LustreExpr.expr LustreExpr.bound_or_fixed list)
    StateVar.StateVarHashtbl.t;
}

type identifier_maps = {
  state_var : StateVar.t LustreIdent.Hashtbl.t;
  expr : LustreExpr.t LustreIndex.t LustreIdent.Hashtbl.t;
  source : LustreNode.state_var_source StateVar.StateVarHashtbl.t;
  bounds : (LustreExpr.expr LustreExpr.bound_or_fixed list)
    StateVar.StateVarHashtbl.t;
  array_index : LustreExpr.t LustreIndex.t LustreIdent.Hashtbl.t;
  quant_vars : LustreExpr.t LustreIndex.t LustreIdent.Hashtbl.t;
  modes : LustreContract.mode list;
  contract_scope : (Lib.position * HString.t) list;
  node_name : HString.t option;
  assume_count : int;
  guarantee_count : int;
}

(*
let pp_print_identifier_maps ppf maps =
  let table_to_list h = H.fold (fun k v acc -> (k, v) :: acc) h []
  in let map_to_list m = SVT.fold (fun k v acc -> (k, v) :: acc) m []
  in Format.fprintf ppf "{ state_var:%a;\n\n
    expr: %a;\n\n
    source:%a\n\n;
    array_index:%a\n\n }\n\n"
    (pp_print_list
      (pp_print_pair
        (I.pp_print_ident true)
        StateVar.pp_print_state_var
        "=") ",\n")
    (table_to_list maps.state_var)
    (pp_print_list
      (pp_print_pair
        (I.pp_print_ident true)
        (X.pp_print_index_trie true (E.pp_print_lustre_expr true))
        "=") ",\n")
    (table_to_list maps.expr)
    (pp_print_list
      (pp_print_pair
        (StateVar.pp_print_state_var)
        (N.pp_print_state_var_source)
        "=") ",\n")
    (map_to_list maps.source)
    (pp_print_list
      (pp_print_pair
        (I.pp_print_ident true)
        (X.pp_print_index_trie true (E.pp_print_lustre_expr true))
        "=") ",\n")
    (table_to_list maps.array_index)
*)

let empty_identifier_maps node_name = {
  state_var = H.create 7;
  expr = H.create 7;
  source = SVT.create 7;
  bounds = SVT.create 7;
  array_index = H.create 7;
  quant_vars = H.create 7;
  modes = [];
  contract_scope = [];
  node_name = node_name;
  assume_count = 0;
  guarantee_count = 0;
}

let empty_compiler_state () = { 
  nodes = [];
  type_alias = StringMap.empty;
  free_constants = [];
  other_constants = StringMap.empty;
  state_var_bounds = SVT.create 7;
}

(*
let array_select_of_bounds_term bounds e =
  let (_, e) = List.fold_left (fun (i, t) -> function
    | E.Bound _ ->
        succ i, Term.mk_select t (Term.mk_var @@ E.var_of_expr @@ E.mk_index_var i)
    | E.Unbound v ->
        i, Term.mk_select t (E.unsafe_term_of_expr v)
    | _ -> assert false)
      (0, e) bounds
  in e
*)

let array_select_of_indexes_expr indexes e =
  List.fold_left (fun e i -> E.mk_select e (E.mk_index_var i)) e indexes

(* Try to make the types of two expressions line up.
  * If one expression is an array but the other is not, then insert a 'select'
  * around the array expression so that the two expressions both have similar types.
  * This is used by mk_arrow and mk_ite for array expressions. *)
let coalesce_array2 e1 e2 =
  let t1 = E.type_of_lustre_expr e1
  and t2 = E.type_of_lustre_expr e2 in
  let i1 = List.length (Type.all_index_types_of_array t1)
  and i2 = List.length (Type.all_index_types_of_array t2) in
  if i1 > i2 then
    array_select_of_indexes_expr (List.init (i1 - i2) (fun x -> x)) e1, e2
  else if i2 > i1 then
    e1, array_select_of_indexes_expr (List.init (i2 - i1) (fun x -> x)) e2
  else
    e1, e2

(* For some reason this works, but E.state_var_of_expr does not,
  but one would expect them to be equivalent when an expression contains
  only one state variable *)
let state_var_of_expr expr = expr |> E.state_vars_of_expr |> SVS.choose

let filter_array_indices index = List.filter (
  function 
  | X.ArrayVarIndex _ 
  | X.ArrayIntIndex _ -> false
  | X.RecordIndex _
  | X.TupleIndex _
  | X.ListIndex _
  | X.AbstractTypeIndex _ -> true)
  index

let mk_state_var_name ident index = Format.asprintf "%a%a"
  (I.pp_print_ident true) ident
  (X.pp_print_index true) 
  (* Filter out array indexes *)
  (filter_array_indices index)

let bounds_of_index index =
  List.fold_left (fun acc -> function
      | X.ArrayVarIndex b -> E.Bound b :: acc
      | X.ArrayIntIndex i ->
        E.Fixed (E.mk_int_expr (Numeral.of_int (i + 1))) :: acc
      | _ -> acc
    ) [] index

(* Create a state variable for from an indexed state variable in a
  scope *)
let mk_state_var
    ?is_input
    ?is_const
    ?for_inv_gen
    ?expr_ident
    ?(force_return = false)
    map
    scope
    sv_ident 
    index 
    state_var_type
    source = 
  let expr_ident = match expr_ident with
    | Some id -> id
    | None -> sv_ident
  in
  (* Concatenate identifier and indexes *)
  let state_var_name = mk_state_var_name sv_ident index in
  (* For each index add a scope to the identifier to distinguish the
    flattened indexed identifier from unindexed identifiers

    The scopes indicate the positions from the back of the string in
    the flattened identifier where a new index begins.

    The following indexed identifiers are all flattened to x_y_z, but
    we can distinguish them by their scopes:
    x_y_z  [] 
    x.y.z  [2;2]
    x.y_z  [4]
    x_y.z  [2]
  *)
  let flatten_scopes = X.mk_scope_for_index index in
  let compute_expr expr =
    try
      let t = H.find !map.expr expr_ident in
      X.add index expr t
    with Not_found -> X.singleton index expr
  in
  
  (* Create or retrieve state variable *)
  let state_var, fresh = (try
    let state_var = StateVar.state_var_of_string
      (state_var_name,
      (List.map Ident.to_string (scope @ flatten_scopes)))
    in
    state_var, false
  with Not_found ->
    let state_var = StateVar.mk_state_var
      ?is_input
      ?is_const
      ?for_inv_gen 
      state_var_name
      (scope @ flatten_scopes)
      state_var_type
    in
    state_var, true)
  in
  SVT.replace !map.bounds state_var (bounds_of_index index);
  H.replace !map.expr expr_ident (compute_expr (E.mk_var state_var));
  H.replace !map.state_var expr_ident state_var;
  (match source with
    | Some source -> SVT.replace !map.source state_var source;
    | None -> ());
  if fresh || force_return then Some(state_var) else None

let mk_ident id =
  let id = HString.string_of_hstring id in
  match String.split_on_char '_' id with
  | i :: id' -> (match int_of_string_opt i with
    | Some i -> 
      let id' = String.concat "_" id' in
      I.push_index (I.mk_string_ident id') i
    | None -> I.mk_string_ident id)
  | _ -> I.mk_string_ident id

(* The LustreAstNormalizer is expected to normalize specific expression
  positions to an identifier (or leave it be if it is a constnat).
  That assumption is made explicit by calling this function. *)
let extract_normalized = function
  | A.Ident (_, ident) -> mk_ident ident
  | A.ArrayIndex (_, A.Ident (_, ident), _) -> mk_ident ident
  | _ -> assert false

let flatten_list_indexes (e:E.t X.t) =
  let over_indices k (indices, e) =
    let rec flatten = function
      | (X.ListIndex _) :: (ListIndex _) :: t -> flatten ((X.ListIndex k) :: t)
      | h :: t -> h :: t
      | [] -> []
    in
    (flatten indices, e)
  in
  let flattened = List.mapi over_indices (X.bindings e) in
  List.fold_left (fun acc (idx, e) -> X.add idx e acc) X.empty flattened

(* Match bindings from a trie of state variables and bindings for a
  trie of expressions and produce a list of equations *)
let rec expand_tuple' pos accum bounds lhs rhs = 
  (* Format.eprintf "lhs: %a\n"
    (pp_print_list
      (pp_print_pair
        (pp_print_list (X.pp_print_one_index true) " , ")
        (StateVar.pp_print_state_var)
        " : ")
      " ; ") lhs;
  Format.eprintf "rhs: %a\n"
    (pp_print_list
      (pp_print_pair
        (pp_print_list (X.pp_print_one_index true) " , ")
        (E.pp_print_lustre_expr true)
        " : ")
      " ; ") rhs; *)
  match lhs, rhs with 
    (* All indexes consumed *)
  | ([], state_var) :: lhs_tl, 
    ([], expr) :: rhs_tl -> 
    expand_tuple' pos
      (((state_var, List.rev bounds), expr) :: accum)
      [] lhs_tl rhs_tl
  (* Only array indexes may be left at head of indexes *)
  | (X.ArrayVarIndex b :: lhs_index_tl, state_var) :: lhs_tl,
    ([], expr) :: rhs_tl ->
    let expr_type = E.type_of_lustre_expr expr in
    let bounds = if Type.is_array expr_type
      then bounds
      else (E.Bound b :: bounds)
    in
    expand_tuple' pos accum bounds
      ((lhs_index_tl, state_var) :: lhs_tl)
      (([], expr) :: rhs_tl)
  | (X.ArrayIntIndex _ :: _, _) :: _, [] -> accum
  | (X.ArrayIntIndex idx :: lhs_index_tl, state_var) :: lhs_tl,
    ([], expr) :: rhs_tl ->
    let expr_type = E.type_of_lustre_expr expr in
    if Type.is_array expr_type then
      let index_type = Type.index_type_of_array expr_type in
      let index_arg = E.mk_of_expr ~as_type:index_type (E.mk_int_expr (Numeral.of_int idx)) in
      let indexed_expr = E.mk_select expr index_arg in
      let accum = expand_tuple' pos accum bounds
        [(lhs_index_tl, state_var)]
        [([], indexed_expr)]
      in
      if List.length lhs_tl == 0 then accum
      else expand_tuple' pos accum bounds lhs_tl (([], expr) :: rhs_tl)
    else
      let state_var_type = StateVar.type_of_state_var state_var in
      let rec mk_bounds ty acc =
        if Type.is_array ty then
          let index_type = Type.index_type_of_array ty in
          let (_, u) = Type.bounds_of_int_range index_type in
          let uexpr = E.mk_int_expr u in
          let acc = E.Bound uexpr :: acc in
          mk_bounds (Type.elem_type_of_array ty) acc
        else acc
      in
      let bounds' = List.rev (mk_bounds state_var_type []) in
      expand_tuple' pos accum (bounds' @ bounds)
        (([], state_var) :: lhs_tl)
        (([], expr) :: rhs_tl)
  (* Array variable on left-hand side, fixed index on right-hand side *)
  | (X.ArrayVarIndex _ :: lhs_index_tl, state_var) :: _,
    (X.ArrayIntIndex i :: rhs_index_tl, expr) :: rhs_tl -> 
    (* Recurse to produce equations with this index *)
    let accum' = 
      expand_tuple' pos accum
        (E.Fixed (E.mk_int_expr (Numeral.of_int i)) :: bounds)
        [(lhs_index_tl, state_var)]
        [(rhs_index_tl, expr)]
    in
    (* Return of no fixed indexes on right-hand side left *)
    if rhs_tl = [] then accum' else
      (* Continue with next fixed index on right-hand side and
        variable index on left-hand side *)
      expand_tuple' pos accum' bounds lhs rhs_tl
  (* Array index on left-hand and right-hand side *)
  | (X.ArrayVarIndex b :: lhs_index_tl, state_var) :: lhs_tl,
    (X.ArrayVarIndex br :: rhs_index_tl, expr) :: rhs_tl -> 

    (* We cannot compare expressions for array bounds syntactically,
      because that may give too many false negatives. Evaluating both
      bounds to find if they are equal would be too complicated,
      therefore accept some false positives here. *)

    (* Take the smaller bound when it is known statically otherwise keep the
      one from the left-hand side *)
    let b = if E.is_numeral b && E.is_numeral br
      && Numeral.(E.(numeral_of_expr b > numeral_of_expr br))
      then br
      else b
    in
    let expr_type = expr.E.expr_type in
    let array_index_types = Type.all_index_types_of_array expr_type in
    let over_index_types (e, i) _ = E.mk_select e (E.mk_index_var i), succ i in
    let expr, _ = List.fold_left over_index_types (expr, 0) array_index_types in
    expand_tuple' pos accum (E.Bound b :: bounds)
      ((lhs_index_tl, state_var) :: lhs_tl)
      ((rhs_index_tl, expr) :: rhs_tl)
  (* Tuple index on left-hand and right-hand side *)
  | ((X.TupleIndex i :: lhs_index_tl, state_var) :: lhs_tl,
    (X.TupleIndex j :: rhs_index_tl, expr) :: rhs_tl) 
  | ((X.ListIndex i :: lhs_index_tl, state_var) :: lhs_tl,
    (X.ListIndex j :: rhs_index_tl, expr) :: rhs_tl) ->
    (* Indexes are sorted, must match *)
    if i = j then (match lhs_tl with
      | (X.ListIndex j' :: X.ArrayIntIndex _ :: _, _) :: _ ->
        if j = j' then
          let accum = expand_tuple' pos accum bounds
            [(lhs_index_tl, state_var)]
            [(rhs_index_tl, expr)]
          in
          expand_tuple' pos accum bounds
            lhs_tl
            ((X.ListIndex j :: rhs_index_tl, expr) :: rhs_tl)
        else expand_tuple' pos accum bounds
          ((lhs_index_tl, state_var) :: lhs_tl)
          ((rhs_index_tl, expr) :: rhs_tl)
      | _ -> expand_tuple' pos accum bounds
        ((lhs_index_tl, state_var) :: lhs_tl)
        ((rhs_index_tl, expr) :: rhs_tl))
    else (internal_error pos "Type mismatch in equation: indexes do not match";
      assert false)
  | ((X.ArrayIntIndex i :: lhs_index_tl, state_var) :: lhs_tl,
    (X.ArrayIntIndex j :: rhs_index_tl, expr) :: rhs_tl) ->
    (* Indexes are sorted, must match *)
    let expr_type = E.type_of_lustre_expr expr in
    if Type.is_array expr_type then
      expand_tuple' pos accum bounds
        [([], state_var)]
        [([], expr)]
    else if i = j then 
      let n = (i |> Numeral.of_int |> E.mk_int).expr_init in
      expand_tuple' pos accum (E.Fixed n :: bounds)
        ((lhs_index_tl, state_var) :: lhs_tl)
        ((rhs_index_tl, expr) :: rhs_tl)
    else (internal_error pos "Type mismatch in equation: indexes do not match";
      assert false)
  (* Tuple index on left-hand and array index on right-hand side *)
  | ((X.TupleIndex i :: lhs_index_tl, state_var) :: lhs_tl,
    (X.ArrayIntIndex j :: _, expr) :: rhs_tl) ->
    (* Indexes are sorted, must match *)
    if i = j then 
      (* Use tuple index instead of array index on right-hand side *)
      expand_tuple' pos accum bounds
        ((lhs_index_tl, state_var) :: lhs_tl)
        ((lhs_index_tl, expr) :: rhs_tl)
    else (internal_error pos "Type mismatch in equation: indexes do not match";
      assert false)
  (* Record index on left-hand and right-hand side *)
  | (X.RecordIndex i :: lhs_index_tl, state_var) :: lhs_tl,
    (X.RecordIndex j :: rhs_index_tl, expr) :: rhs_tl
  (* Abstract type index works like record except program cannot project field *)
  | (X.AbstractTypeIndex i :: lhs_index_tl, state_var) :: lhs_tl,
    (X.AbstractTypeIndex j :: rhs_index_tl, expr) :: rhs_tl -> 
    (* Indexes are sorted, must match *)
    if i = j then 
      expand_tuple' pos accum bounds
        ((lhs_index_tl, state_var) :: lhs_tl)
        ((rhs_index_tl, expr) :: rhs_tl)
    else (internal_error pos "Type mismatch in equation: record indexes do not match";
      assert false)
  (* Mismatched indexes on left-hand and right-hand sides *)
  | (X.RecordIndex _ :: _, _) :: _, (X.TupleIndex _ :: _, _) :: _
  | (X.RecordIndex _ :: _, _) :: _, (X.ListIndex _ :: _, _) :: _
  | (X.RecordIndex _ :: _, _) :: _, (X.ArrayIntIndex _ :: _, _) :: _
  | (X.RecordIndex _ :: _, _) :: _, (X.ArrayVarIndex _ :: _, _) :: _
  | (X.RecordIndex _ :: _, _) :: _, (X.AbstractTypeIndex _ :: _, _) :: _

  | (X.TupleIndex _ :: _, _) :: _, (X.RecordIndex _ :: _, _) :: _
  | (X.TupleIndex _ :: _, _) :: _, (X.ListIndex _ :: _, _) :: _
  | (X.TupleIndex _ :: _, _) :: _, (X.ArrayVarIndex _ :: _, _) :: _
  | (X.TupleIndex _ :: _, _) :: _, (X.AbstractTypeIndex _ :: _, _) :: _

  | (X.ListIndex _ :: _, _) :: _, (X.RecordIndex _ :: _, _) :: _
  | (X.ListIndex _ :: _, _) :: _, (X.TupleIndex _ :: _, _) :: _
  | (X.ListIndex _ :: _, _) :: _, (X.ArrayIntIndex _ :: _, _) :: _
  | (X.ListIndex _ :: _, _) :: _, (X.ArrayVarIndex _ :: _, _) :: _
  | (X.ListIndex _ :: _, _) :: _, (X.AbstractTypeIndex _ :: _, _) :: _

  | (X.ArrayIntIndex _ :: _, _) :: _, (X.RecordIndex _ :: _, _) :: _
  | (X.ArrayIntIndex _ :: _, _) :: _, (X.TupleIndex _ :: _, _) :: _
  | (X.ArrayIntIndex _ :: _, _) :: _, (X.ListIndex _ :: _, _) :: _
  | (X.ArrayIntIndex _ :: _, _) :: _, (X.ArrayVarIndex _ :: _, _) :: _
  | (X.ArrayIntIndex _ :: _, _) :: _, (X.AbstractTypeIndex _ :: _, _) :: _

  | (X.ArrayVarIndex _ :: _, _) :: _, (X.RecordIndex _ :: _, _) :: _
  | (X.ArrayVarIndex _ :: _, _) :: _, (X.TupleIndex _ :: _, _) :: _
  | (X.ArrayVarIndex _ :: _, _) :: _, (X.ListIndex _ :: _, _) :: _
  | (X.ArrayVarIndex _ :: _, _) :: _, (X.AbstractTypeIndex _ :: _, _) :: _

  | (X.AbstractTypeIndex _ :: _, _) :: _, (X.RecordIndex _ :: _, _) :: _
  | (X.AbstractTypeIndex _ :: _, _) :: _, (X.TupleIndex _ :: _, _) :: _
  | (X.AbstractTypeIndex _ :: _, _) :: _, (X.ListIndex _ :: _, _) :: _
  | (X.AbstractTypeIndex _ :: _, _) :: _, (X.ArrayIntIndex _ :: _, _) :: _
  | (X.AbstractTypeIndex _ :: _, _) :: _, (X.ArrayVarIndex _ :: _, _) :: _
  (* No more equations, return in original order *)
  | [], [] -> accum
  (* Indexes are not of equal length *)
  | _, []
  | [], _ ->
    internal_error pos "Type mismatch in equation: indexes not of equal length";
    assert false
  | (_ :: _, _) :: _, ([], _) :: _ 
  | ([], _) :: _, (_ :: _, _) :: _ ->
    (internal_error pos "Type mismatch in equation: head indexes do not match";
      assert false)

(* Return a list of equations from a trie of state variables and a
  trie of expressions *)
let expand_tuple pos lhs rhs = 
  (* Format.eprintf "expand_tuple: \n"; *)
  expand_tuple' pos [] []
    (List.map (fun (i, e) -> (i, e)) (X.bindings lhs))
    (List.map (fun (i, e) -> (i, e)) (X.bindings rhs))

let rec compile ctx gids decls =
  let over_decls cstate decl = compile_declaration cstate gids ctx decl in
  let output = List.fold_left over_decls (empty_compiler_state ()) decls in
  let free_constants = output.free_constants
    |> List.map (fun (_, id, v) -> mk_ident id, v)
  in output.nodes,
    { G.free_constants = free_constants;
      G.state_var_bounds = output.state_var_bounds}

and compile_ast_type
  (cstate:compiler_state)
  (ctx:Ctx.tc_context)
  map
  = function
  | A.TVar _ -> assert false
  | A.Bool _ -> X.singleton X.empty_index Type.t_bool
  | A.Int _ -> X.singleton X.empty_index Type.t_int
  | A.UInt8 _ -> X.singleton X.empty_index (Type.t_ubv 8)
  | A.UInt16 _ -> X.singleton X.empty_index (Type.t_ubv 16)
  | A.UInt32 _ -> X.singleton X.empty_index (Type.t_ubv 32)
  | A.UInt64 _ -> X.singleton X.empty_index (Type.t_ubv 64)
  | A.Int8 _ -> X.singleton X.empty_index (Type.t_bv 8)
  | A.Int16 _ -> X.singleton X.empty_index (Type.t_bv 16)
  | A.Int32 _ -> X.singleton X.empty_index (Type.t_bv 32)
  | A.Int64 _ -> X.singleton X.empty_index (Type.t_bv 64)
  | A.Real _ -> X.singleton X.empty_index Type.t_real
  | A.IntRange (_, lbound, ubound) -> 
    (* TODO: Old code does subtyping here, currently missing *)
    (* TODO: This type should only be well-formed if bounds are constants 
      This should be done in the type checker *)
    (* We assume that lbound and ubound are constant integers
      and that lbound < ubound *)
    let (lvalue, uvalue) = match (lbound, ubound) with
      | A.Const (_, Num x), A.Const (_, Num y) ->
        let x = HString.string_of_hstring x in
        let y = HString.string_of_hstring y in
        Numeral.of_string x, Numeral.of_string y
      | _ -> assert false
    in 
    X.singleton X.empty_index (Type.mk_int_range lvalue uvalue)
  | A.EnumType (_, enum_name, enum_elements) ->
      let enum_name = HString.string_of_hstring enum_name in
      let enum_elements = List.map HString.string_of_hstring enum_elements in
      let ty = Type.mk_enum enum_name enum_elements in
      X.singleton X.empty_index ty
  | A.UserType (_, ident) ->
    StringMap.find ident cstate.type_alias
  | A.AbstractType (_, ident) ->
    (match StringMap.find_opt ident cstate.type_alias with
      | Some candidate ->
        (* The typechecker transforms enum types to abstract types (not sure why) 
          here we check if the ident in fact names an enum type *)
        let ident = HString.string_of_hstring ident in
        let bindings = X.bindings candidate in
        let (head_index, ty) = List.hd bindings in
        if List.length bindings = 1 && head_index = X.empty_index && Type.is_enum ty then
          candidate
        else X.singleton [X.AbstractTypeIndex ident] Type.t_int
      | None ->
        let ident = HString.string_of_hstring ident in
        X.singleton [X.AbstractTypeIndex ident] Type.t_int)
  | A.RecordType (_, _, record_fields) ->
    let over_fields = fun a (_, i, t) ->
      let i = HString.string_of_hstring i in
      let over_indices = fun j t a -> X.add (X.RecordIndex i :: j) t a in
      let compiled_record_field_ty = compile_ast_type cstate ctx map t in
      X.fold over_indices compiled_record_field_ty a
    in
    List.fold_left over_fields X.empty record_fields
  | A.TupleType (_, tuple_fields) ->
    let over_fields = fun (i, a) t ->
      let over_indices = fun j t a -> X.add (X.TupleIndex i :: j) t a in
      let compiled_tuple_field_ty = compile_ast_type cstate ctx map t in
      succ i, X.fold over_indices compiled_tuple_field_ty a
    in
    List.fold_left over_fields (0, X.empty) tuple_fields |> snd
  | A.GroupType (_, types) -> 
    let over_types (i, a) t =
      let over_indices j t a = X.add (X.ListIndex i :: j) t a in
      let compiled_type = compile_ast_type cstate ctx map t in
      succ i, X.fold over_indices compiled_type a
    in
    List.fold_left over_types (0, X.empty) types |> snd
  | A.ArrayType (_, (type_expr, size_expr)) ->
    (* TODO: Should we check that array size is constant here or later?
      If the var_size flag is set, variable sized arrays are allowed
      otherwise we should fail and make sure they are constant *)
    let element_type = compile_ast_type cstate ctx map type_expr in
    let array_size' = compile_ast_expr cstate ctx [] map size_expr in
    let array_size = (List.hd (X.values array_size')).expr_init in
    (* Old code does flattening here, but that flattening is only ever used
      once! And it is for a check, in lustreDeclarations line 423 *)
    if AH.expr_is_const size_expr then
      let upper = E.numeral_of_expr array_size in
      let result = ref X.empty in
      for ix = 0 to (Numeral.to_int upper - 1) do
        result := X.fold
          (fun j t a -> 
            X.add (j @ [X.ArrayIntIndex ix])
            (Type.mk_array t
              (Type.mk_int_range Numeral.zero upper))
            a)
          element_type
          !result
      done;
      !result
    else
      let over_element_type j t a = X.add
        (j @ [X.ArrayVarIndex array_size])
        (Type.mk_array t (if E.is_numeral array_size
          then Type.mk_int_range Numeral.zero (E.numeral_of_expr array_size)
          else Type.t_int))
        a
      in
      X.fold over_element_type element_type X.empty
  | A.TArr _ -> assert false
      (* Lib.todo "Trying to flatten function type. This should not happen" *)

and vars_of_quant cstate ctx map avars =
  let avars = List.map (fun (p, s, ty) -> p, HString.string_of_hstring s, ty) avars in
  let quant_vars = H.create 7 in
  let var_of_quant vars (_, v, ast_type) = 
    let index_types = compile_ast_type cstate ctx map ast_type in
    let vars, d = X.fold
      (fun index index_type (vars, d) ->
        let name = Format.sprintf "%s%s" v (X.string_of_index true index) in
        let var = Var.mk_free_var (HString.mk_hstring name) index_type in
        let ev = E.mk_free_var var in
        var :: vars, X.add index ev d)
      index_types
      (vars, X.empty)
    in
    let v = HString.mk_hstring v in
    H.replace quant_vars (mk_ident v) d;
    vars
  in
  List.fold_left var_of_quant [] avars, quant_vars

and compile_ast_expr
  (cstate:compiler_state)
  (ctx:Ctx.tc_context)
  (bounds:E.expr E.bound_or_fixed list)
  map
  expr
  : LustreExpr.t LustreIndex.t = 

  let rec compile_id_string bounds id_str =
    let ident = mk_ident id_str in
    try
      let (_, _, var) = List.find (fun (n, i, _) -> match (n, !map.node_name) with
        | Some n, Some n' -> n = n' && i = id_str
        | None, _ -> i = id_str
        | _ -> false)
        cstate.free_constants
      in
      X.map E.mk_free_var var
    with Not_found ->
    try
      let expr = StringMap.find id_str cstate.other_constants in
      compile_ast_expr cstate ctx bounds map expr
    with Not_found ->
    try 
      let id_str = HString.string_of_hstring id_str in
      let ty = Type.enum_of_constr id_str in
      X.singleton X.empty_index (E.mk_constr id_str ty)
    with Not_found ->
    try
      H.find !map.quant_vars ident
    with Not_found ->
    try
      H.find !map.array_index ident
    with Not_found ->
      let id_str = HString.string_of_hstring id_str in
      (match String.split_on_char '_' id_str with
      | proj :: id :: name :: [] -> (try
        let len = String.length proj in
        let proj = String.sub proj 0 (len - 4) in
        let proj = int_of_string proj in
        let id_str = HString.mk_hstring (id ^ "_" ^ name) in
        let ident = mk_ident id_str in
        let e = H.find !map.expr ident in
        let e = X.find [X.ListIndex proj] e in
        X.singleton X.empty_index e
        with _ -> H.find !map.expr ident)
      | _ -> H.find !map.expr ident)

  and compile_mode_reference path' =
    let path' = List.map HString.string_of_hstring path' in
    let rpath = List.rev path' in
    let path1 = (rpath |> List.tl |> List.rev) in
    let path2 = List.map
      (fun (_, s) -> HString.string_of_hstring s)
      !map.contract_scope
    in
    let path3 = [(rpath |> List.hd)] in
    let path' = path2 @ path1 @ path3 in
    let rec find_mode = function
      | { C.path ; C.requires } :: tail ->
        if path = path' then
          requires
          |> List.map (fun { C.svar } -> E.mk_var svar)
          |> E.mk_and_n
          |> X.singleton X.empty_index
        else find_mode tail
      | [] -> assert false
    in find_mode !map.modes

  and compile_unary bounds mk expr =
    (* TODO: Old code does a type check here *)
    X.map mk (compile_ast_expr cstate ctx bounds map expr)

  and compile_binary bounds mk expr1 expr2 =
    let expr1 = compile_ast_expr cstate ctx bounds map expr1 in
    let expr2 = compile_ast_expr cstate ctx bounds map expr2 in
    (* TODO: Old code does three error checks here doublecheck *)
    X.map2 (fun _ -> mk) expr1 expr2

  and compile_quantifier bounds mk avars expr =
    let vars, quant_var_map = vars_of_quant cstate ctx map avars in
    let bounds = bounds @
      List.map (fun v -> E.Unbound (E.unsafe_expr_of_term (Term.mk_var v)))
        vars in
    H.add_seq !map.quant_vars (H.to_seq quant_var_map);
    let result = compile_unary bounds (mk vars) expr in
    H.clear !map.quant_vars;
    result

  and compile_equality bounds polarity expr1 expr2 =
    let (mk_binary, mk_seq, const_expr) = match polarity with
      | true -> (E.mk_eq, E.mk_and, E.t_true)
      | false -> (E.mk_neq, E.mk_or, E.t_false) in
    let expr = compile_binary bounds mk_binary expr1 expr2 in
    X.singleton X.empty_index (List.fold_left mk_seq const_expr (X.values expr))

  and compile_ite bounds expr1 expr2 expr3 =
    (* TODO: Old code checks that expr1 is a non-indexed boolean *)
    let expr1 = compile_ast_expr cstate ctx bounds map expr1 in
    let expr1 = match X.bindings expr1 with
      | [_, expr] -> expr
      | _ -> assert false
    in
    let mk e1 e2 =
      let e1', e2' = coalesce_array2 e1 e2 in
      E.mk_ite expr1 e1' e2'
    in
    compile_binary bounds mk expr2 expr3

  and compile_pre bounds expr =
    let cexpr = compile_ast_expr cstate ctx bounds map expr in
    let ident = extract_normalized expr in
    let sv_opt = H.find_opt !map.state_var ident in
    let over_indices index expr' accum =
      let expr' = E.mk_pre expr' in
      let pos = AH.pos_of_expr expr in
      (match sv_opt with
        | Some sv ->
          let source = SVT.find_opt !map.source sv in
          if not (StateVar.is_input sv) && source == None then
            N.add_state_var_def sv (N.GeneratedEq (pos, index));
        | None -> ());
      X.add index expr' accum
    in X.fold over_indices cexpr X.empty

  and compile_merge bounds clock_ident merge_cases =
    let merge_cases = List.map (fun (s, e) -> HString.string_of_hstring s, e) merge_cases in
    let clock_expr = compile_id_string bounds clock_ident |> X.values |> List.hd in
    let clock_type = E.type_of_lustre_expr clock_expr in
    let cond_expr_clock_value clock_value = match clock_value with
      | "true" -> clock_expr
      | "false" -> E.mk_not clock_expr
      | _ -> E.mk_eq clock_expr (E.mk_constr clock_value clock_type)
    in
    let compile_merge_case = function
      | A.When (_, expr, _) ->
        compile_ast_expr cstate ctx bounds map expr
      | expr -> compile_ast_expr cstate ctx bounds map expr
    in
    let merge_cases_r =
      let over_cases = fun acc (case_value, e) ->
        let e = compile_merge_case e in
        (cond_expr_clock_value case_value, e) :: acc
      in List.fold_left over_cases [] merge_cases
    in
    let default_case, other_cases_r = match merge_cases_r with
      | (_, d) :: l -> d, l
      | _ -> assert false
    in
    let over_other_cases = fun acc (cond, e) ->
      X.map2 (fun _ -> E.mk_ite cond) e acc
    in
    List.fold_left over_other_cases default_case other_cases_r

  and compile_projection bounds expr = function
    | X.RecordIndex _
    | X.TupleIndex _
    | X.ArrayIntIndex _ as index ->
      let expr = compile_ast_expr cstate ctx bounds map expr in
      X.find_prefix [index] expr
    | _ -> assert false
  
  and compile_group_expr bounds mk expr_list =
    let over_exprs = fun (i, accum) expr ->
      let compiled_expr = compile_ast_expr cstate ctx bounds map expr in
      let over_expr = fun j e a -> X.add (mk j i) e a in
      (succ i, X.fold over_expr compiled_expr accum)
    in
    List.fold_left over_exprs (0, X.empty) expr_list |> snd
  
  and compile_record_expr bounds expr_list =
    let expr_list = List.map (fun (s, e) -> HString.string_of_hstring s, e) expr_list in
    let over_exprs = fun accum (i, expr) ->
      let compiled_expr = compile_ast_expr cstate ctx bounds map expr in
      let over_expr = fun j e t -> X.add (X.RecordIndex i :: j) e t in
      X.fold over_expr compiled_expr accum
    in
    List.fold_left over_exprs X.empty expr_list

  and compile_struct_update expr1 index expr2 =
    let cexpr1 = compile_ast_expr cstate ctx bounds map expr1 in
    let cexpr2 = compile_ast_expr cstate ctx bounds map expr2 in
    let rec aux accum = function
      | [] -> List.rev accum
      | A.Label (_, index) :: tl ->
        let index = HString.string_of_hstring index in
        let accum' = X.RecordIndex index :: accum in
        if X.mem_prefix (List.rev accum') cexpr1 then
          aux accum' tl
        else assert false (* guaranteed by type checker *)
      | A.Index (_, index_expr) :: tl ->
        let index_cexpr = compile_ast_expr cstate ctx bounds map index_expr in
        let index = (index_cexpr |> X.values |> List.hd).expr_init in
        let cexpr_sub = X.find_prefix accum cexpr1 in
        let index_term = (index : E.expr :> Term.t ) in
        let value = Term.numeral_of_term index_term |> Numeral.to_int in
        let i = if Term.is_numeral index_term then
            (match X.choose cexpr_sub with
              | X.ArrayVarIndex _ :: _, _
              | X.ArrayIntIndex _ :: _, _ -> X.ArrayIntIndex value
              | X.TupleIndex _ :: _,_ -> X.TupleIndex value
              | _ -> assert false (* guaranteed by type checker *))
          else (match X.choose cexpr_sub with
            | X.ArrayVarIndex _ :: _, _ -> X.ArrayVarIndex index
            | _ -> assert false (* guaranteed by type checker *) )
        in aux (i :: accum) tl
    in
    let rec mk_cond_indexes (acc, cpt) li ri =
      match li, ri with
      | X.ArrayVarIndex _ :: li', X.ArrayIntIndex vi :: ri' ->
        let rhs = (E.mk_int (Numeral.of_int vi)) in
        let acc = E.mk_eq (E.mk_index_var cpt) rhs :: acc in
        mk_cond_indexes (acc, cpt+1) li' ri'
      | X.ArrayVarIndex _ :: li', X.ArrayVarIndex vi :: ri' ->
        let rhs = (E.mk_of_expr vi) in
        let acc = E.mk_eq (E.mk_index_var cpt) rhs :: acc in
        mk_cond_indexes (acc, cpt+1) li' ri'
      | _ :: li', _ :: ri' -> mk_cond_indexes (acc, cpt) li' ri'
      | [], _ | _, [] -> if acc = [] then raise Not_found;
        List.rev acc |> E.mk_and_n
    in
    let rec mk_store acc a ri x = match ri with
      | X.ArrayIntIndex vi :: ri' ->
        let i = E.mk_int (Numeral.of_int vi) in
        let a' = List.fold_left E.mk_select a acc in
        let x = mk_store [i] a' ri' x in
        E.mk_store a i x
      | X.ArrayVarIndex vi :: ri' ->
        let i = E.mk_of_expr vi in
        let a' = List.fold_left E.mk_select a acc in
        let x = mk_store [i] a' ri' x in
        E.mk_store a i x
      | _ :: ri' -> mk_store acc a ri' x
      | [] -> x
    in
    let cindex = aux X.empty_index index in
    let cexpr2' = X.fold (fun i v a -> X.add (cindex @ i) v a) cexpr2 X.empty in
    let over_indices = fun i v a ->
      try let v' = X.find i cexpr2' in X.add i v' a
      with Not_found -> try
        (match i with
          | X.ArrayIntIndex _ :: _ | X.ArrayVarIndex _ :: _ -> ()
          | _ -> raise Not_found);
        let old_v = List.fold_left (fun (acc, cpt) _ ->
          E.mk_select acc (E.mk_index_var cpt), cpt + 1) (v, 0) i |> fst
        in let new_v = X.find cindex cexpr2' in
        if Flags.Arrays.smt () then
          let v' = mk_store [] v cindex new_v in X.add [] v' a
        else
          let v' = E.mk_ite (mk_cond_indexes ([], 0) i cindex) new_v old_v in
          X.add [] v' a
        with Not_found -> X.add i v a
    in
    X.fold over_indices cexpr1 X.empty

  and compile_array_ctor bounds expr size_expr =
    let array_size' = compile_ast_expr cstate ctx bounds map size_expr in
    let array_size = (array_size' |> X.values |> List.hd).expr_init in
    let cexpr = compile_ast_expr cstate ctx bounds map expr in
(*     let size_is_numeral = Term.is_numeral (E.unsafe_term_of_expr array_size) in
    if size_is_numeral then
      let l_expr = array_size
        |> E.unsafe_term_of_expr
        |> Term.numeral_of_term
        |> Numeral.to_int
        |> list_init (fun _ -> expr)
      in let gexpr = A.GroupExpr (pos, A.ArrayExpr, l_expr) in
      let result = compile_ast_expr cstate ctx bounds map gexpr in
      result
    else *)
      let over_indices = fun j (e:LustreExpr.t) a -> 
        let e' = state_var_of_expr e |> E.mk_var
        in X.add (X.ArrayVarIndex array_size :: j) e' a
      in let result = X.fold over_indices cexpr X.empty in
      result

  and compile_array_index bounds expr i =
    let compiled_i = compile_ast_expr cstate ctx bounds map i in
    let index_e = compiled_i |> X.values |> List.hd in
    let index = E.mk_of_expr index_e.expr_init in
    let bounds =
      try
        let index_nb = E.int_of_index_var index in
        let _, bounds = Lib.list_extract_nth bounds index_nb in
        bounds
      with Invalid_argument _ | Failure _ -> bounds
    in
    let compiled_expr = compile_ast_expr cstate ctx bounds map expr in
    let rec push expr = match X.choose expr with
      | X.ArrayVarIndex _ :: _, v
      | X.ArrayIntIndex _ :: _, v ->
        let over_expr = fun e -> match e with
          | X.ArrayVarIndex _ :: tl
          | X.ArrayIntIndex _ :: tl -> X.add tl
          | _ -> assert false
        in let expr = X.fold over_expr expr X.empty in
        if E.type_of_lustre_expr v |> Type.is_array then
          X.map (fun e -> E.mk_select e index) expr
        else expr
(*       | X.ArrayIntIndex _ :: _, _ ->
        let over_expr = fun j v vals -> match j with
          | X.ArrayIntIndex i :: [] -> (i, v) :: vals
          | _ -> assert false
        in let vals = X.fold over_expr expr [] in
        (* TODO: Old code type checks length when it is statically known *)
        let last, vals = match vals with
          | (_, x) :: r -> x, r
          | _ -> assert false
        in let v =
          let over_vals = fun acc (i ,v) ->
            E.mk_ite (E.mk_eq index (E.mk_int (Numeral.of_int i))) v acc
          in List.fold_left over_vals last vals
        in X.add [] v X.empty *)
      | X.TupleIndex _ :: _, _
      | X.RecordIndex _ :: _, _
      | X.ListIndex _ :: _, _
      | X.AbstractTypeIndex _ :: _, _ ->
        let over_expr = fun indexes v acc -> match indexes with
          | top :: tl ->
            let r = X.add tl v X.empty in
            let e = push r in
            X.fold (fun j -> X.add (top :: j)) e acc
          | _ -> assert false
        in X.fold over_expr expr X.empty
      | [], e -> X.singleton X.empty_index (E.mk_select e index)
    in push compiled_expr

  in
  (* Format.eprintf "%a@." A.pp_print_expr expr; *)
  match expr with
  (* ****************************************************************** *)
  (* Identifiers                                                        *)
  (* ****************************************************************** *)
  | A.Ident (_, ident) -> compile_id_string bounds ident
  | A.ModeRef (_, path) -> compile_mode_reference path
  (* ****************************************************************** *)
  (* Constants                                                          *)
  (* ****************************************************************** *)
  | A.Const (_, A.True) -> X.singleton X.empty_index E.t_true
  | A.Const (_, A.False) -> X.singleton X.empty_index E.t_false
  | A.Const (_, A.Num d) ->
    let d = HString.string_of_hstring d in
    X.singleton X.empty_index (E.mk_int (Numeral.of_string d))
  | A.Const (_, A.Dec f) ->
    let f = HString.string_of_hstring f in
    X.singleton X.empty_index (E.mk_real (Decimal.of_string f))
  (* ****************************************************************** *)
  (* Unary Operators                                                    *)
  (* ****************************************************************** *)
  | A.ConvOp (_, A.ToInt, expr) -> compile_unary bounds E.mk_to_int expr 
  | A.ConvOp (_, A.ToUInt8, expr) -> compile_unary bounds E.mk_to_uint8 expr
  | A.ConvOp (_, A.ToUInt16, expr) -> compile_unary bounds E.mk_to_uint16 expr
  | A.ConvOp (_, A.ToUInt32, expr) -> compile_unary bounds E.mk_to_uint32 expr
  | A.ConvOp (_, A.ToUInt64, expr) -> compile_unary bounds E.mk_to_uint64 expr
  | A.ConvOp (_, A.ToInt8, expr) -> compile_unary bounds E.mk_to_int8 expr
  | A.ConvOp (_, A.ToInt16, expr) -> compile_unary bounds E.mk_to_int16 expr
  | A.ConvOp (_, A.ToInt32, expr) -> compile_unary bounds E.mk_to_int32 expr
  | A.ConvOp (_, A.ToInt64, expr) -> compile_unary bounds E.mk_to_int64 expr
  | A.ConvOp (_, A.ToReal, expr) -> compile_unary bounds E.mk_to_real expr
  | A.UnaryOp (_, A.Not, expr) -> compile_unary bounds E.mk_not expr 
  | A.UnaryOp (_, A.Uminus, expr) -> compile_unary bounds E.mk_uminus expr 
  | A.UnaryOp (_, A.BVNot, expr) -> compile_unary bounds E.mk_bvnot expr
  (* ****************************************************************** *)
  (* Binary Operators                                                   *)
  (* ****************************************************************** *)
  | A.BinaryOp (_, A.And, expr1, expr2) ->
    compile_binary bounds E.mk_and expr1 expr2
  | A.BinaryOp (_, A.Or, expr1, expr2) ->
    compile_binary bounds E.mk_or expr1 expr2 
  | A.BinaryOp (_, A.Xor, expr1, expr2) ->
    compile_binary bounds E.mk_xor expr1 expr2 
  | A.BinaryOp (_, A.Impl, expr1, expr2) ->
    compile_binary bounds E.mk_impl expr1 expr2 
  | A.BinaryOp (_, A.Mod, expr1, expr2) ->
    compile_binary bounds E.mk_mod expr1 expr2 
  | A.BinaryOp (_, A.Minus, expr1, expr2) ->
    compile_binary bounds E.mk_minus expr1 expr2
  | A.BinaryOp (_, A.Plus, expr1, expr2) ->
    compile_binary bounds E.mk_plus expr1 expr2
  | A.BinaryOp (_, A.Div, expr1, expr2) ->
    compile_binary bounds E.mk_div expr1 expr2 
  | A.BinaryOp (_, A.Times, expr1, expr2) ->
    compile_binary bounds E.mk_times expr1 expr2 
  | A.BinaryOp (_, A.IntDiv, expr1, expr2) ->
    compile_binary bounds E.mk_intdiv expr1 expr2 
  | A.BinaryOp (_, A.BVAnd, expr1, expr2) ->
    compile_binary bounds E.mk_bvand expr1 expr2
  | A.BinaryOp (_, A.BVOr, expr1, expr2) ->
    compile_binary bounds E.mk_bvor expr1 expr2
  | A.BinaryOp (_, A.BVShiftL, expr1, expr2) ->
    compile_binary bounds E.mk_bvshl expr1 expr2
  | A.BinaryOp (_, A.BVShiftR, expr1, expr2) ->
    compile_binary bounds E.mk_bvshr expr1 expr2
  | A.CompOp (_, A.Lte, expr1, expr2) ->
    compile_binary bounds E.mk_lte expr1 expr2 
  | A.CompOp (_, A.Lt, expr1, expr2) ->
    compile_binary bounds E.mk_lt expr1 expr2 
  | A.CompOp (_, A.Gte, expr1, expr2) ->
    compile_binary bounds E.mk_gte expr1 expr2 
  | A.CompOp (_, A.Gt, expr1, expr2) ->
    compile_binary bounds E.mk_gt expr1 expr2 
  | A.Arrow (_, expr1, expr2) ->
    let mk e1 e2 = let e1', e2' = coalesce_array2 e1 e2 in E.mk_arrow e1' e2' in
    compile_binary bounds mk expr1 expr2
  (* ****************************************************************** *)
  (* Quantifiers                                                        *)
  (* ****************************************************************** *)
  | A.Quantifier (_, A.Forall, avars, expr) ->
    compile_quantifier bounds E.mk_forall avars expr
  | A.Quantifier (_, A.Exists, avars, expr) ->
    compile_quantifier bounds E.mk_exists avars expr
  (* ****************************************************************** *)
  (* Other Operators                                                    *)
  (* ****************************************************************** *)
  | A.CompOp (_, A.Eq, expr1, expr2) ->
    compile_equality bounds true expr1 expr2
  | A.CompOp (_, A.Neq, expr1, expr2) ->
    compile_equality bounds false expr1 expr2
  | A.TernaryOp (_, A.Ite, expr1, expr2, expr3) ->
    compile_ite bounds expr1 expr2 expr3
  | A.Pre (_, expr) -> compile_pre bounds expr
  | A.Merge (_, clock_ident, merge_cases) ->
    compile_merge bounds clock_ident merge_cases
  (* ****************************************************************** *)
  (* Tuple and Record Operators                                         *)
  (* ****************************************************************** *)
  | A.RecordProject (_, expr, field) ->
    let field = HString.string_of_hstring field in
    compile_projection bounds expr (X.RecordIndex field)
  | A.TupleProject (_, expr, field) ->
    compile_projection bounds expr (X.TupleIndex field)
  | A.GroupExpr (_, A.ExprList, expr_list) ->
    let rec flatten_expr_list accum = function
      | [] -> List.rev accum
      | A.GroupExpr (_, A.ExprList, expr_list) :: tl -> 
        flatten_expr_list accum (expr_list @ tl)
      | expr :: tl -> flatten_expr_list (expr :: accum) tl
    in let expr_list = flatten_expr_list [] expr_list in
    compile_group_expr bounds (fun j i -> X.ListIndex i :: j) expr_list
  | A.GroupExpr (_, A.TupleExpr, expr_list) ->
    compile_group_expr bounds (fun j i -> X.TupleIndex i :: j) expr_list
  | A.RecordExpr (_, _, expr_list) -> 
    compile_record_expr bounds expr_list
  | A.StructUpdate (_, expr1, index, expr2) ->
    compile_struct_update expr1 index expr2
  (* ****************************************************************** *)
  (* Node Calls                                                         *)
  (* ****************************************************************** *)
  (* Node calls are abstracted to identifiers or group expressions by 
    the normalizer, making these expressions impossible at this stage *)
  | A.Condact _ -> assert false
  | A.Call _ -> assert false
  | A.RestartEvery _ -> assert false
  (* ****************************************************************** *)
  (* Array Operators                                                    *)
  (* ****************************************************************** *)
  | A.GroupExpr (_, A.ArrayExpr, expr_list) ->
    compile_group_expr bounds (fun j i -> j @[X.ArrayIntIndex i]) expr_list
  | A.ArrayConstr (_, expr, size_expr) ->
    compile_array_ctor bounds expr size_expr
  | A.ArrayIndex (_, expr, i) -> compile_array_index bounds expr i
  (* ****************************************************************** *)
  (* Not Implemented                                                    *)
  (* ****************************************************************** *)
  (* LustreSyntaxChecks handles these expressions on the first pass,
    making these expressions impossible at this stage *)
  | A.ArraySlice _ -> assert false
  | A.ArrayConcat _ -> assert false
  | A.Current _ -> assert false
  | A.NArityOp _ -> assert false
  | A.Fby _ -> assert false
  | A.When _ -> assert false
  | A.Activate _ -> assert false
  | A.TernaryOp _ -> assert false
  | A.CallParam _ -> assert false

and compile_node pos ctx cstate map oracles outputs cond restart ident args defaults =
  let called_node = N.node_of_name ident cstate.nodes in
  let oracles = oracles
    |> List.map (fun n -> H.find !map.state_var (mk_ident n))
    |> List.combine called_node.oracles
    |> List.map (fun (sv, sv') ->
      N.set_state_var_instance sv' pos ident sv;
      sv')
  in
  let node_inputs_of_exprs inputs ast =
    let ast_group_expr = A.GroupExpr (dummy_pos, A.ExprList, ast) in
    let cexpr = compile_ast_expr cstate ctx [] map ast_group_expr in
    let cexpr = flatten_list_indexes cexpr in
    let cexpr_bindings = cexpr |> X.bindings 
      |> List.map (fun (indices, t) -> filter_array_indices indices, t)
    in
    let cexpr = List.fold_left (fun acc (index, e) -> X.add index e acc) X.empty cexpr_bindings in
    let over_indices i input_sv expr accum =
      let sv = state_var_of_expr expr in
      N.set_state_var_instance sv pos ident input_sv;
      let i' = match i with
        | (X.ListIndex _)::idx -> idx
        | idx -> idx
      in 
      if not (StateVar.is_input sv) then
        N.add_state_var_def sv (N.GeneratedEq (pos, i'));
      X.add i sv accum
    in
    let result = X.fold2 over_indices inputs cexpr X.empty in
    result
  in
  let node_act_cond_of_expr cond defaults =
    let cond_test = match cond with
      | A.Const (_, A.True) -> true
      | _ -> false
    in if cond_test then None, None
    else
      let state_var = cond |> extract_normalized |> H.find !map.state_var in
      let defaults' = match defaults with
        | Some [d] -> Some (compile_ast_expr cstate ctx [] map d)
        | Some d -> Some (compile_ast_expr cstate ctx [] map
          (A.GroupExpr (dummy_pos, A.ExprList, d)))
        | None -> None
      in Some state_var, defaults'
  in
  let restart_cond_of_expr restart =
    let restart_test = match restart with
      | A.Const (_, A.False) -> true
      | _ -> false
    in if restart_test then None
    else let state_var = restart |> extract_normalized |> H.find !map.state_var
    in Some state_var
  in
  let input_state_vars = node_inputs_of_exprs called_node.inputs args in
  let act_state_var, defaults = node_act_cond_of_expr cond defaults in
  let restart_state_var = restart_cond_of_expr restart in
  let cond_state_var = match act_state_var, restart_state_var with
    | None, None -> []
    | Some c, None -> [N.CActivate c]
    | None, Some r -> [N.CRestart r]
    | Some c, Some r -> [N.CActivate c; N.CRestart r]
  in
  let node_call = {
    N.call_pos = pos;
    N.call_node_name = ident;
    N.call_cond = cond_state_var;
    N.call_inputs = input_state_vars;
    N.call_oracles = oracles;
    N.call_outputs = outputs;
    N.call_defaults = defaults
  }
  in node_call

and compile_contract_variables cstate gids ctx map contract_scope node_scope contract =
  (* let contract_scope = List.map HString.string_of_hstring contract_scope in *)
  let compile_contract_item count scope kind pos name expr =
    let ident = extract_normalized expr in
    let state_var = H.find !map.state_var ident in
    let name = match name with
      | Some name -> Some (HString.string_of_hstring name)
      | None -> None
    in
    let contract_sv = C.mk_svar pos count name state_var scope in
    N.add_state_var_def state_var (N.ContractItem (pos, contract_sv, kind));
    contract_sv
  (* ****************************************************************** *)
  (* Split contracts into relevant categories                           *)
  (* ****************************************************************** *)
  in let gconsts, gvars, modes, contract_calls =
    let over_items (consts, vars, modes, calls) = function
      | A.GhostConst c -> c :: consts, vars, modes, calls
      | A.GhostVars v -> consts, v :: vars, modes, calls 
      | A.Assume _ -> consts, vars, modes, calls
      | A.Guarantee _ -> consts, vars, modes, calls
      | A.Mode m -> consts, vars, m :: modes, calls
      | A.ContractCall c -> consts, vars, modes, c :: calls
      | A.AssumptionVars _ -> consts, vars, modes, calls
    in List.fold_left over_items ([], [], [], []) contract in
  (* ****************************************************************** *)
  (* Ghost Constants and Variables                                      *)
  (* ****************************************************************** *)
  List.iter
    (fun g -> g |> compile_const_decl ~ghost:true cstate ctx map [] |> ignore)
    gconsts;

  let ghost_locals, ghost_equations =
    let extract_namespace name =
      let name = HString.string_of_hstring name in
      let parts = String.split_on_char '_' name in
      match parts with
      | ref :: prefix :: tail ->
        let id = String.concat "_" tail in
        (id |> HString.mk_hstring |> mk_ident, [prefix; ref])
      | _ -> assert false
    in
    let over_vars (gvar_accum, eq_accum) = fun (pos, (A.GhostVarDec (_, tis)), expr) ->
        let extract_local ((_, id, ty)) = (
          let expr_ident = mk_ident id in
          let (ident, contract_namespace) = extract_namespace id in
          let index_types = compile_ast_type cstate ctx map ty in
          let over_indices = fun index index_type accum -> (
            let possible_state_var = (
              mk_state_var
                ~is_input:false
                ~expr_ident:expr_ident
                map
                (node_scope @ contract_namespace @ I.user_scope)
                ident
                index
                index_type
                (Some N.Ghost)
              )
            in
            match possible_state_var with
            | Some state_var -> X.add index state_var accum
            | None -> accum
          )
          in X.fold over_indices index_types X.empty 
        ) in
        
        (* Patch up eq_rhs and ghost_local *)
        let struct_items = List.map (fun (pos, id, _) -> A.SingleIdent(pos, id)) tis in
        let eq_lhs = A.StructDef (pos, struct_items) in
        let eq_rhs = expr in
        (List.map extract_local tis) @ gvar_accum, (pos, eq_lhs, eq_rhs) :: eq_accum
    in List.fold_left over_vars ([], []) gvars
  (* ****************************************************************** *)
  (* Contract Modes                                                     *)
  (* ****************************************************************** *)
  in let modes =
    let over_modes (pos, id, reqs, enss) =
      let id' = HString.string_of_hstring id in
      let contract_scope = List.map
        (fun (p, s) -> (p, HString.string_of_hstring s))
        contract_scope
      in
      let reqs = List.mapi
        (fun i (p, n, e) -> compile_contract_item (i + 1) contract_scope N.Require p n e)
        reqs in
      let enss = List.mapi
        (fun i (p, n, e) -> compile_contract_item (i + 1) contract_scope N.Ensure p n e)
        enss in
      let contract_scope = List.map (fun (_, i) -> i) contract_scope in
      let path = contract_scope @ [id'] in
      let mode = C.mk_mode (mk_ident id) pos path reqs enss false in
      map := { !map with modes = mode :: !map.modes };
      mode
    in List.map over_modes modes
  (* ****************************************************************** *)
  (* Contract Calls                                                     *)
  (* ****************************************************************** *)
  in let (ghost_locals2, ghost_equations2, modes2) =
    let over_calls (gls, ges, ms) (_, id, _, _) =
      let (_, contract_scope, contract_eqns) =
        LAN.StringMap.find id gids.LAN.contract_calls
      in
      map := { !map with contract_scope };
      let (gl, ge, m) = compile_contract_variables cstate gids ctx map contract_scope node_scope contract_eqns
      in gl @ gls, ge @ ges, m @ ms
    in List.fold_left over_calls ([], [], []) contract_calls
  in ghost_locals @ ghost_locals2, ghost_equations @ ghost_equations2, modes @ modes2

and compile_contract cstate gids ctx map contract_scope node_scope contract =
  let compile_contract_item count scope kind pos name expr =
    let scope = List.map (fun (i, s) -> i, HString.string_of_hstring s) scope in
    let ident = extract_normalized expr in
    let state_var = H.find !map.state_var ident in
    let name = match name with
      | Some name -> Some (HString.string_of_hstring name)
      | None -> None
    in
    let contract_sv = C.mk_svar pos count name state_var scope in
    N.add_state_var_def state_var (N.ContractItem (pos, contract_sv, kind));
    contract_sv
  (* ****************************************************************** *)
  (* Split contracts into relevant categories                           *)
  (* ****************************************************************** *)
  in let assumes, guarantees, contract_calls =
    let over_items (assumes, guarantees, calls) = function
      | A.GhostConst _ -> assumes, guarantees, calls
      | A.GhostVars _ -> assumes, guarantees, calls
      | A.Assume a -> a :: assumes, guarantees, calls
      | A.Guarantee g -> assumes, g :: guarantees, calls
      | A.Mode _ -> assumes, guarantees, calls
      | A.ContractCall c -> assumes, guarantees, c :: calls
      | A.AssumptionVars _ -> assumes, guarantees, calls
    in List.fold_left over_items ([], [], []) contract
  (* ****************************************************************** *)
  (* Contract Calls                                                     *)
  (* ****************************************************************** *)
  in let (assumes2, guarantees2) =
    let over_calls (ams, gs) (_, id, _, _) =
      let (_, scope, contract_eqns) =
        LAN.StringMap.find id gids.LAN.contract_calls
      in
      let contract_scope = (List.hd scope) :: contract_scope in
      map := { !map with contract_scope };
      let (a, g) = compile_contract cstate gids ctx map contract_scope node_scope contract_eqns
      in a @ ams, g @ gs
    in List.fold_left over_calls ([], []) contract_calls
  (* ****************************************************************** *)
  (* Contract Assumptions and Guarantees                                *)
  (* ****************************************************************** *)
  in
  let assumes =
    let over_assumes (pos, name, soft, expr) =
      let i = !map.assume_count in
      map := {!map with assume_count = i + 1 };
      let kind = if soft then N.WeakAssumption else N.Assumption in
      compile_contract_item (i + 1) contract_scope kind pos name expr
    in List.map over_assumes assumes
  in
  let guarantees = 
    let over_guarantees (pos, name, soft, expr) =
      let i = !map.guarantee_count in
      map := {!map with guarantee_count = i + 1 };
      let kind = if soft then N.WeakGuarantee else N.Guarantee in
      compile_contract_item (i + 1) contract_scope kind pos name expr
    in List.map over_guarantees guarantees
      |> List.map (fun g -> g, false)
  in assumes @ assumes2,
    guarantees @ guarantees2

and compile_node_decl gids is_function cstate ctx i ext inputs outputs locals items contract =
  let name = mk_ident i in
  let node_scope = name |> I.to_scope in
  let is_extern = ext in
  let instance =
    StateVar.mk_state_var
      ~is_const:true
      (I.instance_ident |> I.string_of_ident false)
      (I.to_scope name @ I.reserved_scope)
      Type.t_int
  in
  let init_flag = 
    StateVar.mk_state_var
      (I.init_flag_ident |> I.string_of_ident false)
      (I.to_scope name @ I.reserved_scope)
      Type.t_bool
  in
  let map = ref (empty_identifier_maps (Some i)) in
  let state_var_expr_map = SVT.create 7 in
  (* ****************************************************************** *)
  (* Node Inputs                                                        *)
  (* ****************************************************************** *)
  let inputs =
    (* TODO: The documentation on lustreNode says that a single argument
      node should have a non-list index (a singleton index), but the old
      node generation code does not seem to honor that *)
    let over_inputs = fun compiled_input (_pos, i, ast_type, clock, is_const) ->
      match clock with
      | A.ClockTrue ->
        let n = X.top_max_index compiled_input |> succ in
        let ident = mk_ident i in
        let index_types = compile_ast_type cstate ctx map ast_type in
        let over_indices = fun index index_type accum ->
          let possible_state_var = mk_state_var
            ~is_input:true
            ~is_const
            map
            (node_scope @ I.user_scope)
            ident
            index
            index_type
            (Some N.Input)
          in
          let index = filter_array_indices index in
          match possible_state_var with
          | Some state_var -> X.add (X.ListIndex n :: index) state_var accum
          | None -> accum
        in X.fold over_indices index_types compiled_input
      | _ -> assert false (* Guaranteed by LustreSyntaxChecks *)
    in List.fold_left over_inputs X.empty inputs
  (* ****************************************************************** *)
  (* Node Outputs                                                       *)
  (* ****************************************************************** *)
  in let outputs =
    (* TODO: The documentation on lustreNode does not state anything about
      the requirements for indices of outputs, yet the old code makes it
      a singleton index in the event there is only one index *)
    let over_outputs = fun (is_single) compiled_output (_, i, ast_type, clock) ->
      match clock with
      | A.ClockTrue ->
        let n = X.top_max_index compiled_output |> succ in
        let ident = mk_ident i in
        let index_types = compile_ast_type cstate ctx map ast_type in
        let over_indices = fun index index_type accum ->
          let possible_state_var = mk_state_var
            ~is_input:false
            map
            (node_scope @ I.user_scope)
            ident
            index
            index_type
            (Some N.Output)
          in
          let index = filter_array_indices index in
          let index' = if is_single then index
            else X.ListIndex n :: index
          in 
          match possible_state_var with
          | Some state_var -> X.add index' state_var accum
          | None -> accum
        in X.fold over_indices index_types compiled_output
      | _ -> assert false (* Guaranteed by LustreSyntaxChecks *)
    and is_single = List.length outputs = 1
    in List.fold_left (over_outputs is_single) X.empty outputs
  (* ****************************************************************** *)
  (* User Locals                                                        *)
  (* ****************************************************************** *)
  in let locals, cstate =
    let over_locals = fun (locals, cstate) local ->
      match local with
      | A.NodeVarDecl (_, (_, i, ast_type, A.ClockTrue)) ->
        let ident = mk_ident i
        and index_types = compile_ast_type cstate ctx map ast_type in
        let over_indices = fun index index_type accum ->
          let possible_state_var = mk_state_var
            ~is_input:false
            map
            (node_scope @ "impl" :: I.user_scope)
            ident
            index
            index_type
            (Some N.Local)
          in
          let index = filter_array_indices index in
          match possible_state_var with
          | Some state_var -> X.add index state_var accum
          | None -> accum
        in
        (X.fold over_indices index_types X.empty) :: locals, cstate
      | A.NodeConstDecl (_, decl) ->
        locals, compile_const_decl cstate ctx map (node_scope @ ["impl"]) decl
      | A.NodeVarDecl _ -> assert false (* guaranteed by LustreSyntaxChecks *)
    in
    List.fold_left over_locals ([], cstate) locals
  (* ****************************************************************** *)
  (* (State Variables for) Generated Locals                             *)
  (* ****************************************************************** *)
  in let glocals =
    let locals_list = LAN.StringMap.bindings gids.LAN.locals in
    let over_generated_locals glocals (id, (is_ghost, expr_type, _, _)) =
      let ident = mk_ident id in
      let index_types = compile_ast_type cstate ctx map expr_type in
      let over_indices = fun index index_type accum ->
        let possible_state_var = mk_state_var
          map
          (node_scope @ I.reserved_scope)
          ident
          index
          (* (if Type.is_array index_type then index else X.empty_index) *)
          index_type
          (if is_ghost then Some N.KGhost else None)
        in
        let index = filter_array_indices index in
        match possible_state_var with
        | Some state_var -> X.add index state_var accum
        | None -> accum
      in let result = X.fold over_indices index_types X.empty in
      result :: glocals
    in List.fold_left over_generated_locals [] locals_list
  (* ****************************************************************** *)
  (* (State Variables for) Generated Subrange Constraints               *)
  (* ****************************************************************** *)
  in let glocals =
    let over_generated_locals glocals (_, _, _, id, _) =
      let ident = mk_ident id in
      let index_types = compile_ast_type cstate ctx map (A.Bool dummy_pos) in
      let over_indices = fun index index_type accum ->
        let possible_state_var = mk_state_var
          map
          (node_scope @ I.reserved_scope)
          ident
          index
          index_type
          (Some N.KGhost)
        in
        let index = filter_array_indices index in
        match possible_state_var with
        | Some state_var -> X.add index state_var accum
        | None -> accum
      in let result = X.fold over_indices index_types X.empty in
      result :: glocals
    in List.fold_left over_generated_locals glocals gids.LAN.subrange_constraints
  (* ****************************************************************** *)
  (* (State Variables for) Generated Locals for Node Arguments          *)
  (* ****************************************************************** *)
  in let glocals =
    let over_generated_locals glocals (id, is_const, expr_type, _) =
      let ident = mk_ident id in
      let index_types = compile_ast_type cstate ctx map expr_type in
      let over_indices = fun index index_type accum ->
        let possible_state_var = mk_state_var
          ~is_const
          map
          (node_scope @ I.reserved_scope)
          ident
          index
          index_type
          (Some N.KLocal)
        in
        let index = filter_array_indices index in
        match possible_state_var with
        | Some state_var -> X.add index state_var accum
        | None -> accum
      in let result = X.fold over_indices index_types X.empty in
      result :: glocals
    in List.fold_left over_generated_locals glocals gids.LAN.node_args
  (* ****************************************************************** *)
  (* (State Variables for) Generated Locals for Array Constructors      *)
  (* ****************************************************************** *)
  in
  let glocals =
    let array_ctor_list = LAN.StringMap.bindings gids.LAN.array_constructors in
    let over_generated_locals glocals (id, (expr_type, expr, size_expr)) =
      let pos = AH.pos_of_expr expr in
      let ident = mk_ident id in
      let index_types = compile_ast_type cstate ctx map expr_type in
      let nsize_expr = compile_ast_expr cstate ctx [] map size_expr in
      let size = (nsize_expr |> X.values |> List.hd).expr_init in
      let is_numeral = Term.is_numeral (E.unsafe_term_of_expr size) in
      let bound = if is_numeral then E.Fixed size else E.Bound size in
        let over_indices = fun index index_type accum ->
          let possible_state_var = mk_state_var 
            map
            (node_scope @ I.reserved_scope)
            ident
            index
            index_type
            None
          in
          let index = filter_array_indices index in
          match possible_state_var with
          | Some(state_var) ->
            if not (StateVar.is_input state_var)
              then N.add_state_var_def state_var (N.GeneratedEq (pos, index));
            SVT.add !map.bounds state_var [bound];
            X.add index state_var accum
          | None -> accum
      in
      let result = X.fold over_indices index_types X.empty in
      result :: glocals
    in
    List.fold_left over_generated_locals glocals array_ctor_list
  (* ****************************************************************** *)
  (* (State Variables for) Node Calls, to put in the map for oracles    *)
  (* ****************************************************************** *)
  in
  let () =
    let over_calls = fun () (_, _, var, _, _, ident, _, _) ->
      let node_id = mk_ident ident in
      let called_node = N.node_of_name node_id cstate.nodes in
      let _outputs =
        let over_vars = fun index sv compiled_vars ->
          let var_id = mk_ident var in
          let possible_state_var = mk_state_var
            ~is_input:false
            map
            (node_scope @ I.reserved_scope)
            var_id
            index
            (StateVar.type_of_state_var sv)
            (Some N.Call)
          in
          match possible_state_var with
          | Some state_var -> X.add index state_var compiled_vars
          | None -> compiled_vars
        in
        X.fold over_vars called_node.outputs X.empty
      in
      ()
    in
    List.fold_left over_calls () gids.calls
  (* ****************************************************************** *)
  (* Contract State Variables                                           *)
  (* ****************************************************************** *)
  in
  let (ghost_locals, ghost_equations, modes) =
    match contract with
    | Some contract -> compile_contract_variables cstate gids ctx map [] node_scope contract
    | None -> [], [], []
  (* ****************************************************************** *)
  (* Oracles                                                            *)
  (* ****************************************************************** *)
  in
  let (oracles, oracle_state_var_map) =
    let over_oracles (oracles, osvm) (id, expr_type, expr) =
      let oracle_ident = mk_ident id in
      let closed_sv = match expr with
        | A.Ident (_, id') ->
          let ident = mk_ident id' in
          let closed_sv = H.find !map.state_var ident in
          Some closed_sv
        | A.Const (_, _) -> None
        | _ -> assert false
      in
      let index_types = compile_ast_type cstate ctx map expr_type in
      let over_indices = fun index index_type accum ->
        let possible_state_var = mk_state_var
          ~is_const:true
          map
          (node_scope @ I.reserved_scope)
          oracle_ident
          index
          index_type
          (Some N.Oracle)
        in
        let index = filter_array_indices index in
        match possible_state_var with
        | Some(state_var) ->
          (match closed_sv with
          | Some sv -> SVT.add osvm state_var sv
          | None -> ());
          X.add index state_var accum
        | None -> accum
      in
      let result = X.fold over_indices index_types X.empty in
      (X.values result) @ oracles, osvm
    in
    List.fold_left over_oracles ([], SVT.create 7) gids.LAN.oracles
  (* ****************************************************************** *)
  (* Propagated Oracles                                                 *)
  (* ****************************************************************** *)
  in
  let oracles =
    let existing_oracles = cstate.nodes
      |> List.map (fun n -> n.N.oracles) 
      |> List.flatten
    in let over_propagated_oracles oracles (name, orc) =
      let oracle_ident = mk_ident name in
      let orc_state_var = List.find (fun o ->
        let existing_oracle_name = StateVar.name_of_state_var o
        and current_oracle_name = mk_state_var_name (mk_ident orc) X.empty_index
        in existing_oracle_name = current_oracle_name)
        existing_oracles
      in
      let state_var_type = StateVar.type_of_state_var orc_state_var in
      let is_const = StateVar.is_const orc_state_var in
      let possible_state_var = mk_state_var
        ~is_input:true
        ~is_const
        map
        (node_scope @ I.reserved_scope)
        oracle_ident
        X.empty_index
        state_var_type
        (Some N.Oracle)
      in 
      match possible_state_var with
      | Some (state_var) -> state_var :: oracles
      | None -> oracles
    in List.fold_left over_propagated_oracles oracles gids.LAN.propagated_oracles
  (* ****************************************************************** *)
  (* Node Calls                                                         *)
  (* ****************************************************************** *)
  in
  let (calls, glocals) =
    let seen_calls = ref SVS.empty in
    let over_calls = fun (calls, glocals) (pos, oracles, var, cond, restart, ident, args, defaults) ->
      let node_id = mk_ident ident in
      let called_node = N.node_of_name node_id cstate.nodes in
(*       let output_ast_types = (match Ctx.lookup_node_ty ctx ident with
        | Some (A.TArr (_, _, output_types)) ->
            (match output_types with
            | A.GroupType (_, types) -> types
            | t -> [t])
        | _ -> assert false)
      in *)
      let local_map = H.create 7 in
      let outputs =
        let over_vars = fun index sv compiled_vars ->
          let var_id = mk_ident var in
          let possible_state_var = mk_state_var
            ~force_return:true
            ~is_input:false
            map
            (node_scope @ I.reserved_scope)
            var_id
            index
            (StateVar.type_of_state_var sv)
            (Some N.Call)
          in
          match possible_state_var with
          | Some state_var ->
            let result = if SVS.mem state_var !seen_calls then
              compiled_vars
            else (
              H.add local_map var_id state_var;
              N.add_state_var_def state_var (N.CallOutput (pos, index));
              N.set_state_var_instance state_var pos node_id sv;
              X.add index state_var compiled_vars)
            in
            seen_calls := SVS.add state_var !seen_calls;
            result
          | None -> compiled_vars
        in
        X.fold over_vars called_node.outputs X.empty
      in
      let node_call = compile_node
        pos ctx cstate map oracles outputs cond restart node_id args defaults
      in
      let glocals' = H.fold (fun _ v a -> (X.singleton X.empty_index v) :: a) local_map [] in 
      node_call :: calls, glocals' @ glocals
    in
    List.fold_left over_calls ([], glocals) gids.calls
  (* ****************************************************************** *)
  (* Split node items into relevant categories                          *)
  (* ****************************************************************** *)
  in let (node_props, node_eqs, node_asserts, is_main) = 
    let over_items = fun (props, eqs, asserts, is_main) (item) ->
      match item with
      | A.Body e -> (match e with
        | A.Assert (p, e) -> (props, eqs, (p, e) :: asserts, is_main)
        | A.Equation (p, l, e) -> (props, (p, l, e) :: eqs, asserts, is_main))
      | A.AnnotMain flag -> (props, eqs, asserts, flag || is_main)
      | A.AnnotProperty (p, n, e, k) -> ((p, n, e, k) :: props, eqs, asserts, is_main) 
    in List.fold_left over_items ([], [], [], false) items
  (* ****************************************************************** *)
  (* Properties and Assertions                                          *)
  (* ****************************************************************** *)
  in let props =
<<<<<<< HEAD
    let op (pos, name_opt, expr, kind) =
      let name_opt = match name_opt with
        | Some name -> Some (HString.string_of_hstring name)
        | None -> None
      in
=======
    let op (pos, name_opt, expr) =
>>>>>>> 9646b9ad
      let id_str = match expr with
        | A.Ident (_, id_str) -> id_str
        | A.ArrayIndex (_, A.Ident (_, id_str), _) -> id_str
        | _ -> assert false (* must be abstracted *)
      in let id = mk_ident id_str in
      let sv = H.find !map.state_var id in
<<<<<<< HEAD
      let name = match name_opt with
        | Some n -> n
        | None -> let abs = LAN.StringMap.find_opt id_str gids.LAN.locals in
          let name = match abs with | Some (_, _, _, e) -> e | None -> expr in
            Format.asprintf "@[<h>%a@]" A.pp_print_expr name
      in 
      let kind = match kind with
        | A.Invariant -> Property.Invariant
        | A.Reachable (bound, timestep) -> 
          let timestep = (match timestep with 
            | Num timestep -> HString.string_of_hstring timestep |> int_of_string
            | _ -> assert false
          ) in
          (match bound with 
            | From -> Property.Reachable (From, timestep)
            | Within -> Property.Reachable (Within, timestep)
            | At -> Property.Reachable (At, timestep)
          )
      in sv, name, (Property.PropAnnot pos), kind
=======
      let name =
        match name_opt with
        | Some n -> HString.string_of_hstring n
        | None -> assert false (* Prop named in LustreAstNormalizer *)
      in sv, name, (Property.PropAnnot pos)
>>>>>>> 9646b9ad
    in List.map op node_props

  in let asserts =
    let op (pos, expr) =
      let id = extract_normalized expr in
      let sv = H.find !map.state_var id in
      N.add_state_var_def sv (N.Assertion pos);
      (pos, sv)
    in List.map op node_asserts
  (* ****************************************************************** *)
  (* Helpers for generated and user equations                           *)
  (* ****************************************************************** *)
  in let compile_struct_item struct_item = match struct_item with
    | A.SingleIdent (_, i) ->
      let ident = mk_ident i in
      let expr = H.find !map.expr ident in
      let result = X.map (fun e -> state_var_of_expr e) expr in
      result, 0
    | A.ArrayDef (_, i, l) ->
      let ident = mk_ident i in
      let expr = H.find !map.expr ident in
      let result = X.map (fun e -> state_var_of_expr e) expr in
      (* TODO: Old code checks that array lengths between l and result match *)
      (* TODO: Old code checks that result must have at least one element *)
      (* TODO: Old code suggets that shadowing can occur here *)
      let indexes = List.length l in
      List.iteri (fun i v -> 
        let ident = mk_ident v in
        let expr = E.mk_index_var i in
        let index = X.singleton X.empty_index expr in
        H.add !map.array_index ident index;)
        l;
      result, indexes
    | A.TupleStructItem _
    | A.TupleSelection _
    | A.FieldSelection _
    | A.ArraySliceStructItem _ ->
      assert false (* guaranteed by LustreSyntaxChecks *)

  in let rm_array_var_index lst =
      List.filter (function
      | X.ArrayVarIndex _ -> false
      | _ -> true
      ) lst

  in let gen_lhs_bounds is_generated eq_lhs expr indexes =
    List.fold_left (fun acc (i, sv) ->
      let result = List.fold_left (fun (acc, cpt) -> function
        | X.ArrayVarIndex b -> if cpt < indexes
          then E.Bound b :: acc, succ cpt
          else acc, cpt
        | X.ArrayIntIndex x -> 
          let expr = (E.mk_int (Numeral.of_int x)).expr_init in
          E.Fixed expr :: acc, succ cpt
        | _ -> acc, cpt)
        (acc, 0) i |> fst
      in
      if not is_generated then
        N.add_state_var_def sv
          (N.ProperEq (AH.pos_of_expr expr, rm_array_var_index i));
      result
    ) [] (X.bindings eq_lhs)
  (* ****************************************************************** *)
  (* Generated Equations                                                *)
  (* ****************************************************************** *)
  in let gequations =
    let over_equations = fun eqns (qvars, contract_scope, lhs, ast_expr) ->
      map := { !map with contract_scope };
      let eq_lhs, indexes = match lhs with
        | A.StructDef (_, []) -> (X.empty, 0)
        | A.StructDef (_, [e]) -> compile_struct_item e
        | A.StructDef (_, l) ->
          let construct_index i j e a = X.add (X.ListIndex i :: j) e a in
          let over_items = fun (i, accum) e -> 
            let t, _ = compile_struct_item e in
              i + 1, X.fold (construct_index i) t accum
          in
          let _, res = List.fold_left over_items (0, X.empty) l
          in res, 0
      in
      let lhs_bounds = gen_lhs_bounds true eq_lhs ast_expr indexes in
      let vars, quant_var_map = vars_of_quant cstate ctx map qvars in
      let bounds = lhs_bounds @
        List.map (fun v -> E.Unbound (E.unsafe_expr_of_term (Term.mk_var v)))
          vars in
      H.add_seq !map.quant_vars (H.to_seq quant_var_map);
      let eq_rhs = compile_ast_expr cstate ctx bounds map ast_expr in
      let eq_rhs = flatten_list_indexes eq_rhs in
      (* Format.eprintf "lhs: %a\n\n rhs: %a\n\n"
        (X.pp_print_index_trie true StateVar.pp_print_state_var) eq_lhs
        (X.pp_print_index_trie true (E.pp_print_lustre_expr true)) eq_rhs; *)
      
      let equations = expand_tuple Lib.dummy_pos eq_lhs eq_rhs in 
      List.iter (fun ((sv, _), e) -> SVT.add state_var_expr_map sv e) equations;
      H.clear !map.array_index;
      H.clear !map.quant_vars;
      (* TODO: Old code tries to infer a more strict type here
        lustreContext 2040+ *)
      equations @ eqns
    in List.fold_left over_equations [] gids.LAN.equations
  (* ****************************************************************** *)
  (* Node Equations                                                     *)
  (* ****************************************************************** *)
  in 
(*   Format.eprintf "map:\n\n%a\n\n" pp_print_identifier_maps !map; *)
  let equations =
    let over_equations = fun eqns (pos, lhs, ast_expr) ->
      match lhs with
      | A.StructDef (_, []) -> eqns
      | _ -> (
        let eq_lhs, indexes = match lhs with
          | A.StructDef (_, []) -> assert false (* (X.empty, 0) *)
          | A.StructDef (_, [e]) -> compile_struct_item e
          | A.StructDef (_, l) ->
            let construct_index =
              fun i j e a -> X.add (X.ListIndex i :: j) e a
            in
            let over_items = fun (i, accum) e ->
              let t, _ = compile_struct_item e in
                i + 1, X.fold (construct_index i) t accum
            in
            let _, res = List.fold_left over_items (0, X.empty) l
            in res, 0
        in
        let lhs_bounds = gen_lhs_bounds false eq_lhs ast_expr indexes in
        let eq_rhs = compile_ast_expr cstate ctx lhs_bounds map ast_expr in
        let eq_rhs = flatten_list_indexes eq_rhs in
        (* Format.eprintf "lhs: %a@.rhs: %a@.@."
          (X.pp_print_index_trie true StateVar.pp_print_state_var) eq_lhs
          (X.pp_print_index_trie true (E.pp_print_lustre_expr true)) eq_rhs; *)
        let equations = expand_tuple pos eq_lhs eq_rhs in
        (* Format.eprintf "\nequations: %a\n"
          (pp_print_list
            (pp_print_pair
              (pp_print_pair
                StateVar.pp_print_state_var
                (pp_print_list
                  E.pp_print_bound_or_fixed
                  " / ")
                " : ")
              (E.pp_print_lustre_expr true)
              " : ")
            " ; ")
          equations; *)
        H.clear !map.array_index;
        (* TODO: Old code tries to infer a more strict type here
          lustreContext 2040+ *)
        equations @ eqns
      )
    in List.fold_left over_equations [] (ghost_equations @ node_eqs)
  (* ****************************************************************** *)
  (* Contract Assumptions and Guarantees                                *)
  (* ****************************************************************** *)
  in let (assumes, guarantees) =
    match contract with
    | Some contract -> compile_contract cstate gids ctx map [] node_scope contract
    | None -> [], []
  (* ****************************************************************** *)
  (* Collect Variables for Assumption Generation                        *)
  (* ****************************************************************** *)
  in let assumption_svars =
    match contract with
    | Some contract -> (
      contract |> List.fold_left (fun acc decl ->
        match decl with
        | A.AssumptionVars (_, vars) ->
          vars |> List.fold_left (fun acc' (_, id) ->
            let sv = H.find !map.state_var (mk_ident id) in
            SVS.add sv acc'
          )
          acc
        | _ -> acc
      ) 
      SVS.empty
    )
    | None -> SVS.empty
  (* ****************************************************************** *)
  (* Generate Contract Constraints for Integer Subranges                *)
  (* ****************************************************************** *)
  in let (assumes, guarantees, props) =
    let create_constraint_name rexpr = 
      Format.asprintf "@[<h>%a@]" A.pp_print_expr rexpr
    in
    let over_subrange_constraints (a, ac, g, gc, p) (source, is_original, pos, id, rexpr) =
      let sv = H.find !map.state_var (mk_ident id) in
      let effective_contract = guarantees != [] || modes != [] in
      let constraint_kind = match source with
        | LAN.Input -> Some N.Assumption
        | Local -> None
        | Output -> if not ext && not effective_contract then
            None else Some N.Guarantee
        | Ghost -> Some N.Guarantee
      in
      if is_original then
        match constraint_kind with
        | Some N.Assumption ->
          let name = create_constraint_name rexpr in
          let contract_sv = C.mk_svar pos ac (Some name) sv [] in
          N.add_state_var_def sv (N.ContractItem (pos, contract_sv, N.Assumption));
          contract_sv :: a, ac + 1, g, gc, p
        | Some N.Guarantee ->
          let name = create_constraint_name rexpr in
          let contract_sv = C.mk_svar pos gc (Some name) sv [] in
          N.add_state_var_def sv (N.ContractItem (pos, contract_sv, N.Guarantee));
          a, ac, (contract_sv, false) :: g, gc + 1, p
        | None ->
          let name = create_constraint_name rexpr in
          let src = Property.Generated (Some pos, [sv]) in
          a, ac, g, gc, (sv, name, src, Property.Invariant) :: p
        | _ -> assert false
      else
        let name = create_constraint_name rexpr in
        let src = Property.Generated (Some pos, [sv]) in
        let src = Property.Candidate (Some src) in
        a, ac, g, gc, (sv, name, src, Property.Invariant) :: p
    in
    let (assumes, _, guarantees, _, props) = 
      List.fold_left over_subrange_constraints
      (assumes, List.length assumes, guarantees, List.length guarantees, props)
      gids.LAN.subrange_constraints
    in
    assumes, guarantees, props
  (* ****************************************************************** *)
  (* Finalize Contracts and add Sofar assumption                        *)
  (* ****************************************************************** *)
  in let (contract, sofar_local, sofar_equation) =
    if assumes != [] || guarantees != [] || modes != [] then
      let sofar_assumption = get (mk_state_var
        ~is_input:false
        map
        (node_scope @ I.reserved_scope)
        (mk_ident (HString.mk_hstring "sofar"))
        X.empty_index
        Type.t_bool
        None)
      in
      let assumes = List.sort
        (fun a b -> compare_pos (C.pos_of_svar a) (C.pos_of_svar b))
        assumes
      in
      let guarantees = List.sort
        (fun (a, _) (b, _) -> compare_pos (C.pos_of_svar a) (C.pos_of_svar b))
        guarantees
      in
      let modes = List.sort
        (fun {C.pos = a} {C.pos = b} -> compare_pos a b)
        modes
      in
      let sofar_local = X.singleton X.empty_index sofar_assumption in
      let conj_of_assumes = assumes
        |> List.map (fun { C.svar } -> E.mk_var svar)
        |> E.mk_and_n
      in
      let pre_sofar = E.mk_pre (E.mk_var sofar_assumption) in
      let expr = E.mk_arrow conj_of_assumes (E.mk_and conj_of_assumes pre_sofar) in
      let equation = (sofar_assumption, []), expr in
      let contract = C.mk assumes sofar_assumption guarantees modes in
      Some (contract), [sofar_local], [equation]
    else None, [], []
  (* ****************************************************************** *)
  (* Finalize and build intermediate LustreNode                         *)
  (* ****************************************************************** *)
  in let locals = sofar_local @ ghost_locals @ glocals @ locals in
  let equations = sofar_equation @ equations @ gequations in
  let asserts = List.sort (fun (p1, _) (p2, _) -> compare_pos p1 p2) asserts in
  let state_var_source_map = SVT.fold
    (fun k v a -> SVM.add k v a)
    !map.source SVM.empty in
  let var_bounds = SVT.fold (fun k v a -> (k, v) :: a) !map.bounds [] in
  List.iter (fun (k, v) -> SVT.add cstate.state_var_bounds k v) var_bounds;

  let (node:N.t) = { name;
    is_extern;
    instance;
    init_flag;
    inputs;
    oracles;
    outputs;
    locals;
    equations;
    calls;
    asserts;
    props;
    contract;
    is_main;
    is_function;
    state_var_source_map;
    oracle_state_var_map;
    state_var_expr_map;
    assumption_svars;
  } in { cstate with
    nodes = node :: cstate.nodes;
  }

and compile_const_decl ?(ghost = false) cstate ctx map scope = function
  | A.FreeConst (_, i, ty) ->
    let ident = mk_ident i in
    let cty = compile_ast_type cstate ctx map ty in
    let over_index = fun i ty vt ->
      let possible_state_var = mk_state_var
        ?is_input:(Some false)
        ?is_const:(Some true)
        ?for_inv_gen:(Some true)
        map
        (scope @ I.user_scope)
        ident
        i
        ty
        None
      in
      match possible_state_var with
      | Some state_var ->
        let v = Var.mk_const_state_var state_var in X.add i v vt
      | None -> vt
    in
    let vt = X.fold over_index cty X.empty in
    if ghost then cstate
    else { cstate
      with free_constants = (!map.node_name, i, vt) :: cstate.free_constants }
  (* TODO: Old code does some subtyping checks for Typed constants
    Otherwise these other constants are used only for constant propagation *)
  | A.UntypedConst (_, id, expr)
  | A.TypedConst (_, id, expr, _) ->
    if ghost then
      let nexpr = compile_ast_expr cstate ctx [] map expr in
      H.replace !map.expr (mk_ident id) nexpr;
      cstate
    else { cstate with 
      other_constants = StringMap.add id expr cstate.other_constants }

and compile_type_decl pos ctx cstate = function
  | A.AliasType (_, ident, ltype) ->
    let empty_map = ref (empty_identifier_maps None) in
    let t = compile_ast_type cstate ctx empty_map ltype in
    let type_alias = StringMap.add ident t cstate.type_alias in
    { cstate with
      type_alias }
  | A.FreeType (_, ident) ->
    let empty_map = ref (empty_identifier_maps None) in
    let t = compile_ast_type cstate ctx empty_map (A.AbstractType (pos, ident)) in
    let type_alias = StringMap.add ident t cstate.type_alias in
    { cstate with
      type_alias }

and compile_declaration cstate gids ctx decl =
(*   Format.eprintf "decl: %a\n\n" A.pp_print_declaration decl; *)
  match decl with
  | A.TypeDecl ({A.start_pos = pos}, type_rhs) ->
    compile_type_decl pos ctx cstate type_rhs
  | A.ConstDecl (_, const_decl) ->
    let empty_map = ref (empty_identifier_maps None) in
    compile_const_decl cstate ctx empty_map [] const_decl
  | A.FuncDecl (_, (i, ext, [], inputs, outputs, locals, items, contract)) ->
    let gids = LAN.StringMap.find i gids in
    compile_node_decl gids true cstate ctx i ext inputs outputs locals items contract
  | A.NodeDecl (_, (i, ext, [], inputs, outputs, locals, items, contract)) ->
    let gids = LAN.StringMap.find i gids in
    compile_node_decl gids false cstate ctx i ext inputs outputs locals items contract
  (* All contract node declarations are recorded and normalized in gids,
    this is necessary because each unique call to a contract node must be 
    normalized independently *)
  | A.ContractNodeDecl _ -> cstate
  (* guaranteed by LustreSyntaxChecks *)
  | A.NodeParamInst _ | A.NodeDecl _ | A.FuncDecl _ -> assert false<|MERGE_RESOLUTION|>--- conflicted
+++ resolved
@@ -1759,27 +1759,17 @@
   (* Properties and Assertions                                          *)
   (* ****************************************************************** *)
   in let props =
-<<<<<<< HEAD
     let op (pos, name_opt, expr, kind) =
-      let name_opt = match name_opt with
-        | Some name -> Some (HString.string_of_hstring name)
-        | None -> None
-      in
-=======
-    let op (pos, name_opt, expr) =
->>>>>>> 9646b9ad
       let id_str = match expr with
         | A.Ident (_, id_str) -> id_str
         | A.ArrayIndex (_, A.Ident (_, id_str), _) -> id_str
         | _ -> assert false (* must be abstracted *)
       in let id = mk_ident id_str in
       let sv = H.find !map.state_var id in
-<<<<<<< HEAD
-      let name = match name_opt with
-        | Some n -> n
-        | None -> let abs = LAN.StringMap.find_opt id_str gids.LAN.locals in
-          let name = match abs with | Some (_, _, _, e) -> e | None -> expr in
-            Format.asprintf "@[<h>%a@]" A.pp_print_expr name
+      let name =
+        match name_opt with
+        | Some n -> HString.string_of_hstring n
+        | None -> assert false (* Prop named in LustreAstNormalizer *)
       in 
       let kind = match kind with
         | A.Invariant -> Property.Invariant
@@ -1794,13 +1784,6 @@
             | At -> Property.Reachable (At, timestep)
           )
       in sv, name, (Property.PropAnnot pos), kind
-=======
-      let name =
-        match name_opt with
-        | Some n -> HString.string_of_hstring n
-        | None -> assert false (* Prop named in LustreAstNormalizer *)
-      in sv, name, (Property.PropAnnot pos)
->>>>>>> 9646b9ad
     in List.map op node_props
 
   in let asserts =
