--- conflicted
+++ resolved
@@ -147,13 +147,9 @@
   | RecordType of position * ident * typed_ident list
   | ArrayType of position * (lustre_type * expr)
   | EnumType of position * ident * ident list
-<<<<<<< HEAD
+  | History of position * ident
   | TArr of position * lustre_type * lustre_type 
   | RefinementType of position * typed_ident * expr * expr option 
-=======
-  | History of position * ident
-  | TArr of position * lustre_type * lustre_type  
->>>>>>> 027f29c3
 
 
 (* A declaration of an unclocked type *)
@@ -648,7 +644,6 @@
      Format.fprintf ppf "@[%a->@,%a@]"
        pp_print_lustre_type arg_ty
        pp_print_lustre_type ret_ty 
-<<<<<<< HEAD
   | RefinementType (_, (_, id, ty), expr1, Some expr2) ->
     Format.fprintf ppf "subtype { %a: %a | %a assuming %a }"
       pp_print_ident id 
@@ -660,11 +655,9 @@
       pp_print_ident id 
       pp_print_lustre_type ty 
       pp_print_expr expr1 
-=======
   | History (_, i) ->
     Format.fprintf ppf
       "history(%a)" (pp_print_ident) i
->>>>>>> 027f29c3
 
 (* Pretty-print a typed identifier *)
 and pp_print_typed_ident ppf (_, s, t) = 
