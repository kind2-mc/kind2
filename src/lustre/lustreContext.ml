(* This file is part of the Kind 2 model checker.

   Copyright (c) 2015 by the Board of Trustees of the University of Iowa

   Licensed under the Apache License, Version 2.0 (the "License"); you
   may not use this file except in compliance with the License.  You
   may obtain a copy of the License at

   http://www.apache.org/licenses/LICENSE-2.0 

   Unless required by applicable law or agreed to in writing, software
   distributed under the License is distributed on an "AS IS" BASIS,
   WITHOUT WARRANTIES OR CONDITIONS OF ANY KIND, either express or
   implied. See the License for the specific language governing
   permissions and limitations under the License. 

*)

open Lib

(* FIXME: Remove unless debugging.

   Adrien: Removing produces circular build. Factor in Lib, along with lexer
     warnings? *)
module Event = struct
  let log lvl fmt =
    if Flags.log_format_xml () then
      ( match lvl with
        | L_warn -> "warn"
        | L_error -> "error"
        (* Only warning or errors in theory. *)
        | _ -> failwith "LustreContext should only output warnings or errors" )
      |> Format.printf ("@[<hov 2>\
          <Log class=\"%s\" source=\"parse\">@ \
            @[<hov>" ^^ fmt ^^ "@]\
          @;<0 -2></Log>\
        @]@.")
    else
      Format.printf ("%a @[<v>" ^^ fmt ^^ "@]@.") Pretty.tag_of_level lvl
end

module A = LustreAst

module I = LustreIdent
module IT = LustreIdent.Hashtbl

module D = LustreIndex

module E = LustreExpr
module ET = E.LustreExprHashtbl

module C = LustreContract
module N = LustreNode
module F = LustreFunction

module SVT = StateVar.StateVarHashtbl

module VS = Var.VarSet


(* Node not found, possible forward reference 

   This is just failing at the moment, we'd need some dependency
   analysis to recognize cycles to fully support forward
   referencing. *)
exception Node_or_function_not_found of I.t * position


(* Context for typing, flattening of indexed types and constant
   propagation *)
type t = { 

  (* Scope of context *)
  scope : string list ;

  (* Contract scope of the context. *)
  contract_scope: string list ;

  (* Definitions for node so far *)
  node : N.t option;

  (* Visible nodes *)
  nodes : N.t list;

  (* Definitions for function so far *)
  func : F.t option;

  (* Visible function *)
  funcs : F.t list;

  (* Node dependencies *)
  deps : I.Set.t I.Map.t;

  (* Visible contract nodes *)
  contract_nodes : (position * A.contract_node_decl) list;

  (* Type identifiers and their types and bounds of their indexes *)
  ident_type_map : (Type.t D.t) IT.t;

  (* Identifiers and the expresssions they are bound to

     Contains a term of a variable if the identifier denotes a
     stream, and a term of an expression if the identifier denotes a
     constant. Equational definitions are not stored here, this is
     for constant propagation only. *)
  ident_expr_map : (E.t D.t) IT.t list;

  (* Map from expressions to state variables abstracting them

     This map may contain for the same expression several state
     variables with different properties (is_const, is_input,
     for_inv_gen). 

     The most recent binding shadows earlier ones, use ET.find_all
     instead of ET.find. A ET.fold will return all bindings to an
     expression. (Thus turning an annoyance of OCaml into our
     advantage.) *)
  expr_state_var_map : StateVar.t ET.t;

  (* Map from state variables to state variables providing a
     non-deterministic pre-initial value *)
  state_var_oracle_map : StateVar.t SVT.t;

  (* Index to use for next fresh state variable *)
  fresh_local_index : int;

  (* Index to use for next fresh oracle state variable *)
  fresh_oracle_index : int;

  (* [None] if definitions are allowed, otherwise a pair of a
     message and a position to raise an error with. *)
  definitions_allowed : (Lib.position * string) option;

  (* saving local variables positions and their luster identifiers for error
     reporting *)
  locals_info : (StateVar.t * I.t * Lib.position) list;

  (* Indicates there are unguarded pre's in the lustre code and we need to
  guard them. *)
  guard_pre : bool;

}

let pp_print_scope fmt { scope ; contract_scope } =
  Format.fprintf fmt "%a (%a)"
    (pp_print_list Format.pp_print_string ", ") scope
    (pp_print_list Format.pp_print_string ", ") contract_scope

(* Create an initial empty context 

   This must be a function, because it contains a hash table, which is
   modified in place. *)
let mk_empty_context () = 

  { scope = [];
    contract_scope = [];
    node = None;
    nodes = [];
    func = None;
    funcs = [];
    deps = I.Map.empty;
    contract_nodes = [];
    ident_type_map = IT.create 7;
    ident_expr_map = [IT.create 7];
    expr_state_var_map = ET.create 7;
    state_var_oracle_map = SVT.create 7;
    fresh_local_index = 0;
    fresh_oracle_index = 0;
    definitions_allowed = None;
    locals_info = [];
    guard_pre = false;
  }


let set_guard_flag ctx b = { ctx with guard_pre = b }

let reset_guard_flag ctx = { ctx with guard_pre = false }

let guard_flag ctx = ctx.guard_pre

(* Raise parsing exception *)
let fail_at_position pos msg = 
  Event.log L_error "Parser error at %a: %s" Lib.pp_print_position pos msg;
  raise A.Parser_error
  

(* Raise parsing exception *)
let warn_at_position pos msg = 
  Event.log L_warn "Parser warning at %a: %s" Lib.pp_print_position pos msg


(* Raise parsing exception *)
let fail_no_position msg = 
  Event.log L_error "Parser error: %s" msg;
  raise A.Parser_error
  

(* Raise parsing exception *)
let warn_no_position msg = Event.log L_warn "Parser warning: %s" msg


(* ********************************************************************** *)
(*                                                                        *)
(* ********************************************************************** *)

(* Set flag context to raise an error when defining an expression. *)
let fail_on_new_definition ctx pos msg = 
  { ctx with definitions_allowed = Some (pos, msg) }


(* Raise exception if no new definitions allowed *)
let raise_no_new_definition_exc = function

  (* Raise exception *)
  | { definitions_allowed = Some (pos, msg) } -> 
    fail_at_position pos msg

  (* Must not allow new definitions *)
  | _ -> assert false

  

(* Return the scope of the current context *)
let scope_of_node_or_func = function 

  (* Within a node: add node name to scope *)
  | { node = Some node } -> N.scope_of_node node

  (* Within a function: add function name to scope *)
  | { func = Some func } -> F.scope_of_function func

  (* Outside a node: return empty scope *)
  | { node = None } -> []



(* Return the scope of the current context *)
let scope_of_context ({ scope } as ctx) = 

  (* Start with scope of node *)
  scope_of_node_or_func ctx @ List.rev scope


(* Add scope to context *)
let push_scope ({
  scope ; ident_expr_map
} as ctx) ident = { ctx with 
  scope = ident :: scope ;
  ident_expr_map = IT.create 7 :: ident_expr_map ;
}

(* Add contract scope to context *)
let push_contract_scope ({
  contract_scope ; ident_expr_map ; fresh_local_index ; fresh_oracle_index
} as ctx) ident = { ctx with 
  contract_scope = ident :: contract_scope;
  ident_expr_map = IT.create 7 :: ident_expr_map;
}


(* Remove scope from context *)
let pop_scope = function
(* fail if at top scope *)
| { scope = [] } 
| { ident_expr_map = [] } -> raise (Invalid_argument "pop_scope")
(* Return context with first scope removed *)
| { scope = _ :: scope; ident_expr_map = _ :: ident_expr_map } as ctx -> {
  ctx with scope ; ident_expr_map
}

(* Remove contract scope from context *)
let pop_contract_scope = function
(* fail if at top scope *)
| { contract_scope = [] } 
| { ident_expr_map = [] } -> raise (Invalid_argument "pop_scope")
(* Return context with first scope removed *)
| {
  contract_scope = _ :: contract_scope ;
  ident_expr_map = _ :: ident_expr_map ;
} as ctx -> { ctx with
  contract_scope ; ident_expr_map
}

(* Contract scope of a context. *)
let contract_scope_of { contract_scope } = contract_scope


(* Create an empty node in the context *)
let create_node = function 

  (* Already in a node or function *)
  | { node = Some _ } 
  | { func = Some _ } -> 

    (* Fail *)
    (function _ -> raise (Invalid_argument "create_node"))

  (* Not in a node or function *)
  | { ident_type_map; ident_expr_map; expr_state_var_map } as ctx -> 

    (function ident -> 

      (* Add empty node to context *)
      { ctx with 

          (* Make deep copies of hash tables *)
          ident_type_map = IT.copy ident_type_map;
          ident_expr_map = List.map IT.copy ident_expr_map;
          expr_state_var_map = ET.copy expr_state_var_map;
          node = Some (N.empty_node ident) } )

(** Returns the modes of the current node. *)
let current_node_modes = function
| { node = None } -> None
| { node = Some { N.contract } } -> Some (
  match contract with
  | None -> None
  | Some { C.modes } -> Some modes
)

(* Returns the name of the current node, if any. *)
let current_node_name = function
| { node = Some { N.name } } -> Some name
| { node = None } -> None


(* Create an empty function in the context *)
let create_function = function 

  (* Already in a node or function *)
  | { node = Some _ } 
  | { func = Some _ } -> 

    (* Fail *)
    (function _ -> raise (Invalid_argument "create_function"))

  (* Not in a node or function *)
  | { ident_type_map; ident_expr_map; expr_state_var_map } as ctx -> 

    (function ident -> 

      (* Add empty function to context *)
      { ctx with 

          (* Make deep copies of hash tables *)
          ident_type_map = IT.copy ident_type_map;
          ident_expr_map = List.map IT.copy ident_expr_map;
          expr_state_var_map = ET.copy expr_state_var_map;
          func = Some (F.empty_function ident) } )


(* Add a binding of an identifier to an expression to context *)
let add_expr_for_ident ?(shadow = false) ({ ident_expr_map } as ctx) ident expr = 

  (* Must have at least a map for the top level *)
  assert (ident_expr_map <> []);

  (* Fail if hash table for the current scope already contains a
     binding to the identifier, and if the binding should not shadow,
     then also if some of the lower scopes contains a binding to the
     identifier. *)
  if 
    
    (IT.mem (List.hd ident_expr_map) ident)
    || 
    (not shadow 
     && 
     (List.exists (fun m -> IT.mem m ident) (List.tl ident_expr_map)))

  then
    raise (Invalid_argument "add_expr_for_ident")    

  else
    
    (* Modify hash table in place *)
    IT.add (List.hd ident_expr_map) ident expr; 
  
  (* Return context *)
  ctx


(* Add a binding of an identifier to an expression to context *)
let add_expr_for_indexed_ident
    ?(shadow = false)
    ({ ident_expr_map } as ctx) 
    ident 
    index 
    expr = 

  try 

    (* Must have at least a map for the top level *)
    assert (ident_expr_map <> []);

    (* Get trie for expression *)
    let t = IT.find (List.hd ident_expr_map) ident in

    if 

      (* Fail if trie for the idnetifier in the current scope already
         contains a binding to the index, and if the binding should
         not shadow, then also if some of the lower scopes contains a
         binding to the index in the trie for the identifier. *)
      (D.mem index t)
      || 
      (not shadow
       &&
       (List.exists 
          (fun m -> 
             try IT.find m ident |> D.mem index with Not_found -> false)
          (List.tl ident_expr_map)))

    then
      raise (Invalid_argument "add_expr_for_ident")    

    else

      (* Add expression for index to trie *)
      let t' = D.add index expr t in

      (* Add modified trie in-place to the hash table *)
      IT.add (List.hd ident_expr_map) ident t';

      (* Return context *)
      ctx

  with Not_found -> 

    (* Add expression with index to empty trie and add to hash table
       in-place *)
    IT.add (List.hd ident_expr_map) ident (D.singleton index expr);

    (* Return context *)
    ctx


(* Add a binding of an identifier to an expression to context *)
let remove_expr_for_ident ({ ident_expr_map } as ctx) ident = 

  (* Ensure the hash table does not already contain the expression *)
  if not (List.exists (fun m -> IT.mem m ident) ident_expr_map) then 

    raise (Invalid_argument "remove_expr_for_ident")

  else (

      (* Must have at least a map for the top level *)
      assert (ident_expr_map <> []);

      (* Modify hash table in place *)
      IT.remove (List.hd ident_expr_map) ident; 
      
      (* Return context *)
      ctx
  )


(* Add a binding of an identifier to a type to context *)
let add_type_for_ident ({ ident_type_map } as ctx) ident l_type = 

  (* Modify hash table in place *)
  IT.add ident_type_map ident l_type; 

  (* Return context *)
  ctx


(* Return nodes defined in context *)
let get_nodes { nodes } = nodes 


(* Return functions defined in context *)
let get_functions { funcs } = funcs 


(* Return a contract node by its identifier *)
let contract_node_decl_of_ident { contract_nodes } ident = 

  try 
    
    (* Return contract node by name *)
    List.find
      (function (_, (i, _, _, _, _)) -> i = ident)
      contract_nodes

  (* Raise error again for more precise backtrace *)
  with Not_found -> raise Not_found


(** The contract nodes in the context. *)
let contract_nodes { contract_nodes } = List.map snd contract_nodes

(* Add a contract node to the context for inlining later *)
let add_contract_node_decl_to_context
    ({ contract_nodes } as ctx)
    (pos, ((ident, _, _, _, _) as contract_node_decl)) =

  if 

    (* Check if contract of with the same identifier exists *)
    List.exists
      (function (_, (i, _, _, _, _)) -> i = ident)
      contract_nodes

  then

    fail_at_position
      pos
      "Contract node already defined"
      
  else

    (* Add contract node to context *)
    { ctx with contract_nodes = (pos, contract_node_decl) :: contract_nodes }


(* Set source of state variable in a context *)
let set_state_var_source = function 

  (* Must be in a node *)
  | { node = Some n } as ctx -> 

    (fun state_var state_var_source -> 

       (* Update sources of state variables in node *)
       let n' = N.set_state_var_source n state_var state_var_source in

       (* Return modified context *)
       { ctx with node = Some n'})

  (* No sources in function *)
  | { func = Some _ } as ctx -> (fun _ _ -> ctx)
        
  (* Fail if not in a node *)
  | { node = None } -> 

    function _ -> function _ -> 
      raise (Invalid_argument "set_state_var_source")


(* Create a state variable for from an indexed state variable in a
   scope *)
let mk_state_var
    ?is_input
    ?is_const
    ?for_inv_gen 
    ?(shadow = false)
    ctx
    scope
    ident 
    index 
    state_var_type
    state_var_source = 

  (* Concatenate identifier and indexes *)
  let state_var_name = 
    Format.asprintf "%a%a"
      (I.pp_print_ident true) ident
      (D.pp_print_index true) 

      (* Filter out array indexes *)
      (List.filter
         (function 
           | D.ArrayVarIndex _ 
           | D.ArrayIntIndex _ -> false
           | D.RecordIndex _
           | D.TupleIndex _
           | D.ListIndex _ -> true)
         index)
  in

  (* For each index add a scope to the identifier to distinguish the
     flattened indexed identifier from unindexed identifiers

     The scopes indicate the positions from the back of the string in
     the flattened identifier where a new index begins.

     The following indexed identifiers are all flattened to x_y_z, but
     we can distinguish them by their scopes:

     x_y_z  [] 
     x.y.z  [2;2]
     x.y_z  [4]
     x_y.z  [2]

  *)
  let flatten_scopes = 
    List.rev_map
      (fun i -> 
         string_of_t (D.pp_print_one_index true) i
         |> String.length
         |> string_of_int
         |> Ident.of_string)
      index 
    |> Scope.mk_scope
  in

  (* Create or retrieve state variable *)
  let state_var =
    StateVar.mk_state_var
      ?is_input
      ?is_const
      ?for_inv_gen 
      state_var_name
      (scope @ flatten_scopes)
      state_var_type 
  in

  (* Set source of state variable *)
  let ctx = match state_var_source with 
    | Some s -> set_state_var_source ctx state_var s 
    | None -> ctx
  in

  (* Create expression from state variable *)
  let expr = E.mk_var state_var in

  (* Bind state variable to identifier *)
  let ctx = 

    (* State variable without index? *)
    (if index = D.empty_index then 

       (* Create singleton trie for identifier *)
       D.singleton D.empty_index expr
       |> add_expr_for_ident ~shadow ctx ident 

     else

       (* Add to exisiting trie or create new trie for identifier*)
       add_expr_for_indexed_ident ~shadow ctx ident index expr)
    
  in

  (* Return state variable and changed context *)
  state_var, ctx



(* Resolve an indentifier to an expression in all scopes *)
let rec expr_of_ident' ident = function 

  | [] -> raise Not_found

  | m :: tl ->

    try IT.find m ident with Not_found -> expr_of_ident' ident tl


(* Resolve an indentifier to an expression *)
let expr_of_ident { ident_expr_map } ident = 
  expr_of_ident' ident ident_expr_map


(* Return true if the identifier denotes an output or local variable *)
let assignable_state_var_of_ident = function 

  (* No node in context *)
  | { node = None } -> 

    (function _ -> 
      raise (Invalid_argument "assignable_state_var_of_ident"))

  (* Get locals and outputs from node in context *)
  | { node = Some { N.locals; N.outputs } } as ctx ->

    (function ident -> 

      try 

        (* Get expression from identifier *)
        let expr = expr_of_ident ctx ident in 

        D.map 
          (fun e -> 
        
             (* Expression is a variable *)
             if E.is_var e then 
               
               (* Get state variable of expression *)
               let state_var = E.state_var_of_expr e in 

               if 

                 (* Find state variable in outputs *)
                 D.exists 
                   (fun _ sv -> StateVar.equal_state_vars state_var sv)
                   outputs
                   
                 || 
                 
                 (* Find state variable in locals *)
                 List.exists 
                   (D.exists 
                      (fun _ sv -> StateVar.equal_state_vars state_var sv))
                   locals
                   
               then 
                 
                 (* Return state variable *)
                 state_var
                   
               (* State variable is not a local variable or output *)
               else
                 
                 raise (Invalid_argument "assignable_state_var_of_ident")

            (* Expression is not a variable *)
            else 

              raise (Invalid_argument "assignable_state_var_of_ident"))

          expr
     
              
      (* Identifier does not denote an expression *)
      with Not_found -> raise Not_found)


(* Resolve an indentifier to an expression *)
let type_of_ident { ident_type_map } ident = IT.find ident_type_map ident 


(* Return true if identifier has been declared, raise an exception if
   the identifier is reserved. *)
let expr_in_context { ident_expr_map } ident = 

  (* Return if identifier is in context *)
  (List.exists (fun m -> IT.mem m ident) ident_expr_map) 


(* Return true if identifier has been declared, raise an exception if
   the identifier is reserved. *)
let type_in_context { ident_type_map } ident = 

  (* Return if identifier is in context *)
  (IT.mem ident_type_map ident) 


(* Return true if node has been declared in the context *)
let node_or_function_in_context { nodes; funcs } ident = 
  
  (* Return if identifier is in context *)
  N.exists_node_of_name ident nodes ||
  F.exists_function_of_name ident funcs
    

(* Add newly created variable to locals *)
let add_state_var_to_locals = function 
  | { node = None } -> (function _ -> assert false)
  | { node = Some ({ N.locals } as node) } as ctx ->

    (function state_var -> 

      { ctx with 
          node = Some { node with 
                          N.locals = 
                            D.singleton D.empty_index state_var :: locals} })

(* Create a fresh state variable as an oracle input *)
let mk_fresh_oracle 
    ?is_input
    ?is_const
    ?for_inv_gen
    ({ node; definitions_allowed; fresh_oracle_index } as ctx) 
    state_var_type =

  match definitions_allowed with 

    (* Fail with error if no new definitions allowed *)
    | Some (pos, msg) -> fail_at_position pos msg

    (* Continue if definitions allowed *)
    | _ -> 

      (* Are we in a node? *)
      match node with 

        (* Fail if not inside a node *)
        | None -> raise (Invalid_argument "mk_fresh_oracle")

        (* Add to oracles *)
        | Some { N.oracles } ->

          (* Create state variable for abstraction *)
          let state_var, ctx = 
            mk_state_var 
              ?is_input:is_input
              ?is_const:is_const
              ?for_inv_gen:for_inv_gen
              ctx
              (scope_of_node_or_func ctx @ I.reserved_scope)
              (I.push_index I.oracle_ident fresh_oracle_index)
              D.empty_index
              state_var_type
              (Some N.Oracle)
          in

          (* Increment index of fresh oracle *)
          let ctx = 
            match ctx with
              | { node = None } -> assert false
              | { node = Some node } ->
                { ctx with 
                    node = Some { node with 
                                    N.oracles = state_var :: oracles}; 
                    fresh_oracle_index = succ fresh_oracle_index }
          in

          (* Return variable and changed context *)
          (state_var, ctx)


(* Associate oracle with state variable *)
let set_state_var_oracle ctx state_var oracle =
  SVT.add ctx.state_var_oracle_map state_var oracle;
  match ctx with
  | { node = Some n } ->
    (* Register inverse binding in node *)
    N.set_oracle_state_var n oracle state_var
  | _ -> ()


(* Create a fresh state variable as an oracle input for the state variable *)
let mk_fresh_oracle_for_state_var 
    ({ state_var_oracle_map; fresh_oracle_index } as ctx) 
    state_var =


  (* Create fresh oracle *)
  let state_var', ctx = 
    mk_fresh_oracle
      ~is_const:true 
      ctx
      (StateVar.type_of_state_var state_var)
  in

  (* Associate oracle with state variable *)
  SVT.add state_var_oracle_map state_var state_var';

  (* Return changed context

<<<<<<< HEAD
    (* Associate oracle with state variable *)
    set_state_var_oracle ctx state_var state_var';
    (* SVT.add state_var_oracle_map state_var state_var'; *)
=======
     The hash table of state variables to their oracles has been
     modfied in place. *)
  state_var', ctx
>>>>>>> 628b2252


(* Guard unguarded pre expression with a fresh oracle constant

   An unguarded pre is a previous state variable occuring in the
   initial state expression, since the arrow operator has been lifted
   to the top of the expression. *)
let close_expr ?original pos ({ E.expr_init } as expr, ctx) = 

  (* Get variables in initial state term *)
  let init_vars = Term.vars_of_term (expr_init :> Term.t) in

  (* Filter for variables before the base instant *)
  let init_pre_vars = 
    VS.filter 
      (fun var -> 
         Var.is_state_var_instance var &&
         Numeral.(Var.offset_of_state_var_instance var < E.base_offset))
      init_vars
  in

  (* No unguarded pres in initial state term? *)
  if VS.is_empty init_pre_vars then (expr, ctx) else

    (* New oracle for each state variable *)
    let oracle_substs, ctx = VS.fold (fun var (accum, ctx) -> 

        (* We only expect state variable instances *)
        assert (Var.is_state_var_instance var);

<<<<<<< HEAD
(* Record mapping of expression to state variable

   This will shadow but not replace a previous definition. Use
   [find_all] to retrieve the definitions, and the usual
   [fold] to iterate over all definitions. *)
let set_expr_state_var ctx expr state_var =
  ET.add ctx.expr_state_var_map expr state_var;
  match ctx with
  | { node = Some n } ->
    (* register inverse binding in node *)
    N.set_state_var_expr n state_var expr
  | _ -> ()
=======
        (* State variable of state variable instance *)
        let state_var = Var.state_var_of_state_var_instance var in
>>>>>>> 628b2252

        (* Create a new oracle variable or re-use previously created oracle *)
        let state_var', ctx = mk_fresh_oracle_for_state_var ctx state_var in

        (* Substitute oracle variable for variable *)
        (state_var, E.mk_var state_var') :: accum, ctx

      ) init_pre_vars ([], ctx)
    in

    (* Return expression with all previous state variables in the init
       expression substituted by fresh constants *)
    E.mk_arrow (E.mk_let_pre oracle_substs expr) expr, ctx


let fresh_state_var_for_expr
    ?(is_input = false)
    ?(is_const = false)
    ?(for_inv_gen = true)
    ?(reuse = true)
    ({ expr_state_var_map; 
       fresh_local_index } as ctx)
    after_mk
    ({ E.expr_type } as expr) = 

  (* Don't abstract simple state variables *)
  if reuse && (E.is_var expr || E.is_const_var expr) then

    let v = E.var_of_expr expr in
    let sv = Var.state_var_of_state_var_instance v in
    sv, ctx

  else

    (* Create state variable for abstraction *)
    let state_var, ctx = 
      mk_state_var 
        ~is_input:is_input
        ~is_const:is_const
        ~for_inv_gen:for_inv_gen
        ctx
        (scope_of_node_or_func ctx @ I.reserved_scope)
        (I.push_index I.abs_ident fresh_local_index)
        D.empty_index
        expr_type
        None
    in

    (* Record mapping of expression to state variable

       This will shadow but not replace a previous definition. Use
       [find_all] to retrieve the definitions, and the usual
       [fold] to iterate over all definitions. *)
<<<<<<< HEAD
    set_expr_state_var ctx expr state_var;
    
=======
    ET.add expr_state_var_map expr state_var;

>>>>>>> 628b2252
    (* Evaluate continuation after creating new variable *)
    let ctx = after_mk ctx state_var in

    (* Hash table is modified in place, increment index of fresh state
       variable *)
    let ctx = 
      { ctx with 
        fresh_local_index = succ fresh_local_index }
    in

    (* Return variable and changed context *)
    state_var, ctx


(* Define the expression with a state variable *)
let mk_state_var_for_expr
    ?(is_input = false)
    ?(is_const = false)
    ?(for_inv_gen = true)
    ?(reuse = true)
    ({ expr_state_var_map; 
       fresh_local_index } as ctx)
    after_mk
    ({ E.expr_type } as expr) = 

  if not reuse then
    fresh_state_var_for_expr
      ~is_input ~is_const ~for_inv_gen ~reuse ctx after_mk expr
  else
    try 

      (* Find previous definition of expression

         Use [find_all] to get all state variables that define the
         expression. *)
      let state_var_list = ET.find_all expr_state_var_map expr in

      (* Find state variable with same properties *)
      let state_var = 
        List.find
          (fun sv -> 
             StateVar.is_input sv = is_input && 
             StateVar.is_const sv = is_const && 
             StateVar.for_inv_gen sv = for_inv_gen)
          state_var_list
      in

      (* Return state variable used before *)
      (state_var, ctx)

    (* Expresssion has not been abstracted before *)
    with Not_found ->

      (* If it's not there already, create a new state variable *)
      fresh_state_var_for_expr ~is_input ~is_const ~for_inv_gen ~reuse
        ctx after_mk expr


(* Define the expression with a state variable *)
let mk_local_for_expr
    ?is_input
    ?is_const
    ?for_inv_gen
    ?(is_ghost=false)
    ?original
    pos
    ({ node; 
       definitions_allowed;
       fresh_local_index } as ctx)
    ({ E.expr_type } as expr) = 
  
  match definitions_allowed with 

    (* Fail with error if no new definitions allowed *)
    | Some (pos, msg) -> fail_at_position pos msg

    (* Continue if definitions allowed *)
    | _ -> 

      (* Are we in a node? *)
      match node with 

        (* Fail if not inside a node *)
        | None -> raise (Invalid_argument "mk_local_for_expr")

        (* Add to locals *)
        | Some node ->

          (* Guard unguarded pres before adding definition *)
          let expr', ctx = close_expr ?original pos (expr, ctx) in
          
          (* Define the expresssion with a fresh state variable *)
          let state_var, ctx =
            mk_state_var_for_expr ?is_input ?is_const ?for_inv_gen
              (* ?reuse *)
              ~reuse:(not ctx.guard_pre)
              ctx add_state_var_to_locals expr'
          in

          let ctx =
            if is_ghost then { ctx with
              node = Some (
                N.set_state_var_source node state_var N.Ghost
              )
            } else ctx
          in

          (* Return variable and changed context *)
          (state_var, ctx)


(* Create a fresh state variable as an oracle input *)
let mk_fresh_local
    ?is_input
    ?is_const
    ?for_inv_gen
    ({ node; fresh_local_index } as ctx) 
    state_var_type =

  (* Are we in a node? *)
  match node with 

    (* Fail if not inside a node *)
    | None -> raise (Invalid_argument "mk_fresh_local")

    (* Add to locals *)
    | Some { N.locals } ->

      (* Create state variable for abstraction *)
      let state_var, ctx = 
        mk_state_var 
          ?is_input:is_input
          ?is_const:is_const
          ?for_inv_gen:for_inv_gen
          ctx
          (scope_of_node_or_func ctx @ I.reserved_scope)
          (I.push_index I.abs_ident fresh_local_index)
          D.empty_index
          state_var_type
          None
      in

      (* Increment index of fresh oracle *)
      let ctx = 
        match ctx with
          | { node = None } -> assert false
          | { node = Some node } ->
            { ctx with 
                node = Some { node with 
                                N.locals = 
                                  D.singleton D.empty_index state_var :: locals };
                fresh_local_index = succ fresh_local_index }
      in

      (* Return variable and changed context *)
      (state_var, ctx)

(* Return the node of the given name from the context*)
let node_of_name { nodes } ident = N.node_of_name ident nodes


(* Return the node of the given name from the context*)
let function_of_name { funcs } ident = F.function_of_name ident funcs


(* Return the output variables of a node call in the context with the
   same parameters *)
let call_outputs_of_node_call 
    { node } 
    ident 
    act_var 
    input_state_vars 
    defaults = 

  (* Are we in a node? *)
  match node with 

    (* Fail if not inside a node *)
    | None -> raise (Invalid_argument "call_outputs_of_node_call")

    (* Add to node calls *)
    | Some { N.calls } ->

      try 

        (* Find a call to the same node on the same clock with the same
           inputs in this node *)
        let { N.call_node_name; N.call_outputs } = 

          List.find
            (fun { N.call_clock = call_cond;
                   N.call_defaults = call_defaults;
                   N.call_node_name = call_ident;
                   N.call_inputs = call_inputs } -> 

              (* Call must be to the same node, and ... *)
              (I.equal ident call_ident) &&

              (* ... activation conditions must be equal, and ... *)
              (match act_var, call_cond with 

                (* Both calls are with an activation condition *)
                | Some v, Some v' -> 

                  (* Same activation condition *)
                  StateVar.equal_state_vars v v' &&

                  (* Same defaults *)
                  (match defaults, call_defaults with
                    | None, None -> true
                    | Some d1, Some d2 -> 
                      D.for_all2
                        (fun _ sv1 sv2 -> E.equal sv1 sv2)
                        d1 
                        d2
                    | None, Some _ 
                    | Some _, None -> false)

                (* Both calls without activation condtion *)
                | None, None -> true

                (* One call with and the other without activation
                   condition *)
                | _ -> false) &&

              (* ... inputs must be the same up to oracles *)
              D.for_all2 
                (fun _ sv1 sv2 -> StateVar.equal_state_vars sv1 sv2)
                input_state_vars
                call_inputs)

            calls

        in

        (* Return output variables from node call to re-use *)
        Some call_outputs

      (* No node call found *)
      with Not_found -> None 


(* Add node input to context *)
let add_node_input ?is_const ctx ident index_types = 

  match ctx with 

    | { node = None } -> raise (Invalid_argument "add_node_input")

    | { node = Some { N.inputs } } -> 

      (* Get next index at root of trie *)
      let next_top_idx = D.top_max_index inputs |> succ in

      (* Add state variables for all indexes of input *)
      let inputs', ctx = 
        D.fold
          (fun index index_type (accum, ctx) ->
         
             (* Create state variable as input and contant *)
             let state_var, ctx = 
               mk_state_var
                 ~is_input:true
                 ?is_const
                 ctx
                 (scope_of_node_or_func ctx @ I.user_scope)
                 ident
                 index
                 index_type
                 (Some N.Input)
             in
             
             (* Add expression to trie of identifier *)
             (D.add (D.ListIndex next_top_idx :: index) state_var accum, ctx))
             
          index_types
          (inputs, ctx)
      in

      (* Return node with input added *)
      match ctx with
        | { node = None } -> assert false
        | { node = Some node } ->
          { ctx with node = Some { node with N.inputs = inputs' } }


(* Add node output to context *)
let add_node_output ?(is_single = false) ctx ident index_types = 

  match ctx with 

    | { node = None } -> raise (Invalid_argument "add_node_output")

    | { node = Some { N.outputs } } -> 

      (* Get next index at root of trie *)
      let next_top_idx = D.top_max_index outputs |> succ in

      let outputs', ctx = 
        D.fold
          (fun index index_type (accum, ctx) ->
         
             (* Create state variable as input and contant *)
             let state_var, ctx = 
               mk_state_var
                 ~is_input:false
                 ctx
                 (scope_of_node_or_func ctx @ I.user_scope)
                 ident
                 index
                 index_type
                 (Some N.Output)
             in
             
             let index' = 
               if is_single then index else 
                 D.ListIndex next_top_idx :: index
             in
             (* Add expression to trie of identifier *)
             (D.add index' state_var accum, ctx))
             
          index_types
          (outputs, ctx)
      in

      (* Return node with outputs added *)
      match ctx with
        | { node = None } -> assert false
        | { node = Some node } ->
          { ctx with node = Some { node with N.outputs = outputs' } }

(* The output state variables of the current node. *)
let outputs_of_current_node = function
| { node = None } -> raise (Invalid_argument "outputs_of_current_node")
| { node = Some { N.outputs } } -> outputs


(* Add node local to context *)
let add_node_local ?(ghost = false) ctx ident pos index_types = 

  match ctx with 

    | { node = None } -> raise (Invalid_argument "add_node_local")

    | { node = Some { N.locals }; locals_info } -> 

      (* Create state variable for each stream *)
      let local, ctx = 
        D.fold
          (fun index index_type (accum, ctx) ->
             
             (* Create state variable as input and contant *)
             let state_var, ctx = 
               mk_state_var
                 ~is_input:false
                 ~shadow:ghost
                 ctx
                 (scope_of_context ctx @ I.user_scope)
                 ident
                 index
                 index_type
                 (if ghost then Some N.Ghost else Some N.Local)
             in

             (* Register local declarations positions for later *)
             let ctx  =
               { ctx with
                 locals_info = (state_var, ident, pos) :: ctx.locals_info }
             in
             
             (* Add expression to trie of identifier *)
             (D.add index state_var accum, ctx))
             
          index_types
          (D.empty, ctx)
      in

      (* Return node with local variable added *)
      match ctx with
        | { node = None } -> assert false
        | { node = Some node } ->
          { ctx with node = Some { node with N.locals = local :: locals } }


(* Add node assume/guarantees to context *)
let add_node_ass_gua ctx assumes guarantees = 

  match ctx with

    | { node = None } -> raise (Invalid_argument "add_node_global_contract")

    | { node = Some ({ N.contract } as node) } ->
      let contract = match contract with
        | None -> C.mk assumes guarantees []
        | Some contract -> C.add_ass_gua contract assumes guarantees
      in
      (* Return node with contract added *)
      { ctx with node = Some { node with N.contract = Some contract } }


(* Add node mode to context *)
let add_node_mode ctx mode = 

  match ctx with 

    | { node = None } -> raise (Invalid_argument "add_node_mode_contract")

    | { node = Some ({ N.contract } as node) } ->
      let contract = match contract with
        | None -> C.mk [] [] [ mode ]
        | Some contract -> C.add_modes contract [ mode ]
      in
      (* Return node with contract added *)
      { ctx with node = Some { node with N.contract = Some contract } }


(* Add node assert to context *)
let add_node_assert ctx expr = 

  match ctx with 

    | { node = None } -> raise (Invalid_argument "add_node_assert")

    | { node = Some ({ N.asserts } as node) } -> 

      (* Return node with assertion added *)
      { ctx with node = Some { node with N.asserts = expr :: asserts } }


(* Add node assert to context *)
let add_node_property ctx source name expr = 

  match ctx with 

    | { node = None } -> raise (Invalid_argument "add_node_property")

    | { node = Some _ } -> 

      (* State variable for property and changed environment *)
      let state_var, ctx =

        if 

          (* Property is a state variable at current offset? *)
          E.is_var expr

        then 

          (* State variable of expression *)
          let state_var = E.state_var_of_expr expr in

          (state_var, ctx)

        else

          (* State variable of abstraction variable *)
          let state_var, ctx = 
            mk_state_var_for_expr
              ctx
              add_state_var_to_locals
              expr 
          in

          (* Return changed context and new state variable *)
          (state_var, ctx)

      in

      match ctx with 
        | { node = None } -> assert false
        | { node = Some ({ N.equations; N.props } as n) } -> 

          (* May need to add an alias for the property if it already
             exists *)
          let equations', prop', ctx = 

            if 

              (* A property with the same state variables exists? *)
              List.exists 
                (fun (sv, _ ,_) -> StateVar.equal_state_vars state_var sv)
                props
                
            then

              (* Create a fresh local variable as an alias *)
              let state_var', ctx = 
                mk_fresh_local ctx Type.t_bool
              in

              (* Add an equation for the alias *)
              (state_var', [], E.mk_var state_var) :: equations, 

              (* Use alias as property *)
              (state_var', name, source), 

              (* Context with new declaration *)
              ctx

            else

              (* Change nothing *)
              equations, (state_var, name, source), ctx

          in
          
          (* Return node with property and possibly alias equation
             added *)
          { ctx with 
              node = Some { n with
                              N.equations = equations';
                              N.props = prop' :: props } }


(* Add node equation to context *)
let add_node_equation ctx pos state_var bounds indexes expr = 

  match ctx with 

    | { node = None } -> raise (Invalid_argument "add_node_equation")

    | { node = Some { N.equations; N.calls; N.function_calls } } -> 
(*
      Format.printf
        "%a%a = %a (%d)@."
        StateVar.pp_print_state_var state_var
        (pp_print_list
           (function ppf -> function
              | N.Fixed e -> Format.fprintf ppf "[F %a]" (E.pp_print_expr false) e
              | N.Bound e -> Format.fprintf ppf "[B %a]" (E.pp_print_expr false) e)
           "")
        bounds
        (E.pp_print_lustre_expr false) expr
        indexes;
*)
      if 
        
        (* State variable already defined by equation? *)
        List.exists
          (fun (sv, b, _) -> 
             StateVar.equal_state_vars state_var sv &&
             List.for_all2 
               (fun b1 b2 -> match b1, b2 with
                  | N.Fixed e1, N.Fixed e2 -> E.equal_expr e1 e2
                  | N.Bound _, N.Bound _ -> true
                  | _ -> false)
               b 
               bounds)
          equations

        ||

        (* State variable defined by a node call? *)
        List.exists
          (fun { N.call_node_name; N.call_outputs } -> 
             D.exists 
               (fun _ sv -> StateVar.equal_state_vars state_var sv)
               call_outputs)
          calls

        ||

        (* State variable defined by a function call? *)
        List.exists
          (fun { N.call_function_name; N.call_outputs } -> 
             D.exists 
               (fun _ sv -> StateVar.equal_state_vars state_var sv)
               call_outputs)
          function_calls

      then

        fail_at_position
          pos
          (Format.asprintf 
             "Duplicate definition for %a"
             (E.pp_print_lustre_var false) state_var);

      
      (* (* Wrap type of expression in arrays for the number of not fixed
         bounds *)
      let rec aux accum i = if i <= 0 then accum else
          aux (Type.mk_array Type.t_int accum) (pred i)
      in *)

      (* let expr_type = aux (E.type_of_lustre_expr expr) indexes in *)

      let expr_type = E.type_of_lustre_expr expr in

      (* Type of state variable *)
      let state_var_type = 
        List.fold_left
          (fun t -> function
             | N.Bound _ 
             | N.Fixed _ -> 

               if Type.is_array t then

                 Type.elem_type_of_array t
                   
               else

                 fail_at_position
                   pos
                   (Format.asprintf 
                      "Type mismatch in equation: %a and %a"
                      Type.pp_print_type t
                      Type.pp_print_type expr_type))
          (StateVar.type_of_state_var state_var )
          bounds
      in

      let ctx = 

        if 

          (* Type must be a subtype of declared type *)
          Type.check_type 
            expr_type
            state_var_type

        then

          (* Nothing to add *)
          ctx

        else

          (* Type of expression may not be subtype of declared type *)
          match state_var_type, expr_type with 

            (* Declared type is integer range, expression is of type
               integer *)
            | t, s 
              when Type.is_int_range t && (Type.is_int s || Type.is_int_range s) -> 

              let (lbound, ubound) = Type.bounds_of_int_range t in

              (* Value of expression is in range of declared type: 
                 lbound <= expr and expr <= ubound *)
              let range_expr = 
                (E.mk_and 
                   (E.mk_lte (E.mk_int lbound) expr) 
                   (E.mk_lte expr (E.mk_int ubound)))
              in

              let msg =
                Format.sprintf
                  "Cannot determine correctness of subrange type, \
                   adding constraint as property and reverting to type int for \
                   variable %s." 
                  (StateVar.string_of_state_var state_var) in

              warn_at_position pos msg;

              (* Expanding type of state variable to int *)
              StateVar.change_type_of_state_var state_var (Type.mk_int ());

              (* Add property to node *)
              add_node_property
                ctx
                (Property.Generated [state_var]) 
                (Format.asprintf
                   "%a.bound" 
                   (E.pp_print_lustre_var false) 
                   state_var)
                range_expr

            | t, s -> 

              fail_at_position
                pos
                (Format.asprintf 
                   "Type mismatch in equation: %a and %a"
                   Type.pp_print_type t
                   Type.pp_print_type s)

      in

      if 

        (* State variable declared as integer, but type of expression
           inferred as integer range? *)
        StateVar.type_of_state_var state_var |> Type.is_int &&
        Type.is_int_range expr_type 

        ||

        (* State variable declared as integer range, but type of
           expression inferred as stricter integer range? *)
        StateVar.type_of_state_var state_var |> Type.is_int_range &&
        Type.is_int_range expr_type &&
        (let l1, u1 = 
           StateVar.type_of_state_var state_var
           |> Type.bounds_of_int_range 
         in
         let l2, u2 = Type.bounds_of_int_range expr_type in
         Numeral.(l1 < l2) && Numeral.(u1 > u2)) 
        
      then

        (* Change type of state variable to the stricter type of the
           expression to get a constraint on the values later

           This is just a heuristic to make at least some use of the
           type inference on the expression. In particular, it and
           will not infer types transitively. For that we would need
           to re-type all expressions the contain the variable, and
           then continue recursively. *)
        StateVar.change_type_of_state_var state_var expr_type;

      (* Return node with equation added *)
      match ctx with 
        | { node = None } -> assert false 
        | { node = Some node } -> 

          { ctx with 
              node = Some { node with
                              N.equations = 
                                (state_var, bounds, expr) :: equations } }


(* Add node call to context *)
let add_node_call ctx pos ({ N.call_node_name; N.call_outputs } as node_call) =

  match ctx with 

    | { node = None } -> raise (Invalid_argument "add_node_call")

    | { node = Some ({ N.equations; N.calls; N.function_calls } as node) } -> 

      if 

        D.exists 
          (fun _ state_var -> 

             (* State variable already defined by equation? *)
             List.exists
               (fun (sv, _, _) -> StateVar.equal_state_vars state_var sv)
               equations
               
             ||
             
             (* State variable defined by a node call? *)
             List.exists
               (fun { N.call_node_name; N.call_outputs } -> 
                  D.exists 
                    (fun _ sv -> StateVar.equal_state_vars state_var sv)
                    call_outputs)
               calls

             ||
             
             (* State variable defined by a function call? *)
             List.exists
               (fun { N.call_function_name; N.call_outputs } -> 
                  D.exists 
                    (fun _ sv -> StateVar.equal_state_vars state_var sv)
                    call_outputs)
               function_calls)

          call_outputs

      then

        fail_at_position
          pos
          "Duplicate definition for output of node call";
                
      (* Add node call to context *)
      { ctx with 
          node = Some { node with 
                          N.calls = node_call :: calls } }


(* Create a node from the context *)
let node_of_context = function

  (* Fail if not in a node *)
  | { node = None } -> 
    raise (Invalid_argument "node_of_context")

  (* Add abstractions to node and return *)
  | { expr_state_var_map; 
      node = Some node } as ctx -> 

    let node =

      match 

        (* Add equations from definitions to equations *)
        ET.fold
          (fun e sv ctx -> 
             add_node_equation ctx dummy_pos sv [] 0 e)
          expr_state_var_map
          ctx

      with
        | { node = Some n } -> n
        | _ -> assert false
    in

    (* Return node with equations from definitions added *)
    node


(* Add node from second context to nodes of first *)
let add_node_to_context ctx node_ctx = 

  { ctx with nodes = (node_of_context node_ctx) :: ctx.nodes }


(* Mark node as main node *)
let set_node_main ctx = 

  match ctx with 

    | { node = None } -> raise (Invalid_argument "set_node_main")

    | { node = Some node } -> 

      { ctx with node = Some { node with N.is_main = true } }


(* Return forward referenced subnodes of node *)
let deps_of_node { deps } ident = I.Map.find ident deps


(* Add second node as a forward referenced subnode of the first *)
let add_dep ({ deps } as ctx) ident called_ident = 

  (* Get or initialize set of forward referenced subnodes *)
  let dep_set = try I.Map.find ident deps with Not_found -> I.Set.empty in

  (* Add forward referenced node as dependency *)
  let deps = I.Map.add ident (I.Set.add ident dep_set) deps in
  
  (* Return changed context *)
  { ctx with deps }


(* ********************************************************************** *)
(* Functions                                                              *)
(* ********************************************************************** *)

(* Add function input to context *)
let add_function_input ctx ident index_types = 

  match ctx with 

    | { func = None } -> raise (Invalid_argument "add_function_input")

    | { func = Some { F.inputs } } -> 

      (* Get next index at root of trie *)
      let next_top_idx = D.top_max_index inputs |> succ in

      (* Add state variables for all indexes of input *)
      let inputs', ctx = 
        D.fold
          (fun index index_type (accum, ctx) ->
         
             (* Create state variable as input. *)
             let state_var, ctx = 
               mk_state_var
                 ~is_input:true
                 ctx
                 (scope_of_node_or_func ctx @ I.user_scope)
                 ident
                 index
                 index_type
                 (Some N.Input)
             in
             
             (* Add expression to trie of identifier *)
             (D.add (D.ListIndex next_top_idx :: index) state_var accum, ctx))
             
          index_types
          (inputs, ctx)
      in

      (* Return function with input added *)
      match ctx with
        | { func = None } -> assert false
        | { func = Some func } ->
          { ctx with func = Some { func with F.inputs = inputs' } }


(* Add function output to context *)
let add_function_output ?(is_single = false) ctx ident index_types = 

  match ctx with 

    | { func = None } -> raise (Invalid_argument "add_function_output")

    | { func = Some { F.outputs } } -> 

      (* Get next index at root of trie *)
      let next_top_idx = D.top_max_index outputs |> succ in

      let outputs', ctx = 
        D.fold
          (fun index index_type (outputs', ctx) ->
         
             (* Create state variable as input and contant *)
             let state_var, ctx = 
               mk_state_var
                 ~is_input:false
                 ctx
                 (scope_of_node_or_func ctx @ I.user_scope)
                 ident
                 index
                 index_type
                 (Some N.Output)
             in

             let index' = 
               if is_single then index else 
                 D.ListIndex next_top_idx :: index
             in

             (* Add expression to trie of identifier *)
             (D.add index' state_var outputs', ctx))
             
          index_types
          (outputs, ctx)
      in

      (* Return node with outputs added *)
      match ctx with
        | { func = None } -> assert false
        | { func = Some func } ->
          { ctx with 
              func = 
                Some { func with F.outputs = outputs' } }


(* Return the output variables of function call in the context with
   the same parameters *)
let call_outputs_of_function_call { node } ident inputs = 

  (* Are we in a node? *)
  match node with 

    (* Fail if not inside a node *)
    | None -> raise (Invalid_argument "call_outputs_of_function_call")

    (* Add to function calls in node *)
    | Some { N.function_calls } ->

      (try 

         (* Find a call to the same function with the same inputs in
            this node *)
         let { N.call_function_name; N.call_outputs } = 

           List.find
             (fun { N.call_function_name = call_ident;
                    N.call_inputs } -> 

               (* Call must be to the same node, and ... *)
               (I.equal ident call_ident) &&

               (* ... inputs must be the same *)
               D.for_all2 
                 (fun _ e1 e2 -> E.equal e1 e2)
                 inputs
                 call_inputs)

             function_calls

         in

         (* Return output variables from node call to re-use *)
         Some call_outputs

       (* No node call found *)
       with Not_found -> None)



(* Add function call to context *)
let add_function_call
  ctx pos ({ N.call_function_name; N.call_outputs } as func_call)
= match ctx with 

  | { node = None } -> raise (Invalid_argument "add_function_call")

  | { node = Some ({ N.equations; N.function_calls; N.calls } as node) } -> 

    if call_outputs |> D.exists (fun _ state_var -> 

      (* State variable already defined by equation? *)
      List.exists (fun (sv, _, _) ->
        StateVar.equal_state_vars state_var sv
      ) equations ||

      (* State variable defined by a node call? *)
      List.exists (fun { N.call_node_name; N.call_outputs } ->
        call_outputs|> D.exists (fun _ sv ->
          StateVar.equal_state_vars state_var sv
        )
      ) calls ||

      (* State variable defined by a function call? *)
      List.exists (
        fun { N.call_function_name; N.call_outputs } -> 
          call_outputs |> D.exists (fun _ sv ->
            StateVar.equal_state_vars state_var sv
          )
      ) function_calls

    ) then

      fail_at_position
        pos
        "Duplicate definition for output of function call" ;

    (* Add function call to context *)
    { ctx with 
        node = Some { node with 
                        N.function_calls = func_call :: function_calls } }


(* Add function contract to context *)
let add_function_global_contract ctx pos contract = 

  match ctx with 

    | { func = None } -> raise (Invalid_argument "add_function_global_contract")

    | { func = Some ({ F.global_contracts } as func) } -> 

      (* Return function with contract added *)
      { ctx with 
          func = 
            Some
              { func with 
                  F.global_contracts = 
                    contract :: global_contracts } }


(* Add function contract to context *)
let add_function_mode_contract ctx pos contract_name contract = 

  match ctx with 

    | { func = None } -> raise (Invalid_argument "add_function_mode_contract")

    | { func = Some ({ F.mode_contracts } as func) } -> 

      (* Return node with contract added *)
      { ctx with 
          func = 
            Some
              { func with 
                  F.mode_contracts = 
                    contract :: mode_contracts } }


(* Create a node from the context *)
let function_of_context = function

  (* Fail if not in a function *)
  | { func = None } -> 

    raise (Invalid_argument "function_of_context")

  (* Return function 

     We don't need to add abstractions, because they have been
     inlined, and functions have no body *)
  | { func = Some ({ F.inputs; F.outputs } as func) } -> 

    let input_types = 
      D.fold 
        (fun _ sv a -> StateVar.type_of_state_var sv :: a)
        inputs
        []
    in

    let output_ufs = 
      D.fold
        (fun i sv a -> 
           let u = 
             (if Flags.Smt.short_names () then 
                UfSymbol.mk_fresh_uf_symbol
              else
                UfSymbol.mk_uf_symbol
                  (Format.asprintf 
                     "%s.uf"
                     (StateVar.string_of_state_var sv)))
               input_types
               (StateVar.type_of_state_var sv)
           in
           D.add i u a)
        outputs
        D.empty
    in
      
    { func with F.output_ufs } 


(* Add node from second context to nodes of first *)
let add_function_to_context ctx func_ctx = 
  let func = function_of_context func_ctx in
  { ctx with funcs = func :: ctx.funcs }


(* Check that the node being defined has no undefined local variables *)
let check_local_vars_defined ctx =
  match ctx.node with
  | None -> ()
  | Some { N.equations } ->
    List.iter (fun (sv, id, pos) ->
        if not (List.exists
                  (fun (sv', _, _) -> StateVar.equal_state_vars sv sv') 
                  equations )
        then
          (* Always fail *)
          fail_at_position pos
            (Format.asprintf "Local variable %a has no definition."
               (I.pp_print_ident false) id)
      ) ctx.locals_info

  


(* 
   Local Variables:
   compile-command: "make -k -C .."
   indent-tabs-mode: nil
   End: 
*)
  <|MERGE_RESOLUTION|>--- conflicted
+++ resolved
@@ -836,19 +836,14 @@
   in
 
   (* Associate oracle with state variable *)
-  SVT.add state_var_oracle_map state_var state_var';
+  set_state_var_oracle ctx state_var state_var';
+  (* SVT.add state_var_oracle_map state_var state_var'; *)
 
   (* Return changed context
 
-<<<<<<< HEAD
-    (* Associate oracle with state variable *)
-    set_state_var_oracle ctx state_var state_var';
-    (* SVT.add state_var_oracle_map state_var state_var'; *)
-=======
      The hash table of state variables to their oracles has been
      modfied in place. *)
   state_var', ctx
->>>>>>> 628b2252
 
 
 (* Guard unguarded pre expression with a fresh oracle constant
@@ -879,7 +874,22 @@
         (* We only expect state variable instances *)
         assert (Var.is_state_var_instance var);
 
-<<<<<<< HEAD
+        (* State variable of state variable instance *)
+        let state_var = Var.state_var_of_state_var_instance var in
+
+        (* Create a new oracle variable or re-use previously created oracle *)
+        let state_var', ctx = mk_fresh_oracle_for_state_var ctx state_var in
+
+        (* Substitute oracle variable for variable *)
+        (state_var, E.mk_var state_var') :: accum, ctx
+
+      ) init_pre_vars ([], ctx)
+    in
+
+    (* Return expression with all previous state variables in the init
+       expression substituted by fresh constants *)
+    E.mk_arrow (E.mk_let_pre oracle_substs expr) expr, ctx
+
 (* Record mapping of expression to state variable
 
    This will shadow but not replace a previous definition. Use
@@ -892,24 +902,6 @@
     (* register inverse binding in node *)
     N.set_state_var_expr n state_var expr
   | _ -> ()
-=======
-        (* State variable of state variable instance *)
-        let state_var = Var.state_var_of_state_var_instance var in
->>>>>>> 628b2252
-
-        (* Create a new oracle variable or re-use previously created oracle *)
-        let state_var', ctx = mk_fresh_oracle_for_state_var ctx state_var in
-
-        (* Substitute oracle variable for variable *)
-        (state_var, E.mk_var state_var') :: accum, ctx
-
-      ) init_pre_vars ([], ctx)
-    in
-
-    (* Return expression with all previous state variables in the init
-       expression substituted by fresh constants *)
-    E.mk_arrow (E.mk_let_pre oracle_substs expr) expr, ctx
-
 
 let fresh_state_var_for_expr
     ?(is_input = false)
@@ -949,13 +941,8 @@
        This will shadow but not replace a previous definition. Use
        [find_all] to retrieve the definitions, and the usual
        [fold] to iterate over all definitions. *)
-<<<<<<< HEAD
     set_expr_state_var ctx expr state_var;
     
-=======
-    ET.add expr_state_var_map expr state_var;
-
->>>>>>> 628b2252
     (* Evaluate continuation after creating new variable *)
     let ctx = after_mk ctx state_var in
 
