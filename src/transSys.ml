(* This file is part of the Kind 2 model checker.

   Copyright (c) 2014 by the Board of Trustees of the University of Iowa

   Licensed under the Apache License, Version 2.0 (the "License"); you
   may not use this file except in compliance with the License.  You
   may obtain a copy of the License at

   http://www.apache.org/licenses/LICENSE-2.0 

   Unless required by applicable law or agreed to in writing, software
   distributed under the License is distributed on an "AS IS" BASIS,
   WITHOUT WARRANTIES OR CONDITIONS OF ANY KIND, either express or
   implied. See the License for the specific language governing
   permissions and limitations under the License. 

*)

open Lib

type input  =
  (* A node list representation of a Lustre program, where nodes not connected
     to the main node have been culled out. *)
  | LustreInput of LustreNode.t list

type input = 
  | Lustre of LustreNode.t list 

type t = 

  {

    (* Definitions of uninterpreted function symbols for initial state
       constraint *)
    uf_defs_init : (UfSymbol.t * (Var.t list * Term.t)) list;

    (* Definitions of uninterpreted function symbols for transition
       relation *)
    uf_defs_trans : (UfSymbol.t * (Var.t list * Term.t)) list;

    (* State variables of top node *)
    state_vars : StateVar.t list;

    (* Initial state constraint *)
    init : Term.t;

    (* Transition relation *)
    trans : Term.t;

    (* Propertes to prove invariant *)
    props : (string * Term.t) list; 

    (* The input which produced this system. *)
    input : input;

    (* Invariants *)
    mutable invars : Term.t list;

    (* Status of property *)
    mutable prop_status : (string * prop_status) list;
    
  }


let pp_print_state_var ppf state_var = 

  Format.fprintf ppf
    "@[<hv 1>(%a %a)@]" 
    StateVar.pp_print_state_var state_var
    Type.pp_print_type (StateVar.type_of_state_var state_var)

  
let pp_print_var ppf var = 

  Format.fprintf ppf
    "@[<hv 1>(%a %a)@]" 
    Var.pp_print_var var
    Type.pp_print_type (Var.type_of_var var)
  

let pp_print_uf_def ppf (uf_symbol, (vars, term)) =

  Format.fprintf 
    ppf   
    "@[<hv 1>(%a@ @[<hv 1>(%a)@]@ %a)@]"
    UfSymbol.pp_print_uf_symbol uf_symbol
    (pp_print_list pp_print_var "@ ") vars
    Term.pp_print_term term


let pp_print_prop ppf (prop_name, prop_term) = 

  Format.fprintf 
    ppf
    "@[<hv 1>(%s@ %a)@]"
    prop_name
    Term.pp_print_term prop_term

let pp_print_prop_status ppf (p, s) =
  Format.fprintf ppf "@[<hv 2>(%s %a)@]" p pp_print_prop_status s

let pp_print_trans_sys 
    ppf
    { uf_defs_init; 
      uf_defs_trans; 
      state_vars; 
      init; 
      trans; 
      props;
      invars;
      prop_status }= 

  Format.fprintf 
    ppf
    "@[<v>@[<hv 2>(state-vars@ (@[<v>%a@]))@]@,\
          @[<hv 2>(init-defs@ (@[<v>%a@]))@]@,\
          @[<hv 2>(trans-defs@ (@[<v>%a@]))@]@,\
          @[<hv 2>(init@ (@[<v>%a@]))@]@,\
          @[<hv 2>(trans@ (@[<v>%a@]))@]@,\
          @[<hv 2>(props@ (@[<v>%a@]))@]@,\
          @[<hv 2>(invar@ (@[<v>%a@]))@]@,\
          @[<hv 2>(status@ (@[<v>%a@]))@]@."
    (pp_print_list pp_print_state_var "@ ") state_vars
    (pp_print_list pp_print_uf_def "@ ") uf_defs_init
    (pp_print_list pp_print_uf_def "@ ") uf_defs_trans
    Term.pp_print_term init 
    Term.pp_print_term trans
    (pp_print_list pp_print_prop "@ ") props
    (pp_print_list Term.pp_print_term "@ ") invars
    (pp_print_list pp_print_prop_status "@ ") prop_status


(* Create a transition system *)
<<<<<<< HEAD
let mk_trans_sys uf_defs state_vars init trans props input = 
=======
let mk_trans_sys uf_defs_init uf_defs_trans state_vars init trans props = 
>>>>>>> 1c6845b0

  (* Create constraints for integer ranges *)
  let invars_of_types = 
    
    List.fold_left 
      (fun accum state_var -> 

         (* Type of state variable *)
         match StateVar.type_of_state_var state_var with
           
           (* Type is a bounded integer *)
           | sv_type when Type.is_int_range sv_type -> 
             
             (* Get lower and upper bounds *)
             let l, u = Type.bounds_of_int_range sv_type in

             (* Add equation l <= v[0] <= u to invariants *)
             Term.mk_leq 
               [Term.mk_num l; 
                Term.mk_var
                  (Var.mk_state_var_instance state_var Numeral.zero); 
                Term.mk_num u] :: 
             accum
           | _ -> accum)
      []
      state_vars
  in

  { uf_defs_init = uf_defs_init;
    uf_defs_trans = uf_defs_trans;
    state_vars = List.sort StateVar.compare_state_vars state_vars;
    init = init;
    trans = trans;
    props = props;
<<<<<<< HEAD
    input = input;
    invars = invars_of_types;
    props_valid = [];
    props_invalid = [] }
=======
    prop_status = List.map (fun (n, _) -> (n, PropUnknown)) props;
    invars = invars_of_types }
>>>>>>> 1c6845b0


(* Determine the required logic for the SMT solver 

   TODO: Fix this to QF_UFLIA for now, dynamically determine later *)
let get_logic _ = ((Flags.smtlogic ()) :> SMTExpr.logic)


(* Return the state variables of the transition system *)
let state_vars t = t.state_vars

(* Return the input used to create the transition system *)
let get_input t = t.input

(* Return the variables of the transition system between given instants *)
let rec vars_of_bounds' trans_sys lbound ubound accum = 

  (* Return when upper bound below lower bound *)
  if Numeral.(ubound < lbound) then accum else

    (* Add state variables at upper bound instant  *)
    let accum' = 
      List.fold_left
        (fun accum sv -> 
           Var.mk_state_var_instance sv ubound :: accum)
        accum
        trans_sys.state_vars
    in

    (* Recurse to next lower bound *)
    vars_of_bounds' trans_sys lbound (Numeral.pred ubound) accum'

let vars_of_bounds trans_sys lbound ubound = 
  vars_of_bounds' trans_sys lbound ubound []



(* Instantiate the initial state constraint to the bound *)
let init_of_bound t i = 

  (* Bump bound if greater than zero *)
  if Numeral.(i = zero) then t.init else Term.bump_state i t.init


(* Instantiate the transition relation to the bound *)
let trans_of_bound t i = 

  (* Bump bound if greater than zero *)
  if Numeral.(i = one) then 
    t.trans 
  else 
    Term.bump_state (Numeral.(i - one)) t.trans


(* Instantiate the initial state constraint to the bound *)
let invars_of_bound t i = 

  (* Create conjunction of property terms *)
  let invars_0 = Term.mk_and t.invars in 

  (* Bump bound if greater than zero *)
  if Numeral.(i = zero) then invars_0 else Term.bump_state i invars_0


(* Instantiate terms in association list to the bound *)
let named_terms_list_of_bound l i = 

  (* Bump bound if greater than zero *)
  if
    Numeral.(i = zero)
  then
    l
  else
    List.map (fun (n, t) -> (n, Term.bump_state i t)) l


(* Instantiate all properties to the bound *)
let props_list_of_bound t i = 
  named_terms_list_of_bound t.props i


(* Instantiate all properties to the bound *)
let props_of_bound t i = 
  Term.mk_and (List.map snd (props_list_of_bound t i))


(* Add an invariant to the transition system *)
let add_invariant t invar = t.invars <- invar :: t.invars


(* Return current status of all properties *)
let prop_status_all trans_sys = trans_sys.prop_status


(* Return current status of property *)
let prop_status trans_sys p = 

  try 

    List.assoc p trans_sys.prop_status

  with Not_found -> PropUnknown


(* Mark property as invariant *)
let prop_invariant t prop =

  t.prop_status <- 
    
    List.map 

      (fun (n, s) -> if n = prop then 

          match s with
            
            (* Mark property as invariant if it was unknown, k-true or
               invariant *)
            | PropUnknown
            | PropKTrue _
            | PropInvariant -> (n, PropInvariant) 
                               
            (* Fail if property was false or k-false *)
            | PropFalse 
            | PropKFalse _ -> raise (Failure "prop_invariant") 

        else (n, s))

      t.prop_status


(* Mark property as false *)
let prop_false t prop =

  t.prop_status <- 

    List.map 

      (fun (n, s) -> if n = prop then 

          match s with

            (* Mark property as false if it was unknown or l-true *)
            | PropUnknown
            | PropKTrue _ -> (n, PropFalse)

            (* Fail if property was invariant *)
            | PropInvariant ->
              raise (Failure "prop_false")

            (* Mark property as false if it was false or l-false *)
            | PropFalse
            | PropKFalse _ ->  (n, PropFalse) 

        else (n, s))

      t.prop_status


(* Mark property as k-false *)
let prop_kfalse t k prop =

  t.prop_status <- 

    List.map 

      (fun (n, s) -> if n = prop then 

          match s with

            (* Mark property as k-false if it was unknown, l-true for l <
               k or invariant *)
            | PropUnknown -> (n, PropKFalse k)

            (* Fail if property was invariant *)
            | PropInvariant -> 
              raise (Failure "prop_kfalse")

            (* Fail if property was l-true for l >= k *)
            | PropKTrue l when l >= k -> 
              raise (Failure "prop_kfalse")

            (* Mark property as k-false if it was l-true for l < k *)
            | PropKTrue _ -> (n, PropKFalse k)

            (* Keep if property was false *)
            | PropFalse -> (n, s)

            (* Keep if property was l-false for l <= k *)
            | PropKFalse l when l <= k -> (n, s)

            (* Mark property as k-false *)
            | PropKFalse _ -> (n, PropKFalse k) 

        else (n, s))

      t.prop_status


(* Mark property as k-true *)
let prop_ktrue t k prop =

  t.prop_status <- 

    List.map 

      (fun (n, s) -> if n = prop then 

          match s with

            (* Mark as k-true if it was unknown *)
            | PropUnknown -> (n, PropKTrue k)

            (* Keep if it was l-true for l > k *)
            | PropKTrue l when l > k -> (n, s)

            (* Mark as k-true if it was l-true for l <= k *)
            | PropKTrue _ -> (n, PropKTrue k)

            (* Keep if it was invariant *)
            | PropInvariant -> (n, s)

            (* Keep if it was false for unknown l *)
            | PropFalse -> (n, PropFalse)

            (* Keep if property was l-false for l > k *)
            | PropKFalse l when l > k -> (n, s)

            (* Fail if property was l-false for l <= k *)
            | PropKFalse _ -> 
              raise (Failure "prop_kfalse") 

        else (n, s))

      t.prop_status


(* Update transition system from event list *)
let update_from_events trans_sys events = 

  (* Tail-recursive iteration *)
  let rec update_from_events' trans_sys invars prop_status cex = function 

    (* No more events, return new invariants and changed property status *)
    | [] -> (invars, prop_status, cex)

    (* Invariant discovered *)
    | (m, Event.Invariant t) :: tl -> 

      (* Property status if received invariant is a property *)
      let tl' =
        List.fold_left

          (fun accum (p, t') -> 

             (* Invariant is equal to property term? *)
             if Term.equal t t' then

               (* Inject property status event *)
               ((m, Event.PropStatus (p, PropInvariant)) :: accum)

             else

               accum)

          tl
          trans_sys.props

      in
      
      (* Add invariant to transtion system *)
      add_invariant trans_sys t;

      (* Continue with invariant added to accumulator *)
      update_from_events'
        trans_sys
        ((m, t) :: invars)
        prop_status
        cex 
        tl'

    (* Property found unknown *)
    | (_, Event.PropStatus (p, PropUnknown)) :: tl -> 

      (* Continue without changes *)
      update_from_events' trans_sys invars prop_status cex tl

    (* Property found true for k steps *)
    | (m, Event.PropStatus (p, (PropKTrue k as s))) :: tl -> 

      (* Change property status in transition system *)
      prop_ktrue trans_sys k p;

      (* Continue with propert status added to accumulator *)
      update_from_events'
        trans_sys
        invars
        ((m, (p, s)) :: prop_status) 
        cex
        tl

    (* Property found invariant *)
    | (m, Event.PropStatus (p, (PropInvariant as s))) :: tl -> 

      (* Change property status in transition system *)
      prop_invariant trans_sys p;

      (try 

         (* Add proved property as invariant *)
        add_invariant 
          trans_sys 
          (List.assoc p trans_sys.props)

       (* Skip if named property not found *)
       with Not_found -> ());

      (* Continue with propert status added to accumulator *)
      update_from_events'
        trans_sys 
        invars
        ((m, (p, s)) :: prop_status)
        cex
        tl

    (* Property found false *)
    | (m, Event.PropStatus (p, (PropFalse as s))) :: tl -> 

      (* Change property status in transition system *)
      prop_false trans_sys p;

      (* Continue with propert status added to accumulator *)
      update_from_events' 
        trans_sys
        invars
        ((m, (p, s)) :: prop_status) 
        cex
        tl

    (* Property found false after k steps *)
    | (m, Event.PropStatus (p, (PropKFalse k as s))) :: tl ->

      (* Change property status in transition system *)
      prop_kfalse trans_sys k p;

      (* Continue with propert status added to accumulator *)
      update_from_events' 
        trans_sys
        invars
        ((m, (p, s)) :: prop_status) 
        cex
        tl
        
    (* Counterexample for some properties *)
    | (m, Event.Counterexample (p, c)) :: tl -> 

      (* Skip and continue *)
      update_from_events' 
        trans_sys
        invars
        prop_status
        ((m, (p, c)) :: cex) 
        tl

  in

  update_from_events' trans_sys [] [] [] events


(* Return true if the property is proved invariant *)
let is_proved trans_sys prop = 

  try 

    (match List.assoc prop trans_sys.prop_status with
      | PropInvariant -> true
      | _ -> false)
        
  with Not_found -> false


(* Return true if the property is proved not invariant *)
let is_disproved trans_sys prop = 

  try 

    (match List.assoc prop trans_sys.prop_status with
      | PropKFalse _
      | PropFalse -> true
      | _ -> false)
        
  with Not_found -> false



(* Return true if all properties are either valid or invalid *)
let all_props_proved trans_sys =

  List.for_all
    (fun (p, _) -> 
       try 
         (match List.assoc p trans_sys.prop_status with
           | PropUnknown
           | PropKTrue _ -> false
           | PropInvariant
           | PropFalse 
           | PropKFalse _ -> true)
       with Not_found -> false)
    trans_sys.props 
      

(* Return declarations for uninterpreted symbols *)
let uf_symbols_of_trans_sys { state_vars } = 
  List.map StateVar.uf_symbol_of_state_var state_vars

let uf_defs_init { uf_defs_init } = uf_defs_init

let uf_defs_trans { uf_defs_trans } = uf_defs_trans

let uf_defs { uf_defs_init; uf_defs_trans } = uf_defs_init @ uf_defs_trans

(* Apply [f] to all uninterpreted function symbols of the transition
   system *)
let iter_state_var_declarations { state_vars } f = 
  List.iter (fun sv -> f (StateVar.uf_symbol_of_state_var sv)) state_vars
  
(* Apply [f] to all function definitions of the transition system *)
let iter_uf_definitions { uf_defs_init; uf_defs_trans } f = 
  List.iter (fun (u, (v, t)) -> f u v t) uf_defs_init;
  List.iter (fun (u, (v, t)) -> f u v t) uf_defs_trans
  

(* Extract a path in the transition system, return an association list
   of state variables to a list of their values *)
let path_from_model trans_sys get_model k =

  let rec path_from_model' accum state_vars = function 

    (* Terminate after the base instant *)
    | i when Numeral.(i < zero) -> accum

    | i -> 

      (* Get a model for the variables at instant [i] *)
      let model =
        get_model
          (List.map (fun sv -> Var.mk_state_var_instance sv i) state_vars)
      in

      (* Turn variable instances to state variables and sort list 

         TODO: It is not necessary to sort the list, if the SMT solver
         returns the list in the order it was input. *)
      let model' =
        List.sort
          (fun (sv1, _) (sv2, _) -> StateVar.compare_state_vars sv1 sv2)
          (List.map
             (fun (v, t) -> (Var.state_var_of_state_var_instance v, t))
             model)
      in

      (* Join values of model at current instant to result *)
      let accum' = 
        list_join
          StateVar.equal_state_vars
          model'
          accum
      in

      (* Recurse for remaining instants  *)
      path_from_model'
        accum'
        state_vars
        (Numeral.pred i)

  in

  path_from_model'
    (List.map (fun sv -> (sv, [])) (state_vars trans_sys))
    (state_vars trans_sys)
    k



(* 
   Local Variables:
   compile-command: "make -C .. -k"
   tuareg-interactive-program: "./kind2.top -I ./_build -I ./_build/SExpr"
   indent-tabs-mode: nil
   End: 
*)
  <|MERGE_RESOLUTION|>--- conflicted
+++ resolved
@@ -22,9 +22,6 @@
   (* A node list representation of a Lustre program, where nodes not connected
      to the main node have been culled out. *)
   | LustreInput of LustreNode.t list
-
-type input = 
-  | Lustre of LustreNode.t list 
 
 type t = 
 
@@ -131,11 +128,7 @@
 
 
 (* Create a transition system *)
-<<<<<<< HEAD
-let mk_trans_sys uf_defs state_vars init trans props input = 
-=======
-let mk_trans_sys uf_defs_init uf_defs_trans state_vars init trans props = 
->>>>>>> 1c6845b0
+let mk_trans_sys uf_defs_init uf_defs_trans state_vars init trans props input = 
 
   (* Create constraints for integer ranges *)
   let invars_of_types = 
@@ -170,15 +163,9 @@
     init = init;
     trans = trans;
     props = props;
-<<<<<<< HEAD
     input = input;
-    invars = invars_of_types;
-    props_valid = [];
-    props_invalid = [] }
-=======
     prop_status = List.map (fun (n, _) -> (n, PropUnknown)) props;
     invars = invars_of_types }
->>>>>>> 1c6845b0
 
 
 (* Determine the required logic for the SMT solver 
