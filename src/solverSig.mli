(* This file is part of the Kind 2 model checker.

   Copyright (c) 2014 by the Board of Trustees of the University of Iowa

   Licensed under the Apache License, Version 2.0 (the "License"); you
   may not use this file except in compliance with the License.  You
   may obtain a copy of the License at

   http://www.apache.org/licenses/LICENSE-2.0 

   Unless required by applicable law or agreed to in writing, software
   distributed under the License is distributed on an "AS IS" BASIS,
   WITHOUT WARRANTIES OR CONDITIONS OF ANY KIND, either express or
   implied. See the License for the specific language governing
   permissions and limitations under the License. 

*)

open SolverResponse

(** Solver paramters *)
module type Params = sig

  val produce_assignments : bool

  val produce_cores : bool

  val produce_proofs : bool

<<<<<<< HEAD
  (* The scope of the (sub)system under analysis. *)
  val scope : string list

  (* The current abstraction. *)
  val abstraction : string list list

  val logic : Term.logic
=======
  val logic : TermLib.logic
>>>>>>> b4200326

  val id : int

end



(** Sigature of a solver instance *)
module type Inst = sig

  module Conv: SMTExpr.Conv

  (** Delete and stops the instance of the solver *)
  val delete_instance : unit -> unit

  (** {1 Declarations} *)

  (** Declare a new function symbol *)
  val declare_fun : string -> SMTExpr.sort list -> SMTExpr.sort -> decl_response

  (** Define a new function symbol as an abbreviation for an expression *)
  val define_fun : string -> SMTExpr.var list -> SMTExpr.sort -> SMTExpr.t ->
    decl_response

  (** {1 Commands} *)

  (** Assert the expression *)
  val assert_expr : SMTExpr.t -> decl_response

  (** Push a number of empty assertion sets to the stack *)
  val push : int -> decl_response 

  (** Pop a number of assertion sets from the stack *)
  val pop : int -> decl_response 

  (** Check satisfiability of the asserted expressions 

      The optional parameter [timeout] limits the maximum runtime to the given
      number of milliseconds *)
  val check_sat : ?timeout:int -> unit -> check_sat_response

  (** Check satisfiability of the asserted expressions assuming the input
      literals. *)
  val check_sat_assuming : SMTExpr.t list -> check_sat_response

  (** Indicates whether the solver supports the check-sat-assuming command. *)
  val check_sat_assuming_supported: unit -> bool

  (** Get the assigned values of expressions in the current model *)
  val get_value : SMTExpr.t list -> get_value_response

  (** Get the assigned values of expressions in the current model *)
  val get_model : unit -> get_model_response

  (** Get an unsatisfiable core of named expressions *)
  val get_unsat_core : unit -> get_unsat_core_response

  (** Execute a custom command and return its result 

      [execute_custom_command s c a r] sends a custom command [s] with
      the arguments [a] to the solver instance [s]. The command
      expects [r] S-expressions as result in case of success and
      returns a pair of the success response and a list of
      S-expressions. *)
  val execute_custom_command : string -> SMTExpr.custom_arg list -> int ->
    custom_response

  val execute_custom_check_sat_command : string -> check_sat_response
  
  val trace_comment : string -> unit
  
end


module type S = sig


  (** {1 Managing solver instances} *)

  (** The functor [Create] creates a new instance of the SMT solver with
      paramters passed as its arguments. The parameter argument [P] conataints
      a unique identifier [id], initialized to the logic [l] and produces
      assignments if the optional labelled argument [produce_assignments] is
      [true], proofs if [produce_proofs] is true and unsatisfiable cores if
      [produce_cores] is true. *)
  module Create : functor (P : Params) -> Inst

end



(* 
   Local Variables:
   compile-command: "make -C .. -k"
   tuareg-interactive-program: "./kind2.top -I ./_build -I ./_build/SExpr"
   indent-tabs-mode: nil
   End: 
*)<|MERGE_RESOLUTION|>--- conflicted
+++ resolved
@@ -27,17 +27,13 @@
 
   val produce_proofs : bool
 
-<<<<<<< HEAD
   (* The scope of the (sub)system under analysis. *)
   val scope : string list
 
   (* The current abstraction. *)
   val abstraction : string list list
 
-  val logic : Term.logic
-=======
   val logic : TermLib.logic
->>>>>>> b4200326
 
   val id : int
 
