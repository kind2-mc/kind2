(* This file is part of the Kind 2 model checker.

   Copyright (c) 2014 by the Board of Trustees of the University of Iowa

   Licensed under the Apache License, Version 2.0 (the "License"); you
   may not use this file except in compliance with the License.  You
   may obtain a copy of the License at

   http://www.apache.org/licenses/LICENSE-2.0 

   Unless required by applicable law or agreed to in writing, software
   distributed under the License is distributed on an "AS IS" BASIS,
   WITHOUT WARRANTIES OR CONDITIONS OF ANY KIND, either express or
   implied. See the License for the specific language governing
   permissions and limitations under the License. 

*)

open Lib


(* All remaining properties are valid *)
exception Success of int

(* A bad state is reachable *)
exception Bad_state_reachable

(* Counterexample trace for some property *)
exception Counterexample of (Clause.t * Clause.t) list 

(* Property disproved by other module *)
exception Disproved of string

(* Restart for other reason *)
exception Restart


(* ********************************************************************** *)
(* Solver instances and cleanup                                           *)
(* ********************************************************************** *)


(* Solver instance if created *)
let ref_solver_init = ref None

(* Solver instance if created *)
let ref_solver_frames = ref None

(* Solver instance if created *)
let ref_solver_misc = ref None

<<<<<<< HEAD
let solvers_declare uf =
  (match !ref_solver_init with
    | Some solver -> SMTSolver.declare_fun solver uf
    | None -> ()) ;
  (match !ref_solver_frames with
    | Some solver -> SMTSolver.declare_fun solver uf
    | None -> ()) ;
  match !ref_solver_misc with
    | Some solver -> SMTSolver.declare_fun solver uf
    | None -> ()

=======
>>>>>>> 52bccd1e
(* Formatter to output inductive clauses to *)
let ppf_inductive_assertions = ref Format.std_formatter


(* Output statistics *)
let print_stats () = 

  Event.stat
    [Stat.misc_stats_title, Stat.misc_stats;
     Stat.pdr_stats_title, Stat.pdr_stats;
     Stat.smt_stats_title, Stat.smt_stats]


(* Cleanup before exit *)
let on_exit _ = 

  (* Stop all timers *)
  Stat.pdr_stop_timers ();
  Stat.smt_stop_timers ();

  (* Output statistics *)
  print_stats ();

  (* Delete solver instance if created *)
  (try 
     match !ref_solver_init with 
       | Some solver_init -> 
         SMTSolver.delete_instance solver_init; 
         ref_solver_init := None
       | None -> ()
   with 
     | e -> 
       Event.log L_error 
         "Error deleting solver_init: %s" 
         (Printexc.to_string e));

  (* Delete solver instance if created *)
  (try 
     match !ref_solver_frames with 
       | Some solver_frames -> 
         SMTSolver.delete_instance solver_frames;
         ref_solver_frames := None
       | None -> ()
   with 
     | e -> 
       Event.log L_error 
         "Error deleting solver_frames: %s" 
         (Printexc.to_string e));

  (* Delete solver instance if created *)
  (try 
     match !ref_solver_misc with 
       | Some solver_misc -> 
         SMTSolver.delete_instance solver_misc;
         ref_solver_misc := None
       | None -> ()
   with 
     | e -> 
       Event.log L_error 
         "Error deleting solver_misc: %s" 
         (Printexc.to_string e));

  (* Delete solvers in quantifier elimination*)
  QE.on_exit ()


  
(* ********************************************************************** *)
(* Pretty-printing                                                        *)
(* ********************************************************************** *)


(* Pretty-print the list of frames with the index of each frame *)
let rec pp_print_frames' ppf i = function 

  | [] -> ()

  | r :: tl -> 

    Format.fprintf 
      ppf 
      "Frame R_k%t@\n%a%t" 
      (function ppf -> if i = 0 then () else Format.fprintf ppf "-%d" i)
      CNF.pp_print_cnf r
      (function ppf -> if not (tl = []) then Format.fprintf ppf "@\n" else ());

    pp_print_frames' ppf (succ i) tl


(* Pretty-print the list of frames *)
let pp_print_frames ppf frames = pp_print_frames' ppf 0 frames


(* ********************************************************************** *)
(* Utility functions                                                      *)
(* ********************************************************************** *)


(* Compute the frame sizes of a delta-encoded list of frames *)
let frame_sizes frames = 

  let rec aux accum = function 

    (* All frames added up, return accumulator *)
    | [] -> accum
      
    (* Take first frame *)
    | f :: tl -> 

      match accum with 

        (* No previous frame: take size of frame *)
        | [] -> aux [CNF.cardinal f] tl

        (* Add size of frame to size of previous frame *)
        | h :: _ -> aux (((CNF.cardinal f) + h) :: accum) tl

  in

  (* Start with empty accumulator *)
  aux [] frames


(* Convert the delta-encoded set of clauses of a list of frames to a
   formula of the last frame *)
let term_of_frames frames =

  (* Append clauses of each frame to accumulator and finally return a
     conjunction of clauses *)
  let rec aux accum = function 

    (* Make one conjunction of all clauses in all frames *)
    | [] -> Term.mk_and accum

    (* Append list of clauses of current frame to accumulator *)
    | f :: tl -> 
      aux 
        (List.rev_append (List.map Clause.to_term (CNF.elements f)) accum) 
        tl
  in

  (* Start with empty accumulator *)
  aux [] frames 


(* Given a model and a two formulas f and g return a conjunction of
   literals such that 
   (1) x = s |= B[x] 
   (2) B[x] |= exists y.f[x] & T[x,x'] & g[x'] *)
let generalize trans_sys state f g = 

  let term, primed_vars = 

(*

    (* Eliminate only input variables, unfold all definitions *)
    if trans_sys.TransSys.init_constr = [] && trans_sys.TransSys.constr_constr = [] then 

      (* Get invariants of transition system *)
      let invars = TransSys.invars_of_bound 0 trans_sys in
      let invars' = TransSys.invars_of_bound 1 trans_sys in
 
      (* Get state variables occurring primed in g[x'] and in invariants *)
      let var_defs = 
        TransSys.constr_defs_of_state_vars 
          trans_sys 
          ((List.map 
              Var.state_var_of_state_var_instance 
              (TransSys.vars_at_offset_of_term 0 g)) @
             (List.map 
                Var.state_var_of_state_var_instance 
                (TransSys.vars_at_offset_of_term 1 invars)))
      in
      
      (* Bind variables to their definitions *)
      let constr_def_g = 
        List.fold_left
          (fun a d -> Term.mk_let [d] a)
          (Term.mk_and [Term.bump_state Numeral.one g; invars; invars'])
          var_defs
      in
      
      debug pdr
          "@[<v>G and invariants with variables bound to definitions:@,@[<hv>%a@]@]" 
          Term.pp_print_term constr_def_g 
      in

      (* Equivalent to f[x] & T[x,x'] & g[x'] with all primed
         variables being input *)
      let term = Term.mk_and [f; constr_def_g] in
      
      (* Get primed variables in term *)
      let primed_vars = TransSys.vars_at_offset_of_term 1 constr_def_g in
      
      term, primed_vars 

    (* Eliminate all primed variables (old) *)
    else

*)
      
      (* Construct term to be generalized with the transition relation and
         the invariants *)
      let term = 
        Term.mk_and 
          [f; 
           TransSys.trans_of_bound trans_sys Numeral.one; 
           TransSys.invars_of_bound trans_sys Numeral.one; 
           Term.bump_state Numeral.one g]
      in
      
      (* Get primed variables in the transition system *)
      let primed_vars = 
        Var.VarSet.elements
          (Term.vars_at_offset_of_term (Numeral.one) term) 
      in 
      
      term, primed_vars 

  in

    Stat.start_timer Stat.pdr_generalize_time;
    
    (* Generalize term by quantifying over and eliminating primed
       variables *)
    let gen_term = 
      QE.generalize 
        trans_sys
        (TransSys.uf_defs trans_sys) 
        state
        primed_vars
        term 
    in
    
    Stat.record_time Stat.pdr_generalize_time;
    
    (* Return generalized term *)
    gen_term



(* Partition list of terms into two lists, the first list containing
   terms in the unsatisfiable core, the second list the other terms

   [partition_core s m t] gets an unsatisfiable core from the solver
   instance [s], uses the association list [m] to map the
   unsatisfiable core to terms and returns those terms in the first
   list, the terms that are not in the first list but in the list [t]
   as the second list. *)
let partition_core solver clause =

  (* Get names of terms in the unsatifiable core *)
  let terms_in_core = SMTSolver.get_unsat_core solver in

  (* Create set of terms in unsat core *)
  let core_clause = Clause.of_literals terms_in_core in

  (* Subtract term in core from all terms *)
  let rest_clause = Clause.diff clause core_clause in

  (* Return list of terms in core and remaining terms *)
  core_clause, rest_clause



let get_context_cmd solver =
  match SMTSolver.kind solver with
  | `Z3_SMTLIB -> "get-assertions"
  | `Yices_native -> "dump-context"
  | _ -> failwith "No functionality to extract context"


let order_terms terms term_tbl =
  List.sort (
      fun t1 t2 -> (
	let v1 = try Term.TermHashtbl.find term_tbl t1 
		 with Not_found -> 0 in
	let v2 = try Term.TermHashtbl.find term_tbl t2 
		 with Not_found -> 0 in
	v1 - v2
	
      )
    ) terms

let incr_binding term term_tbl =
  let v = try Term.TermHashtbl.find term_tbl term
	  with Not_found -> 0 in
  Term.TermHashtbl.add term_tbl term (v+1)

let trim_clause solver_init solver_frames clause term_tbl =

  
  (* Linearly traverse the list of literals in the clause, trying to remove one at a time and maintain unsatisfiability *)
  
  let rec linear_search kept discarded = function
      
    | c :: cs ->

       debug pdr "Checking literal: %a" Term.pp_print_term c in

  let kept_woc = Clause.remove c kept in

  let block_term = Clause.to_term kept_woc in
  let primed_term = Term.mk_and (List.map (fun t -> Term.negate (Term.bump_state Numeral.one t)) (Clause.elements kept_woc)) in

  let init = SMTSolver.check_sat_term solver_init [Term.negate block_term] in
  let (cons, model) = SMTSolver.check_sat_term_model solver_frames [(Term.mk_and [block_term;primed_term])] in

  (* If, by removing the literal c, the blocking clause then
       either a. becomes reachable in the inital state or b. satisfies
       consecution then we need to keep it *)
  if cons || init then 

    (debug pdr
           "@[<v>%a@]"
           (pp_print_list 
	      (fun ppf (v, t) -> 
	       Format.fprintf ppf 
			      "(%a %a)"
			      Var.pp_print_var v
			      Term.pp_print_term t)
	      "@,")
           model
     in

     linear_search kept discarded cs)

  else (

    debug pdr "Removing literal: %a" Term.pp_print_term c in

    incr_binding c term_tbl;

    Stat.incr Stat.pdr_literals_removed;

    linear_search kept_woc (c :: discarded) cs

  )
  | [] ->  kept, Clause.of_literals discarded
				    

				    
    in

    let binary_search kept clause =
      
      let discarded = ref [] in
      
      let rec binary_search kept clause =
	let block_term = Clause.to_term (Clause.of_literals kept) in
	let primed_term = Term.mk_and (List.map (fun t -> Term.bump_state Numeral.one (Term.negate t)) kept) in
	
	let init = SMTSolver.check_sat_term solver_init [Term.negate block_term] in
	let cons = SMTSolver.check_sat_term solver_frames [(Term.mk_and [block_term;primed_term])] in
	
	if not (cons || init) then (
	  discarded := !discarded @ (Array.to_list clause);
	  []
	)
	else if Array.length clause < 2 then
	  Array.to_list clause
	else
	  let m = (Array.length clause) / 2 in
	  let t1 = Array.sub clause 0 (m/2) in
	  let t2 = Array.sub clause ((m/2)+1) m in
	  let m2 = binary_search (kept @ (Array.to_list t1)) t2 in
	  let m1 = binary_search (kept @ m2) t1 in	
	  m1 @ m2
      in
      
      (Clause.of_literals (binary_search kept clause)), (Clause.of_literals !discarded)

    in


    
    let block_term = Clause.to_term clause in
    let primed_term = Term.mk_and (List.map (fun t -> Term.negate (Term.bump_state Numeral.one t)) (Clause.elements clause)) in

    let init = SMTSolver.check_sat_term solver_init [Term.negate block_term] in
    let (cons,model) = SMTSolver.check_sat_term_model solver_frames [(Term.mk_and [block_term;primed_term])] in

    (debug pdr
           "@[<v>%a@]"
           (pp_print_list 
	      (fun ppf (v, t) -> 
	       Format.fprintf ppf 
			      "(%a %a)"
			      Var.pp_print_var v
			      Term.pp_print_term t)
	      "@,")
           model
     in

     assert (not cons));
    
    let k,d = match Flags.pdr_inductively_generalize() with
      | 1 -> linear_search clause [] (Clause.elements clause)
      | 2 -> linear_search clause [] (order_terms (Clause.elements clause) term_tbl)
      | 3 -> binary_search [] (Array.of_list (Clause.elements clause))
      | _ -> clause , Clause.empty
    in



    debug pdr
          "@[<v>Reduced blocking clause to@,@[<v>%a@]"
          (pp_print_list Term.pp_print_term "@,") 
          (Clause.elements k)
    in

    k,d


  (* Check if [prop] is always satisfied in one step from [state] and
   return a generalized counterexample if not. If the counterexample
   holds in the initial state, raise the exception
   {!Counterexample} 

   [find_cex s z frame state prop] takes a pair of solver instances
   [s], a transition system [z], the set of clauses [frame] of a
   frame, an additional constraint [state] on the frame and a property
   [prop]. The solver instance [solver_frame] must have the transition
   relation, invariants and all clauses in [frame] already asserted.

   If the entailment f & state & T |= prop' holds, the function
   returns [true, _]. If the entailment does not hold, the
   counterexample is generalized to a cube [cex_gen]. If the [cex_gen]
   holds in the initial state (checked in [solver_init]), the
   exception [Counterexample] is raised. If [cex_gen] does not hold in
   the initial state, [false, cex_gen] is returned.

   *)
let find_cex 
      ((solver_init, solver_frames, _) as solvers) 
      trans_sys 
      all_props
      frame 
      (state_core, state_rest)
      (prop_core, prop_rest)
      term_tbl = 

  let module Conv = (val SMTSolver.converter solver_frames) in
  
  (* Prime variables in property *)
  let prop_core', prop_rest' =
    (Clause.map (Term.bump_state Numeral.one) prop_core, 
     Clause.map (Term.bump_state Numeral.one) prop_rest)
  in

  (* Join the two subclauses *)
  let state_clause, prop_clause, neg_prop_clause' = 
    (Clause.union state_core state_rest, 
     Clause.union prop_core prop_rest,
     Clause.map Term.negate (Clause.union prop_core' prop_rest'))
  in

  (* List of literals in clauses *)
  let state_terms, neg_prop_terms' = 
    (Clause.elements state_clause, 
     Clause.elements neg_prop_clause')
  in

  (* Clause of two subclauses *)
  let state, prop = 
    (Clause.to_term state_clause, 
     Clause.to_term prop_clause) 
  in

  debug pdr
	"Searching for counterexample"
    in

  debug pdr
      "@[<v>Current context@,@[<hv>%a@]@]"
      HStringSExpr.pp_print_sexpr_list
      (match SMTSolver.execute_custom_command solver_frames (get_context_cmd solver_frames) [] 1 with
       | `Custom a -> a
       | _ -> assert false
      )
  in

  debug pdr
      "@[<v>Current frames@,@[<hv>%a@]@]"
<<<<<<< HEAD
      Conv.pp_print_expr
      (Conv.smtexpr_of_term solvers_declare (CNF.to_term frame))
=======
    SMTExpr.pp_print_expr
    (SMTExpr.smtexpr_of_term (CNF.to_term frame))
>>>>>>> 52bccd1e
  in

  (* Push a new scope to the context *)
  SMTSolver.push solver_frames;

    (debug smt
	   "Asserting constraints on current frame"
     in


     (* Assert blocking clause in current frame *)
     SMTSolver.assert_term solver_frames state);

    (debug smt
	   "Asserting bad property"
     in

     (* Assert bad property of next frame *)
     List.iter 
       ((if Flags.pdr_tighten_to_unsat_core () then
           SMTSolver.assert_named_term
         else
           SMTSolver.assert_term)
          solver_frames) 
       neg_prop_terms');

    if 

      (debug smt
             "Checking entailment"
       in

       (* Check if we can get outside the property in one step 

         R_k[x] & state[x] & T[x,x'] |= prop[x'] *)
       SMTSolver.check_sat solver_frames)

    then

      (

	debug pdr 
              "Counterexample found"
	in

	(*      
      debug pdr
          "@[<v>Current context@,@[<hv>%a@]@]"
          HStringSExpr.pp_print_sexpr_list
          (let r, a = 
            SMTSolver.T.execute_custom_command solver_frames (get_context_cmd solver_frames) [] 1 
           in
           SMTSolver.fail_on_smt_error r;
           a)
      in

	 *)     

	(* Get counterexample to entailment from satisfiable formula *)
	let cex = 
          SMTSolver.get_model 
            solver_frames
            (TransSys.vars_of_bounds trans_sys Numeral.zero Numeral.one) 
	in

	(debug pdr
               "@[<v>%a@]"
               (pp_print_list 
		  (fun ppf (v, t) -> 
		     Format.fprintf ppf 
		       "(%a %a)"
		       Var.pp_print_var v
		       Term.pp_print_term t)
		  "@,")
               cex
	 in

	 (* Remove scope from the context *)
	 SMTSolver.pop solver_frames);

	(* R_k[x] & state[x] & T[x,x'] |= prop[x'] *)
	(* exists y.f[x] & T[x,x'] & g[x'] *)

	(* Generalize the counterexample to a formula *)
	let cex_gen = 
          generalize 
            trans_sys 
            cex 
            (Term.mk_and 
               [all_props; CNF.to_term frame; state])
            (Term.negate prop)
	in

	debug pdr 
              "@[<v>Generalized counterexample:@,@[<hv>%a@]@]"
              (pp_print_list Term.pp_print_term ",@,")
              cex_gen
	in

	(* Create clause of counterexample, must negate all literals

         later but not now *)
	let cex_gen_clause = 
          List.fold_left 
            (fun a t -> Clause.add t a)
            Clause.empty
            cex_gen
	in              


        (* Push a new scope level to the context *)
        SMTSolver.push solver_init;

	(* Assert each literal of the counterexample in the initial
         state *)
        List.iter 
          ((if Flags.pdr_tighten_to_unsat_core () then
              SMTSolver.assert_named_term
            else
              SMTSolver.assert_term) 
             solver_init) 
          cex_gen;

        if

            debug smt
               "Checking if counterexample holds in the initial state"
            in

          (* Is the counterexample a model of the initial state? 

           We must check with the generalized counterexample here, not
           with the specific model. *)
          SMTSolver.check_sat solver_init 

	then

          (

            debug pdr 
		  "Counterexample holds in the initial state"
            in


            debug pdr
              "@[<v>Current context@,@[<hv>%a@]@]"
              HStringSExpr.pp_print_sexpr_list
              (match
                 SMTSolver.execute_custom_command solver_init (get_context_cmd solver_init) [] 1 
               with
               | `Custom a -> a
               | _ -> assert false)
           in

           (* Pop scope level from the context *)
           SMTSolver.pop solver_init;

           (* Counterexample holds in the initial state *)
           raise Bad_state_reachable

          )

	else

          (

            (debug pdr 
		   "Counterexample does not hold in the initial state"
             in

             (* Partition counterexample into subclause in the unsat
              core and subclause of remaining literals *)
             let core, rest = 

               if Flags.pdr_tighten_to_unsat_core () then 

		 partition_core 
                   solver_init 
                   cex_gen_clause

               else

		 cex_gen_clause, Clause.empty

             in

             debug pdr
		   "@[<v>Unsat core of cube is@,@[<v>%a@]"
		   (pp_print_list Term.pp_print_term "@,") 
		   (Clause.elements core)
             in

             if Clause.is_empty core then 

               (Event.log
                  L_info
                  "Reduced blocking clause to empty clause. Restarting.";
		
		raise Restart);

             SMTSolver.pop solver_init;

             (* Negate all literals in clause now *)
             let ncore, nrest = 
               Clause.map Term.negate core,
               Clause.map Term.negate rest
             in

             (* Return generalized counterexample *)
             false, ( ncore, nrest))

          )

      )

    else

      (

	(debug pdr 
               "No counterexample found"
	 in

	 (* Partition counterexample into subclause in the unsat core
          and subclause of remaining literals *)
	 let core', rest' = 

           if Flags.pdr_tighten_to_unsat_core () then 

             partition_core 
               solver_frames 
               neg_prop_clause'

           else

             neg_prop_clause', Clause.empty 

	 in

	 (* Unprime and unnegate variables in literals of core and rest *)
	 let core, rest = 
           (Clause.map 
              Term.negate
              (Clause.map (Term.bump_state Numeral.(- one)) core'),
            Clause.map 
              Term.negate
              (Clause.map (Term.bump_state Numeral.(- one)) rest'))
	 in

	 (* Remove scope from the context *)
	 SMTSolver.pop solver_frames;

	 if not (Clause.is_empty rest) then 

           (debug pdr
		  "@[<v>Reduced blocking clause to unsat core:@,%a@,%a@]"
		  Clause.pp_print_clause core
		  Clause.pp_print_clause rest
            in

            Stat.incr Stat.pdr_tightened_blocking_clauses);

	 let core, rest' = trim_clause solver_init solver_frames (Clause.union core prop_core) term_tbl in
	 

	 (* Entailment holds, no counterexample *)
	 (true, (core , Clause.union (Clause.union rest rest') prop_rest)))

      )

      
      
(* ********************************************************************** *)
(* Counterexample extraction                                              *)
(* ********************************************************************** *)

  let check_rel_inductive solver_misc trans_sys r_pred_i r_i =
    SMTSolver.push solver_misc;
    if CNF.is_empty r_pred_i then
      (* Assert transition relation from previous frame *)
      SMTSolver.assert_term
	solver_misc
	(TransSys.init_of_bound trans_sys Numeral.zero)
    else
      (
	(* Assert all clauses in R_i-1 *)
	CNF.iter
	  (fun c -> c |> Clause.to_term |> SMTSolver.assert_term solver_misc)
	  (CNF.union r_pred_i r_i)
      );
    (* Assert transition relation from previous frame *)
    SMTSolver.assert_term
      solver_misc
      (TransSys.trans_of_bound trans_sys Numeral.one);

    SMTSolver.assert_term
      solver_misc
      (TransSys.invars_of_bound trans_sys Numeral.zero);

    SMTSolver.assert_term
      solver_misc
      (TransSys.invars_of_bound trans_sys Numeral.one);

    SMTSolver.assert_term
      solver_misc
      (TransSys.props_of_bound trans_sys Numeral.zero);

    SMTSolver.assert_term
      solver_misc
      (TransSys.props_of_bound trans_sys Numeral.one);

    SMTSolver.assert_term
      solver_misc
      (Term.negate
	 (Term.mk_and
	    (CNF.fold
	       (fun c a -> Term.bump_state Numeral.one (Clause.to_term c) :: a)
	       r_i
	       []
	    )
	 )
      );

    let res = SMTSolver.check_sat solver_misc in
    SMTSolver.pop solver_misc;
    not res


  let rec check_frames solver_misc trans_sys = function
    | [] -> true
    | r_i :: tl ->
       let r_pred_i = match tl with
	 | [] -> CNF.empty
	 | r_pred_i :: _ -> r_pred_i
       in
       let tl = match tl with
	 | [] -> []
	 | r_pred_i :: rest -> (CNF.union r_pred_i r_i) :: rest
       in
       if
	 check_rel_inductive solver_misc trans_sys r_pred_i r_i
       then
	 (debug pdr
		"PDR Invariant R_%d & T |= R_%d holds"
		(List.length tl)
		((List.length tl) + 1)
	  in
	  check_frames solver_misc trans_sys tl)
       else
	 (debug pdr
		"PDR Invariant R_%d & T |= R_%d does not hold"
		(List.length tl)
		((List.length tl) + 1)
	  in
	  false)


(* Assert current blocking clauses from frames, and transition relation *)
let rec assert_block_clauses solver trans_sys i = function 

  (* Finish when blocking clauses for all frames asserted *)
  | [] -> ()

  (* Only assert core literals *)
  | (b_i, _) :: tl -> 

     (* Blocking clause to term at instant i *)
     let t_i = 
       Term.bump_state
         i
         (Clause.to_term b_i)
     in

    (* Assert blocking clause *)
    SMTSolver.assert_term solver (Term.negate t_i);

    (* Assert transition relation from previous frame *)
    SMTSolver.assert_term 
      solver
      (TransSys.trans_of_bound trans_sys i);

     (* Recurse for remaining blocking clauses *)
     assert_block_clauses solver trans_sys (Numeral.succ i) tl



(* Extract a concrete counterexample from a trace of blocking clauses *)
let extract_cex_path
    (solver_init, solver_frames, solver_misc) 
    trans_sys 
    trace = 

  debug pdr
      "@[<v>Current context@,@[<hv>%a@]@]"
      HStringSExpr.pp_print_sexpr_list
      (match
         SMTSolver.execute_custom_command solver_misc (get_context_cmd solver_misc) [] 1 
       with
       | `Custom a -> a
       | _ -> assert false)      
  in

  SMTSolver.push solver_misc;

  let k_plus_one = Numeral.(of_int (List.length trace)) in

  (* Assert initial state constraint *)
  SMTSolver.assert_term 
    solver_misc
    (TransSys.init_of_bound trans_sys Numeral.zero);

  (* Assert blocking clause and transition relation for tail of
     trace *)
  assert_block_clauses solver_misc trans_sys Numeral.one trace;

  (* Get a model of the execution path *)
  if SMTSolver.check_sat solver_misc then 

    (* Extract concrete values from model *)
    let res = 
      TransSys.path_from_model 
        trans_sys
        (SMTSolver.get_model solver_misc)
        k_plus_one
    in

    SMTSolver.pop solver_misc;

    res

  else

    (* Must be satisfiable *)
    assert false
  


(* ********************************************************************** *)
(* Blocking of counterexamples to induction                               *)
(* ********************************************************************** *)


(* Add cube to block in future frames *)
let add_to_block_tl block_clause block_trace = function
  
  (* Last frame has no successors *)
  | [] -> [] 
          
  (* Add cube as proof obligation in next frame *)
  | (block_clauses, r_succ_i) :: block_clauses_tl -> 
    (block_clauses @ [block_clause, block_trace], r_succ_i) :: block_clauses_tl



(* Recursively block counterexamples 

   [block s z c f] takes a pair of solver instances [s], the
   transition system [z], a stack of pairs of counterexamples and
   their frame [c] and the list of lower frames in descending order
   [f].

   The frames on the stack [c] are in ascending order such that
   reversing them and appending the frames [f] yields the frames in
   descending order. Each element on the stack is a pair of a
   generalized cube and a frame where this cube has to be blocked. In
   the solver instance [solver_frames] the clauses of each frame on
   the stack have been asserted on a new scope in the order they were
   pushed onto the stack.

   If there are no lower frames in [f], we are in frame R_1 and know
   the counterexample is not reachable from the initial state. We pop
   the counterexample and the frame from the stack, add the cube as
   blocking clause to its accompanying frame and pop one scope from
   the solver instance, thus removing the assertions of R_1.

   If we are in some frame R_i with i > 1 and have a counterexample
   cube B_i on the stack, we assert the clauses of R_i-1 on a new
   scope level of the solver instance and check if there is a
   counterexample to the unreachability of B_i.

   If B_i is reachable from R_i-1, we push the frame R_i-1 and the
   witness B_i-1 to the stack and recurse to block this new
   counterexample B_i-1.

   If B_i is not reachable from R_i-1, we pop the counterexample B_i
   and the frame R_i from the stack, add the cube as blocking clause
   to R_i and pop two scope levels from the solver instance to remove
   both the clauses in R_i-1 and R_i. We then recurse to block the
   remaining counterexamples on the stack.

*)
let rec block ((solver_init, solver_frames, solver_misc) as solvers) trans_sys props term_tbl = 

  function 

  (* No more proof obligations, return frames *)
  | [] -> 

     (function frames ->           

               debug pdr
		     "All counterexamples in R_k blocked"
      in

      (* Return frames unchanged and no new counterexamples *)
      frames

     )


  (* No more cubes to block in R_i *)
  | ([], r_i) :: block_tl -> 

     (function frames ->
       
       (debug pdr
	  "All cubes blocked in R_%d"
		      (succ (List.length frames))
	in
 
        (* Pop clauses in R_i *)
        SMTSolver.pop solver_frames;
		
	(* Return to counterexamples to block in R_i+1 *)
	block solvers trans_sys props term_tbl block_tl (r_i :: frames)))


  (* Take the first cube to be blocked in current frame *)
  | (((((core_block_clause, rest_block_clause) as block_clause), 
       block_trace)
      :: block_clauses_tl), r_i)
    :: block_tl as trace -> 

     (function 
         
       (* No preceding frames, we are in the lowest frame R_1 *)
       | [] -> 



	  
          
          (debug pdr
		 "Blocking reached successor of initial state"
           in



           
           Event.log L_trace "Blocking reached R_1";

	   (*
           if Flags.pdr_print_blocking_clauses () then
             
             (Format.fprintf 
                !ppf_inductive_assertions
                "@[<v>-- Blocking clause@,@[<hv 2>assert@ %a;@]@]@." 
                Lustre.pp_print_term (Clause.to_term core_block_clause));
	    *)

	   

	   
	   
           (debug pdr
		  "@[<v>Adding blocking clause to R_1@,@[<hv>%a@]@]"
		  Clause.pp_print_clause core_block_clause
            in



	    
            (* Add blocking clause to all frames up to where it has
               to be blocked *)
            let r_i' = CNF.add_subsume core_block_clause r_i in 

	    assert (check_frames solver_misc trans_sys (r_i' :: []));


	    
	    SMTSolver.push solver_init;

	    SMTSolver.assert_term 
	      solver_init
	      (TransSys.init_of_bound trans_sys Numeral.zero);

	    SMTSolver.assert_term 
	      solver_init
	      (TransSys.init_of_bound trans_sys Numeral.one);

	    let x,m = SMTSolver.check_sat_term_model solver_init ((Clause.to_term core_block_clause) :: (Term.negate (Term.bump_state Numeral.one (Clause.to_term core_block_clause)) :: [])) in
	    
	    SMTSolver.pop solver_init;
	    assert (not x);


            (* Add cube to block to next higher frame if flag is set *)
            let block_tl' = 

              if Flags.pdr_block_in_future () then 

		add_to_block_tl block_clause block_trace block_tl

              else

		block_tl

            in

            (* Return frame with blocked counterexample *)
            block 
              solvers 
              trans_sys 
              props
	      term_tbl
              ((block_clauses_tl, r_i') :: block_tl') 
              []))

        (* Block counterexample in preceding frame *)
    | r_pred_i :: frames_tl as frames -> 

      debug pdr
        "@[<v>Context before visiting or re-visiting frame@,@[<hv>%a@]@]"
        HStringSExpr.pp_print_sexpr_list
        (match
           SMTSolver.execute_custom_command solver_frames (get_context_cmd solver_frames) [] 1 
         with
         | `Custom a -> a
         | _ -> assert false)
      in
      
      debug pdr
        "Adding clauses in frame R_%d, %d clauses to block" 
        (succ (List.length frames_tl))
        ((List.length block_clauses_tl) + 1)
      in

      (* Push a new scope onto the context *)
      SMTSolver.push solver_frames;

      (* Assert all clauses only in R_i in this context

             The property is implicit in every frame and has been
             asserted in the context before *)
      CNF.iter 
	(function c -> SMTSolver.assert_term solver_frames (Clause.to_term c)) 
	r_pred_i;

      (* Combine clauses from higher frames to get the actual
             clauses of the delta-encoded frame R_i *)
      let r_pred_i_full =
	List.fold_left
          (fun a (_, r) -> CNF.union r a)
          r_pred_i
          trace
      in

      
      match 

	(try

            (* Find counterexamples where we can get outside the
                  property in one step and generalize to a cube. The
                  counterexample does not hold in the initial state. *)
            Stat.time_fun Stat.pdr_find_cex_time (fun () ->
						  find_cex 
						    solvers 
						    trans_sys 
						    props
						    r_pred_i_full
						    block_clause
						    block_clause
						    term_tbl)

          with Bad_state_reachable -> 

            (
              List.iter
                (fun _ -> SMTSolver.pop solver_frames)
                block_tl;
              
              SMTSolver.pop solver_frames;
              
              (debug pdr
                 "@[<v>Current context@,@[<hv>%a@]@]"
                 HStringSExpr.pp_print_sexpr_list
                 (match
                    SMTSolver.execute_custom_command solver_frames
                      (get_context_cmd solver_frames) [] 1 
                  with
                  | `Custom a -> a
                  | _ -> assert false)
                 
               in
               
               raise (Counterexample (block_clause :: block_trace)))

            )

	)

      with

      (* No counterexample, nothing to block in lower frames *)
      | true, (core_block_clause, rest) -> 

	 Event.log L_trace
                   "Counterexample is unreachable in R_%d"
                   (succ (List.length frames_tl));

	 (*
              if Flags.pdr_print_blocking_clauses () then
                
                (Format.fprintf 
                   !ppf_inductive_assertions
                   "@[<v>-- Blocking clause@,@[<hv 2>assert@ %a;@]@]@." 
                   Lustre.pp_print_term (Clause.to_term core_block_clause));
	  *)
	 
	 (debug pdr
		"@[<v>Adding blocking clause to R_k%t@,@[<hv>%a@]@]"
		(function ppf -> if block_tl = [] then () else 
				   Format.fprintf ppf "-%d" (succ (List.length block_tl)))
		Clause.pp_print_clause core_block_clause
          in

	  let r_i'' = CNF.add_subsume (Clause.union core_block_clause rest) r_i in
	  
	  assert (check_frames solver_misc trans_sys (r_i'' :: frames));

	  
	  
          (* Add blocking clause to all frames up to where it has
                  to be blocked *)
          let r_i' = CNF.add_subsume core_block_clause r_i in 

	  assert (check_frames solver_misc trans_sys (r_i' :: frames)); 

          (* Pop the previous frame from the context *)
          SMTSolver.pop solver_frames;

          (* Add cube to block to next higher frame if flag is set *)
          let block_tl' = 

            if Flags.pdr_block_in_future () then 

              add_to_block_tl block_clause block_trace block_tl

            else

              block_tl

          in
	  


          (* Return frame with blocked counterexample *)
          block 
            solvers 
            trans_sys 
            props
	    term_tbl
            ((block_clauses_tl, r_i') :: block_tl') 
            frames)

      (* We have found a counterexample we need to block recursively *)
      | false, block_clause' ->

	 (debug pdr
		"Trying to block counterexample in preceding frame"
          in

          Event.log L_trace
                    "Counterexample is reachable in R_%d, blocking recursively"
                    (succ (List.length frames_tl));


          block 
            solvers 
            trans_sys 
            props
	    term_tbl
            (([block_clause', (block_clause :: block_trace)], 
              r_pred_i) :: trace) 
            frames_tl))
	    


(* Find counterexamples to induction, that is, where we get outside
   the property in one step from the last frame. Then strengthen the
   last frame and recursively all lower frames by blocking
   counterexamples reaching ~P in one step until all successors of the
   last frame are within P, see {!block}.

   The list of frames must not be empty, we start with k=1. *)
let rec strengthen
	  ((solver_init, solver_frames, solver_misc) as solvers) trans_sys props term_tbl = 

  function 

  (* k > 0, must have at least one frame *)
  | [] -> invalid_arg "strengthen"

  (* Head of frames is the last frame *)
  | r_k :: frames_tl as frames -> 

     (debug smt
            "strengthen: asserting clauses of R_k"
      in

      SMTSolver.push solver_frames;

      (* Assert all clauses of R_k in this context *)
      CNF.iter 
        (function c -> SMTSolver.assert_term solver_frames (Clause.to_term c)) 
        r_k);

     let prop_clause = 
       Clause.singleton props, Clause.empty
     in
     
     match 
       
       (try

           (* Find counterexamples where we can get outside the property
               in one step and generalize to a cube. The counterexample
               does not hold in the initial state. *)
           Stat.time_fun Stat.pdr_find_cex_time (fun () ->
						 find_cex 
						   solvers 
						   trans_sys 
						   props
						   r_k
						   (Clause.top, Clause.empty)
						   prop_clause
						   term_tbl)

         with Bad_state_reachable -> 
           
           (

             (* Remove assertions of frame from context *)
             SMTSolver.pop solver_frames;
             
             raise (Counterexample [prop_clause]))

       )


     with

     (* No counterexample, return frames unchanged *)
     | true, _ -> 

        (debug pdr
               "Property holds in all states reachable from the last frame"
         in

         debug pdr
               "@[<v>Current context@,@[<hv>%a@]@]"
               HStringSExpr.pp_print_sexpr_list

               (match
                  SMTSolver.execute_custom_command
                    solver_frames (get_context_cmd solver_frames) [] 1 
                with
                | `Custom a -> a
                | _ -> assert false)
              
           in

           (* Remove assertions of frame from context *)
           SMTSolver.pop solver_frames;

	 assert (check_frames solver_misc trans_sys (r_k :: frames_tl));

         (* Return frames and counterexamples *)
         (r_k :: frames_tl))

     (* We have found a counterexample we need to block
           recursively *)
     | false, block_clause -> 

        (debug pdr
               "Trying to block counterexample in all frames"
         in

         Stat.incr Stat.pdr_counterexamples_total;
         Stat.incr_last Stat.pdr_counterexamples;

         Event.log L_trace
		   "Counterexample to induction in last frame R_%d, \
		    blocking recursively"
		   (List.length frames);



         (* Block counterexample in all lower frames *)
         let frames' = 
           block 
             solvers 
             trans_sys 
             props
	     term_tbl
             [([block_clause, [prop_clause]], r_k)] 
	     frames_tl
         in

	 assert (check_frames solver_misc trans_sys frames');

         (* Find next counterexample to block *)
         strengthen solvers trans_sys props term_tbl frames')
        


(* ********************************************************************** *)
(* Forward propagation                                                    *)
(* ********************************************************************** *)

(* Check for inductive clauses simultaneously

   The context of the solver must contain the transition relation and
   the invariants. *)
let rec partition_inductive solver accum terms =

  (* Add prime to all terms *)
  let terms' = List.map (Term.bump_state Numeral.one) terms in 

  match 

    (* Check if all clauses are inductive *)
    SMTSolver.check_sat_term_model 
      solver 
      ((Term.mk_not (Term.mk_and terms')) :: terms)

  with 

    (* Some clauses are not inductive *)
    | true, model -> 
      
      (* Separate not inductive terms from potentially inductive
         terms. 

         C_1 & ... & C_n & T & ~ (C_1' & ... & C_n') is satisfiable,
         partition C_1', ..., C_n' by their model value, false terms
         are certainly not inductive, true terms can be inductive *)
      let maybe_inductive', not_inductive' =
        List.partition 
          (function t -> Eval.bool_of_value (Eval.eval_term [] model t))
          terms'
      in

      (* Remove primes from not inductive terms *)
      let not_inductive = 
        List.map (Term.bump_state Numeral.(- one)) not_inductive' 
      in

      (* Remove primes from potentially inductive terms *)
      let maybe_inductive =
        List.map (Term.bump_state Numeral.(- one)) maybe_inductive' 
      in

      Event.log L_trace
        "%d clauses not inductive, %d maybe" 
        (List.length not_inductive)
        (List.length maybe_inductive);

      (* Continue checking remaining terms for inductiveness *)
      partition_inductive solver (not_inductive @ accum) maybe_inductive 
        
    (* All term are inductive, return not inductive and inductive terms *)
    | false, _ -> 

      Event.log L_trace
        "All %d clauses inductive" 
        (List.length terms);

      terms, accum
      

(* Check which clauses can be propagated to the next frame simultaneously

   The context of the solver must contain the transition relation,
   the invariants and the clauses in the previous frame. 

   Clauses that cannot be propagated are in [accum], clauses in [term]
   can possibly be propagated. *)
let rec partition_propagate solver accum = function

  (* No clause can be propagated *)
  | [] -> [], accum

  | terms -> 

    (* Add prime to all terms *)
    let terms' = List.map (Term.bump_state Numeral.one) terms in 

    (* Assert ~ (C_1' & ... & C_n') where the C_i are the possibly
       propagatable clauses *)
    SMTSolver.assert_term solver (Term.mk_not (Term.mk_and terms'));

    match 

      (* Check if all clauses can be forward propagated simultaneously *)
      SMTSolver.check_sat solver 

    with 

      (* Some clauses cannot be propagated *)
      | true -> 

        (* Get variables in clauses *)
        let vars = 
          Var.VarSet.elements (Term.vars_of_term (Term.mk_and terms')) 
        in

        (* Get a model of the satisfiable context *)
        let model = SMTSolver.get_model solver vars in

        (* Separate clauses that can certainly not be propagated from
           clauses that may be propagated.

           R & T & ~ (C_1' & ... & C_n') is satisfiable, partition the
           clauses in C_1', ..., C_n' by their model value, false terms
           can certainly not be propagated, true terms may be
           propagated. *)
        let maybe_propagate', cannot_propagate' =
          List.partition 
            (function t -> Eval.bool_of_value (Eval.eval_term [] model t))
            terms'
        in

        (* Remove primes from not propagatable terms *)
        let cannot_propagate = 
          List.map (Term.bump_state Numeral.(- one)) cannot_propagate' 
        in

        (* Remove primes from potentially propagatable terms *)
        let maybe_propagate =
          List.map (Term.bump_state Numeral.(- one)) maybe_propagate' 
        in

        Event.log L_trace
          "%d clauses cannot be propagated, %d maybe" 
          (List.length cannot_propagate)
          (List.length maybe_propagate);

        (* Continue checking remaining terms for inductiveness *)
        partition_propagate solver (cannot_propagate @ accum) maybe_propagate 

      (* All clauses can be propagated, return propagated and
         not propagated terms *)
      | false -> 

        Event.log L_trace
          "All %d clauses can be propagated" 
          (List.length terms);

        terms, accum


(* Assert each clause in the CNF in a new scope in the solver instance *)
let push_and_assert solver cnf =

  (* Push context *)
  SMTSolver.push solver;
  
  (* Assert each clause in in the cnf *)
  CNF.iter (function c -> SMTSolver.assert_term solver (Clause.to_term c)) cnf
      

(* Forward propagate clauses to higher frames and add a new frame at
   the end

   Frames are delta-encoded and in a list in descending order. The
   clauses of each frame are asserted on a new scope, then we iterate
   over the frames in reverse, i.e. ascending order, check for each
   clause C in R_i if R_i & T |= C' and move C to R_i+1 if the
   entailment holds. After all clauses of one frame have been
   processed, we pop one scope of the solver instance and continue
   with the clauses of the next frame. After all frames have been
   processed, a new frame is added and initialised with the clauses
   that could be propagated from the highest frame if any.

   If at some point all clauses of one frame could be propagated to
   the next, we have two equal frames, reached a fixpoint and can
   terminate having proved all properties.

   TODO: 

   - For each clause check if it is invariant: C & T |= C'

   - For each clause being propagated check for forward and backward
     subsumption in its new frame

*)
let fwd_propagate
      ((solver_init, solver_frames, solver_misc) as solvers) 
      trans_sys 
      frames =

  (* Recursively forward propagate from lower frame to higher frames *)
  let rec fwd_propagate_aux 
	    ((solver_init, solver_frames, solver_misc) as solvers) 
	    trans_sys 
	    prop 
	    accum = 

    function 

    (* After the last frame *)
    | [] -> 

       (

         (* Check inductiveness of blocking clauses? *)
         if Flags.pdr_check_inductive () then 

           (

             (* Push new scope level in generic solver *)
             SMTSolver.push solver_misc;

             Stat.start_timer Stat.pdr_inductive_check_time;

             (* Assert transition relation from current frame *)
             SMTSolver.assert_term 
               solver_misc
               (TransSys.trans_of_bound trans_sys Numeral.one);

             (* Partition clause into inductive and non-inductive *)
             let inductive_terms, non_inductive_terms = 
               partition_inductive 
                 solver_misc
                 []
                 (List.map Clause.to_term (CNF.elements prop))
             in

             (* Turn terms into clauses *)
             let inductive, non_inductive = 
               List.map Clause.of_term inductive_terms,
               List.map Clause.of_term non_inductive_terms
             in
	     (*
              if Flags.pdr_print_inductive_assertions () then

                (

                  List.iter
                    (Format.fprintf 
                       !ppf_inductive_assertions
                       "@[<v>-- Inductive clause@,@[<hv 2>assert@ %a;@]@]@." 
                       Lustre.pp_print_term) 
                    inductive_terms

                );
*)
              (* Send invariant *)
              List.iter 
                (fun c ->
                  Event.invariant
                    (TransSys.get_scope trans_sys) (Clause.to_term c))
                inductive;

              Stat.record_time Stat.pdr_inductive_check_time;

              (* Pop scope level in generic solver *)
              SMTSolver.pop solver_misc;

              Stat.incr 
                ~by:(List.length inductive_terms) 
                Stat.pdr_inductive_blocking_clauses;

              (debug pdr 
                  "@[<v>New inductive terms:@,@[<hv>%t@]@]"
                  (function ppf -> 
                    (List.iter 
                       (Format.fprintf ppf "%a@," Term.pp_print_term) 
                       inductive_terms)) 
               in

              (* Add inductive blocking clauses as invariants *)
              List.iter (TransSys.add_invariant trans_sys) inductive_terms);

             (* Add invariants to solver instance *)
             List.iter 
               (SMTSolver.assert_term solver_init)
               inductive_terms;

             (* Add invariants to solver instance *)
             List.iter 
               (SMTSolver.assert_term solver_init)
               (List.map (Term.bump_state Numeral.one) inductive_terms);

             (* Add invariants to solver instance *)
             List.iter 
               (SMTSolver.assert_term solver_frames)
               inductive_terms;

             (* Add invariants to solver instance *)
             List.iter 
               (SMTSolver.assert_term solver_frames)
               (List.map (Term.bump_state Numeral.one) inductive_terms);

             (* Add a new frame with the non-inductive clauses *)
             (CNF.of_list non_inductive) :: accum

           )

         else

           (

             (* Add a new clause with propagated clauses *)
             prop :: accum

           )

       )

    (* Take the first frame from the list, which is the lowest frame *)
    | f :: tl -> 

       debug pdr
             "forward propagating for frame R_k%t"
             (function ppf -> 
		       if accum = [] then () else 
			 Format.fprintf ppf "-%d" (List.length accum))
  in

  debug pdr 
        "@[<v>Frames before forward propagation@,@[<hv>%a@]@]"
        pp_print_frames (f :: accum)
    in

    (* Assert clauses propagated to this frame *)
    CNF.iter
      (fun c -> SMTSolver.assert_term solver_frames (Clause.to_term c))
      prop;

    (*
        if not (SMTSolver.check_sat solver_frames) then 

          (debug pdr 
              "Frame is unsatisfiable without propagated clauses:@,%a@,%a"
              CNF.pp_print_cnf prop
              HStringSExpr.pp_print_sexpr_list
              (let r, a = 
                SMTSolver.execute_custom_command 
                  solver_frames
                  (get_context_cmd solver_frames)
                  [] 
                  1 
               in
               SMTSolver.fail_on_smt_error r;
               a)
           in

           assert false);
     *)

    (* Add clauses propagated from the previous frame 

           No check for subsumption necessary: if a clause is not
           subsumed in one frame, it cannot be subsumed in the next
           frame, which is a subset of the previous frame *)
    let f' = CNF.union_subsume prop f in

    (*
        (* Split into clauses that can and cannot be propagated 

           Check if context is satisfiable with negated clause of the
           next state.

           This is equivalent to checking R_i[x] & T[x,x'] |= C[x'] *)
        let keep, fwd =
        in
     *)

    (* Turn terms into clauses *)
    let keep, fwd = 

      (* Simultaneous check for propagation? *)
      if Flags.pdr_fwd_prop_check_multi () then

        (* Partition clauses into propagatable and not propagatable *)
        let fwd_terms, keep_terms = 
          partition_propagate
            solver_frames 
            []
            (List.map Clause.to_term (CNF.elements f'))
        in

        (* Convert list of terms to sets of clauses *)
        CNF.of_list (List.map Clause.of_term keep_terms),
        CNF.of_list (List.map Clause.of_term fwd_terms)

      else (

	CNF.fold
	  (fun clause (keep, fwd) ->

	   debug pdr
		 "@[<v>Checking if clause can be propagated@,%a@]"
		 Clause.pp_print_clause clause
	   in

	   assert (
	       (* Assert that the frames are relatively inductive *)
	       let tl  = match tl with
		 | h :: tl -> (CNF.union fwd h) :: tl
		 | [] -> [fwd]
	       in
	       
	       check_frames solver_misc trans_sys (List.rev ((List.rev accum) @ (f' :: tl)))
	     );
	   




	   (* Negate and prime literals *)
	   let clause' = 
	     Clause.map 
	       (fun c -> (Term.negate (Term.bump_state Numeral.one c)))
	       clause
	   in
	   let literals' = Clause.elements clause' in


	   SMTSolver.push solver_frames;

	   (* Assert negated literals *)
	   List.iter
	     ((if Flags.pdr_tighten_to_unsat_core () then
		 SMTSolver.assert_named_term
	       else
		 SMTSolver.assert_term)
		solver_frames)
	     literals';

	   (* Check for entailment *)
	   if SMTSolver.check_sat solver_frames then (

	     (debug pdr
		    "@[<v>Cannot propagate clause@,%a@]"
		    Clause.pp_print_clause clause
	      in ());

	     (SMTSolver.pop solver_frames;

	      (* Clause does not propagate *)
	      (CNF.add_subsume clause keep, fwd))
	   )

	   else (
	     
	     (debug pdr
		    "@[<v>Can propagate clause@,%a@]"
		    Clause.pp_print_clause clause
	      in ());

	     (* Get clause literals in unsat core *)
	     let clause'_core, clause'_rest = 

	       (* Get unsat core only if flag is set *)
	       if Flags.pdr_tighten_to_unsat_core () then 

		 partition_core
		   solver_frames
		   (Clause.of_literals literals')

	       else

		 (* Return entire clause as core, empty clause
                          as rest *)
		 (Clause.of_literals literals'), Clause.empty

	     in

	     SMTSolver.pop solver_frames;

	     (* Remove primes and negate literals *)
	     let clause_core =
	       Clause.map
		 (fun l -> 
		  (Term.negate (Term.bump_state Numeral.(- one) l)))
		 clause'_core
	     in



	     if Clause.is_empty clause_core then 

	       (Event.log
		  L_info
		  "Reduced blocking clause to empty clause. Restarting.";
		
		raise Restart);

	     (*
                   if Clause.is_empty clause_core then 

                     (debug pdr 
                         "Context is unsatisfiable without clause:@,%a@,%a"
                         Clause.pp_print_clause clause
                         HStringSExpr.pp_print_sexpr_list
                         (let r, a = 
                           SMTSolver.execute_custom_command 
                             solver_frames
                             (get_context_cmd solver_frames)
                             [] 
                             1 
                          in
                          SMTSolver.fail_on_smt_error r;
                          a)
                      in

                      assert false);
	      *)


	     (* Clause was tightened? *)
	     if not (Clause.is_empty clause'_rest) then 

	       (


		 (* Get literals in clause *)
		 let literals = 
		   List.map
		     Term.negate
		     (Clause.elements clause) 
		 in

		 SMTSolver.push solver_init;

		 (* Assert literals in initial state *)
		 List.iter
		   (SMTSolver.assert_named_term solver_init)
		   literals;

		 (* Check for entailment *)
		 if SMTSolver.check_sat solver_init then

		   (debug pdr
			  "Blocking clause intersects with initial state@ %a"
			  Clause.pp_print_clause clause
		    in

		    assert false)

		 else

		   (

		     (* Get clause literals in unsat core *)
		     let clause_core_init, clause_rest_init = 

		       if Flags.pdr_tighten_to_unsat_core () then 

			 partition_core
			   solver_init
			   (Clause.of_literals literals)

		       else

			 (* Return entire clause as core, empty clause
                          as rest *)
			 (Clause.of_literals literals), Clause.empty

		     in

		     SMTSolver.pop solver_init;

		     let clause_core = 
		       Clause.union 
			 clause_core
			 (Clause.map Term.negate clause_core_init)
		     in

		     (debug pdr
			    "Tightened clause@ %a to@ %a@ dropping@ %a"
			    Clause.pp_print_clause clause
			    Clause.pp_print_clause clause_core
			    Clause.pp_print_clause clause'_rest
		      in

		      (* Extra checks
                               SMTSolver.push solver_frames;

                               SMTSolver.assert_term 
                               solver_frames
                               (Clause.to_term clause_core);

                               (* Shortening the clause must not make the frame
                               unsatisfiable *)
                               assert (SMTSolver.check_sat solver_frames);

                               SMTSolver.assert_term 
                               solver_frames 
                               (Term.negate 
                                 (Term.bump_state
                                    1
                                    (Clause.to_term clause_core)));

                               (* The shortened clause must propagate *)
                               assert (not (SMTSolver.check_sat solver_frames));

                               SMTSolver.pop solver_frames;
		       *)

		      Stat.incr Stat.pdr_tightened_propagated_clauses;

		      (keep, CNF.add_subsume clause_core fwd))))

	     else

	       (

		 (* Propagate unchanged clause *)
		 (keep, CNF.add_subsume clause fwd))))
	  f'
	  (CNF.empty, CNF.empty) 

      )
	     

    in

    Stat.incr 
      ~by:(CNF.cardinal fwd) 
      Stat.pdr_fwd_propagated;

    Event.log L_trace
              "Propagating %d clauses from F_%d to F_%d"
              (CNF.cardinal fwd)
              (succ (List.length accum))
              (succ (succ (List.length accum)));

    (debug pdr 
           "@[<v>Frames after forward propagation@,@[<hv>%a@]@]"
           pp_print_frames 
           (match tl with 
            | [] -> (CNF.union fwd  keep) :: accum 
            | h :: tl -> (CNF.union fwd h) :: keep :: accum)
     in

     ());

    assert
      (check_rel_inductive
	 solver_misc
	 trans_sys
	 (List.fold_left
	    CNF.union
	    keep
	    accum)
	 (match tl with [] -> fwd | h :: _ -> CNF.union fwd h));

    (* All clauses in R_i-1 \ R_i can be propagated to R_i, hence
            we have R_i-1 = R_i and terminate *)
    if CNF.cardinal keep = 0 then 

      (

        Event.log L_trace
		  "Fixpoint reached: F_%d and F_%d are equal"
		  (succ (List.length accum))
		  (succ (succ (List.length accum)));

        Stat.set 
          (succ (List.length accum))
          Stat.pdr_fwd_fixpoint;
            (*            
            if Flags.pdr_print_inductive_invariant () then

              (Format.fprintf 
                 !ppf_inductive_assertions
                 "@[<v>-- Inductive invariant:@,assert@ %a@]"
                 Lustre.pp_print_term (term_of_frames (fwd :: tl)));
  *)          

            (* Unprimed property *)
            let props = TransSys.props_of_bound trans_sys Numeral.zero in

            (* Unprimed inductive invariant *)
            let ind_inv = 
              Term.mk_and
                [term_of_frames (fwd :: tl); props] 
            in

            if Flags.pdr_print_inductive_invariant () then 

              Event.log L_off
                "@[<hv>Inductive invariant:@ %a@]"
                Term.pp_print_term ind_inv;

            if Flags.pdr_check_inductive_invariant () then 


              (

                (* Initial state constraint *)
                let init = TransSys.init_of_bound trans_sys Numeral.zero in

                (* Transition relation *)
                let trans_01 = TransSys.trans_of_bound trans_sys Numeral.one in

                (* Transition relation to constrain unprimed variables *)
                let trans_0 = TransSys.trans_of_bound trans_sys Numeral.zero in

                (* Unprimed nvariants *)
                let invars_0 = TransSys.invars_of_bound trans_sys Numeral.zero in

                (* Primed invariants *)
                let invars_1 = TransSys.invars_of_bound trans_sys Numeral.one in

                (* Primed inductive invariant *)
                let ind_inv_1 = Term.bump_state Numeral.one ind_inv in

                (* Push new scope level in generic solver *)
                SMTSolver.push solver_misc;

                (* Assert initial state constraint *)
                SMTSolver.assert_term solver_misc init;

                (* Assert unprimed invariants if not empty *)
                if not (invars_0 == Term.t_true) then 
                  SMTSolver.assert_term solver_misc invars_0;

                (* Assert negation of inductive invariant *)
                SMTSolver.assert_term solver_misc (Term.mk_not ind_inv);

                (* Check I |= R_i *)
                if not (SMTSolver.check_sat solver_misc) then 

                  (Event.log L_off
                     "OK: The initial state implies the inductive \
                      invariant.")

                else

                  (Event.log L_off
                     "FAILURE: The initial state does not imply the \
                      inductive invariant.");

                (* Pop scope level *)
                SMTSolver.pop solver_misc;

                (* Push new scope level *)
                SMTSolver.push solver_misc;

                (* Assert transition relation between unprimed and primed variables *)
                SMTSolver.assert_term solver_misc trans_01;

                (* Assert transition relation to constrain unprimed variables *)
                (* SMTSolver.assert_term solver_misc trans_0; *)

                (* Assert unprimed and primed invariants if not empty *)
                if not (invars_0 == Term.t_true) then 
                  (SMTSolver.assert_term solver_misc invars_0;
                   SMTSolver.assert_term solver_misc invars_1);

                (* Assert unprimed inductive invariant *)
                SMTSolver.assert_term solver_misc ind_inv;

                (* Assert negated primed inductive invariant *)
                SMTSolver.assert_term solver_misc (Term.mk_not ind_inv_1);

                (* Check R_i & T |= R_i' *)
                if not (SMTSolver.check_sat solver_misc) then 

                  (Event.log L_off
                     "OK: The inductive invariant is preserved by the \
                      transition relation.")

                else

                  (Event.log L_off 
                     "FAILURE: The inductive invariant is not preserved by \
                      the transition relation.");

                (* Pop scope level in generic solver *)
                SMTSolver.pop solver_misc;

              );

            SMTSolver.pop solver_frames;

            raise (Success (List.length frames))

          );

        (* Remove clauses of this frame from the context *)
        SMTSolver.pop solver_frames;

        (* Propagate in next frame *)
        fwd_propagate_aux solvers trans_sys fwd (keep :: accum) tl

  in

  (debug smt
      "forward propagating: asserting all frames"
   in

   (* Assert clauses in CNF of each frame on a new scope starting with
      the last frame. The top context contains the clauses only in the
      lowest frame. *)
   List.iter (push_and_assert solver_frames) frames);

  (* Forward propagate all clauses and add a new frame *)
  fwd_propagate_aux
    solvers
    trans_sys
    CNF.empty
    []
    (List.rev frames)
  

(* Check if the property is valid in the initial state and in the
   successor of the initial state, raise exception [Counterexample] if
   not *)
let bmc_checks solver_init trans_sys props =

  (* Conjunction of property terms *)
  let props_term = Term.mk_and (List.map snd props) in

  (* Push new scope onto context of solver *)
  SMTSolver.push solver_init;

  (* Assert negated property in the first state *)
  SMTSolver.assert_term 
    solver_init 
    (Term.negate props_term);

  (* Check if the property is violated in the initial state *)
  if SMTSolver.check_sat solver_init then 

    (SMTSolver.pop solver_init;

     raise (Counterexample []));

  (* Remove assertions for 0-step counterexample check *)
  SMTSolver.pop solver_init;

  (* Mark all properties as 0-true *)
  List.iter
    (fun (p, _) -> TransSys.set_prop_ktrue trans_sys 0 p)
    props;

  Event.log L_info "All properties hold in the initial state.";

  (* Push new scope onto context of solver *)
  SMTSolver.push solver_init;

  (debug smt 
      "Asserting negated property in the second state"
   in

   (* Assert negated property in the second state *)
   SMTSolver.assert_term 
     solver_init 
     (Term.negate (Term.bump_state Numeral.one props_term)));

  (debug smt 
      "Asserting transition relation"
   in

   (* Assert transition relation *)
   SMTSolver.assert_term solver_init (TransSys.trans_of_bound trans_sys Numeral.one));

  (debug smt 
      "Asserting invariants for second state"
   in

   (* Assert invariants for second state *)
   SMTSolver.assert_term 
     solver_init
     (TransSys.invars_of_bound trans_sys Numeral.one));

  (* Check if the property is violated in the second state *)
  if SMTSolver.check_sat solver_init then 

    (SMTSolver.pop solver_init;

     raise
       (Counterexample
          [Clause.singleton 
             (TransSys.props_of_bound trans_sys Numeral.zero), 
           Clause.empty]));

  (* Remove assertions for 1-step counterexample check *)
  SMTSolver.pop solver_init;

  (* Mark all properties as 1-true *)
  List.iter
    (fun (p, _) -> TransSys.set_prop_ktrue trans_sys 1 p)
    props;

  Event.log L_info
    "All properties hold in the successor states of the initial state."


(* ********************************************************************** *)
(* Main loop and top-level function                                       *)
(* ********************************************************************** *)

(*

(* Handle events from the queue and return the current k in the BMC process *)
let handle_events
    ((solver_init, solver_frames, _) as solvers) 
    trans_sys 
    bmc_k = 
  
  (* Add invariant to the transition system and assert in solver
     instances *)
  let add_invariant inv = 

    (* Add invariant to the transition system *)
    TransSys.add_invariant trans_sys inv;

    (* Add prime to invariant *)
    let inv_1 = Term.bump_state Numeral.one inv in

    (* Assert invariant in solver instance for initial state *)
    SMTSolver.assert_term solver_init inv;
    SMTSolver.assert_term solver_init inv_1;
    
    (* Assert invariant and primed invariant in solver instance for
       transition relation *)
    SMTSolver.assert_term solver_frames inv;
    SMTSolver.assert_term solver_frames inv_1

  in

  (* Receive all queued messages 

     Side effect: Terminate when ControlMessage TERM is received.*)
  let messages = Event.recv () in

  List.fold_left 
    (function bmc_k -> function
        
         (* Invariant discovered by other module *)
         | Event.Invariant (_, inv) -> 
           
           (debug pdr
              "@[<hv>Received invariant@ @[<hv>%a@]@]"
              Term.pp_print_term inv 
            in
    
            (* Add invariant to the transition system and assert in
               solver instances *)
            add_invariant inv);
       
            (* No new k in BMC *)
            bmc_k
           
         (* Pass new k in BMC *)
         | Event.BMCState (bmc_k', _) -> bmc_k'

         (* Property has been proved by other module *)
         | Event.Proved (_, _, prop) -> 

           (debug pdr
               "@[<hv>Received proved property %s@]"
               prop
            in
            
            (try 
               
               (* Add invariant to the transition system and assert in
                  solver instances *)
               add_invariant 
                 (List.assoc prop trans_sys.TransSys.props)
                 
             with Not_found -> ()));
           
           (* No new k in BMC *)
           bmc_k
           
         (* Property has been disproved by other module *)
         | Event.Disproved (_, _, prop) -> 

           if 

             (* Property already disproved here? *)
             List.exists
               (fun (p, _) -> p = prop)
               trans_sys.TransSys.props_invalid

           then

             (* Skip *)
             bmc_k

           else
           
             (* Restart upon disproved property *)
             raise (Disproved prop)
           
       )
       bmc_k
       messages

  *)

let handle_events
    ((solver_init, solver_frames, _) as solvers) 
    trans_sys
    props =

  (* Receive queued messages 

     Side effect: Terminate when ControlMessage TERM is received.*)
  let messages = Event.recv () in

  (* Update transition system from messages *)
  let invariants_recvd, prop_status = 
    Event.update_trans_sys trans_sys messages 
  in

  (* Add invariant to the transition system and assert in solver
     instances *)
  let add_invariant inv = 

    (* Add prime to invariant *)
    let inv_1 = Term.bump_state Numeral.one inv in

    (* Assert invariant in solver instance for initial state *)
    SMTSolver.assert_term solver_init inv;
    SMTSolver.assert_term solver_init inv_1;

    (* Assert invariant and primed invariant in solver instance for
       transition relation *)
    SMTSolver.assert_term solver_frames inv;
    SMTSolver.assert_term solver_frames inv_1

  in

  (* Assert all received invariants *)
  List.iter add_invariant invariants_recvd;

  (* Restart if one of the properties to prove has been disproved *)
  List.iter
    (fun (p, _) -> match TransSys.get_prop_status trans_sys p with 
       | TransSys.PropFalse _ -> raise (Disproved p)
       | _ -> ())
    props


(* PDR main loop

   [frames] is a list of clause sets in reverse order, the head of the
   list is the highest frame.

   Frames are delta-encoded, that is, every frame stores only the
   difference to the previous frame. The property is implicit in each
   frame and not stored there. The initial state is not a frame.

   Let [frames = \[ F_k; ... F_1 \], then let R_i be the union of all
   F_j with j <= i. Let R_0 be the initial state I.

   By construction two invariants of PDR are satisfied:

   (1) R_0 = I
   (2) R_i+1 is a subset of R_i for i = 1,...,k-1

   The procedure further maintains the invariants 

   (3) R_i |= P for i = 1,...,k
   (4) R_i & T |= R'_i+1 for i = 0,...,k

   and uses two SMT solver instances [solver_init] and [solver_frames].

   The instance [solver_init] is assumed to have the initial state
   constraint as well as the unprimed invariants asserted. The
   instance [solver_frames] is assumed to have the transition
   relation, the unprimed and primed invariants and the unprimed
   property asserted. The procedure restores the state of the solver
   instances to the state upon entry.

   A new frame is added to the head of [frames] and beginning with k=1
   all clauses are moved to the highest frame they can be propagated
   to, see {!fwd_propagate}. The last frame is strengthened by adding
   clauses to F_k and lower frames until the all successor states of
   R_k are within the property. If this fails, the exception
   [Counterexample] is raised, see {!strengthen}.

*)
let rec pdr
	  ((solver_init, solver_frames, solver_misc) as solvers) 
	  trans_sys
	  props
	  term_tbl
	  frames = 

  (* Conjunction of property terms *)
  let props_term = Term.mk_and (List.map snd props) in

  (* Must have checked for 0 and 1 step counterexamples *)
  let bmc_checks_passed props =
    
    List.for_all 
      (fun (p, _) -> match TransSys.get_prop_status trans_sys p with
		     | TransSys.PropInvariant -> true
		     | TransSys.PropKTrue k when k >= 1 -> true
		     | _ -> false)
      props

  in

  (debug pdr 
	 "Main loop, k=%d" 
	 (succ (List.length frames))
   in

   let pdr_k = succ (List.length frames) in

   Event.log L_info "PDR main loop at k=%d" pdr_k;

   Event.progress pdr_k;

   Stat.set pdr_k Stat.pdr_k);

  handle_events solvers trans_sys props;

  (debug pdr 
	 "@[<v>Frames before forward propagation@,@[<hv>%a@]@]"
	 pp_print_frames frames
   in
   
   debug pdr
       "@[<v>Context only contains properties, invariants and the \
        transition relation@,@[<hv>%a@]@]"
       HStringSExpr.pp_print_sexpr_list
       (match
          SMTSolver.execute_custom_command solver_frames (get_context_cmd solver_frames) [] 1
        with
        | `Custom a -> a
        | _ -> assert false)
   in
    
    Stat.start_timer Stat.pdr_fwd_prop_time);

  (* Frames after forward propagation *)
  let frames' = 

    try 

      (* Forward propagate and add a new frame *)
      fwd_propagate solvers trans_sys frames 

    (* Fixed point reached *)
    with Success pdr_k -> 

      if 

        (* No 0- or 1-step countexample? *)
        bmc_checks_passed props 

      then

        raise (Success pdr_k) 

      else
        
        (* Wait until BMC process has passed k=1 *)
        let rec wait_for_bmc () = 

          (* Receive messages and update transition system *)
          handle_events solvers trans_sys props;

          (* No 0- or 1-step countexample? *)
          if bmc_checks_passed props then

            (* Raise exception again *)
            raise (Success pdr_k)

          else

            (

              (* Delay *)
              minisleep 0.1;

              (* Wait *)
              wait_for_bmc ()

            )

        in

        (* Wait until BMC has passed k=1 *)
        wait_for_bmc ()

  in

  assert (check_frames solver_misc trans_sys frames');

  Stat.record_time Stat.pdr_fwd_prop_time;

  Stat.set_int_list (frame_sizes frames') Stat.pdr_frame_sizes;

  (debug pdr 
	 "@[<v>Frames after forward propagation@,@[<hv>%a@]@]"
	 pp_print_frames frames'
   in

   Stat.append 0 Stat.pdr_counterexamples;

   Stat.start_timer Stat.pdr_strengthen_time;

   (* Recursively block counterexamples in frontier state *)
   let frames'' = 
     strengthen
       solvers
       trans_sys
       props_term
       term_tbl
       frames' 
   in

   Stat.record_time Stat.pdr_strengthen_time;

   Stat.set_int_list (frame_sizes frames'') Stat.pdr_frame_sizes;

   Stat.update_time Stat.pdr_total_time; 

   (* Output statistics *)
   if output_on_level L_info then print_stats ();

   (* No reachable state violates the property, continue with next k *)
   pdr solvers trans_sys props term_tbl frames'')


(* Entry point

     Create two solver instances: [solver_init] which has the initial
     state constraint and the invariants permanently asserted and
     [solver_frames] which has the transition relation and the
     invariants for the current and the next state permanently asserted.

     If BMC is not running in parallel, check for zero and one step
     counterexamples.

     Run PDR main loop and catch [Success] and [Counterexample]
     exceptions.

*)
let main trans_sys =

  if 
    not (Flags.pdr_qe () = `Cooper) && 
    not (Flags.smtsolver () = `Z3_SMTLIB) 
  then
 
    (Event.log L_fatal "Precise quantifier elimination needs Z3 as SMT solver";
     failwith "Unsupported SMT solver for options");
        

  (* PDR solving starts now *)
  Stat.start_timer Stat.pdr_total_time;

  (* Determine logic for the SMT solver *)
  let logic = TransSys.get_logic trans_sys in

  let produce_cores = Flags.pdr_tighten_to_unsat_core () in

  (* Create new solver instance to reason about the initial state *)
  let solver_init = 
    SMTSolver.create_instance
      ~produce_assignments:true
      ~produce_cores:produce_cores
      logic
      (Flags.smtsolver ())
  in

  (* Declare uninterpreted function symbols *)
<<<<<<< HEAD
  (* TransSys.iter_state_var_declarations trans_sys (SMTSolver.declare_fun solver_init); *)

  (* Define functions *)
  TransSys.iter_uf_definitions trans_sys (SMTSolver.define_fun solver_init);
=======
  (* TransSys.iter_state_var_declarations trans_sys (S.declare_fun solver_init); *)
  
  (* Defining uf's and declaring variables. *)
  TransSys.init_define_fun_declare_vars_of_bounds
    trans_sys
    (S.define_fun solver_init)
    (S.declare_fun solver_init)
    Numeral.(~- one) Numeral.one ;
>>>>>>> 52bccd1e

  (* Save solver instance for clean exit *)
  ref_solver_init := Some solver_init;

  (debug smt
      "Permanently asserting initial state constraint"
   in

   (* Assert initial state constraint in solver instance *)
   SMTSolver.assert_term 
     solver_init
     (TransSys.init_of_bound trans_sys Numeral.zero));

(*
  (debug smt 
      "Permanently asserting transition relation"
   in

   (* Assert transition relation from current frame *)
   SMTSolver.assert_term 
     solver_init
     (TransSys.trans_of_bound trans_sys Numeral.one));
*)

  (* Create new solver instance to reason about counterexamples in
     frames *)
  let solver_frames = 
    SMTSolver.create_instance
      ~produce_assignments:true
      ~produce_cores:produce_cores
      logic
      (Flags.smtsolver ())
  in

  (* Declare uninterpreted function symbols *)
  (* TransSys.iter_state_var_declarations  *)
  (*   trans_sys  *)
<<<<<<< HEAD
  (*   (SMTSolver.declare_fun solver_frames); *)

  (* Define functions *)
  TransSys.iter_uf_definitions 
    trans_sys 
    (SMTSolver.define_fun solver_frames);
=======
  (*   (S.declare_fun solver_frames); *)
  
  (* Defining uf's and declaring variables. *)
  TransSys.init_define_fun_declare_vars_of_bounds
    trans_sys
    (S.define_fun solver_frames)
    (S.declare_fun solver_frames)
    Numeral.(~- one) Numeral.one ;
>>>>>>> 52bccd1e

  (* Save solver instance for clean exit *)
  ref_solver_frames := Some solver_frames;

  (debug smt 
      "Permanently asserting transition relation"
   in

   (* Assert transition relation from current frame *)
   SMTSolver.assert_term 
     solver_frames
     (TransSys.trans_of_bound trans_sys Numeral.one));

  (* Create new solver instance for all other queries (subsumption,
     invariance of blocking clauses) *)
  let solver_misc = 
    SMTSolver.create_instance
      ~produce_assignments:true 
      logic
      (Flags.smtsolver ())
  in

  (* Declare uninterpreted function symbols *)
  (* TransSys.iter_state_var_declarations  *)
  (*   trans_sys *)
<<<<<<< HEAD
  (*   (SMTSolver.declare_fun solver_misc); *)

  (* Define functions *)
  TransSys.iter_uf_definitions
    trans_sys
    (SMTSolver.define_fun solver_misc);
=======
  (*   (S.declare_fun solver_misc); *)
  
  (* Defining uf's and declaring variables. *)
  TransSys.init_define_fun_declare_vars_of_bounds
    trans_sys
    (S.define_fun solver_misc)
    (S.declare_fun solver_misc)
    Numeral.(~- one) Numeral.one ;
>>>>>>> 52bccd1e

  (* Save Solver instance for clean exit *)
  ref_solver_misc := Some solver_misc;

  (match Flags.pdr_print_to_file () with 

    (* Keep default formatter *)
    | None -> ()

    (* Output to given file *)
    | Some f -> 

      (* Output channel on file *)
      let oc = 
        try open_out f with
          | Sys_error _ -> 
            failwith "Could not open file for inductive assertions"
      in 

      (* Create formatter and store in reference *)
      ppf_inductive_assertions := Format.formatter_of_out_channel oc);

  (* Helper function for restarts *)
  let rec restart_loop props = 

    if props = [] then () else

      (* Properties to prove after restart *)
      let props' = 

        try 

          SMTSolver.push solver_frames;

          (* Get invariants of transition system *)
          let invars_1 = TransSys.invars_of_bound trans_sys Numeral.one in

          (* Get invariants for current state *)
          let invars_0 = TransSys.invars_of_bound trans_sys Numeral.zero in

          (* Assert invariants for current state if not empty *)
          if not (invars_0 == Term.t_true) then 

            (debug smt 
                "Permanently asserting invariants"
             in

             SMTSolver.assert_term solver_init invars_0;
             SMTSolver.assert_term solver_init invars_1);

          (* Assert invariants for current state if not empty *)
          if not (invars_0 == Term.t_true) then 

            (

              (debug smt 
                  "Permanently asserting invariants"
               in

               SMTSolver.assert_term solver_frames invars_0;
               SMTSolver.assert_term solver_frames invars_1)

            );

          (* BMC module running in parallel? 

             If BMC is running in parallel, delegate check for zero and one
             step counterexamples to it. All results are tentative until BMC
             has shown that there are no such counterexamples. *)
          if List.mem `BMC (Flags.enable ()) then 

            (Event.log L_info
               "Delegating check for zero and one step counterexamples \
                to BMC process.")

          else

            (* Do check for zero and one step counterexample in solver
               instance [solver_init] *)
            (bmc_checks solver_init trans_sys props);

          (debug smt 
              "Permanently asserting property constraint"
           in

           (* The property is implicit in every R_i *)      
           SMTSolver.assert_term 
             solver_frames
             (Term.mk_and (List.map snd props));

           (* Reset statistics about frames on restart *)
           Stat.set_int_list [] Stat.pdr_frame_sizes;
           Stat.set_int_list [] Stat.pdr_counterexamples;

           (* Run PDR procedure *)
           pdr
             (solver_init, solver_frames, solver_misc) 
             trans_sys 
             props
	     Term.TermHashtbl.(create 100)
             [])
	     

        with 

          (* All propertes are valid *)
          | Success k -> 

            (

              (* Send out valid properties *)
              List.iter
                (fun (p, _) -> 
                   Event.prop_status TransSys.PropInvariant trans_sys p) 
                props;

              (* No more properties remaining *)
              []

            )

          (* Some property is invalid *)
          | Counterexample trace -> 

            (

              (* Extract counterexample from sequence of blocking
                 clauses *)
              let cex_path =
                extract_cex_path
                  (solver_init, solver_frames, solver_misc)
                  trans_sys
                  trace
              in

              debug pdr
                "@[<v>Counterexample:@,@[<hv>%a@]@]"
                (Event.pp_print_path_pt trans_sys false) cex_path
              in

              (* Check which properties are disproved *)
              let props', props_false =

                List.fold_left
                  (fun (props', props_false) (p, t) -> 

                     if 

                       (* Property is false along path? *)
                       TransSys.exists_eval_on_path
                         (TransSys.uf_defs trans_sys)
                         ((=) (Eval.ValBool false))
                         t
                         cex_path

                     then

                       (Event.prop_status 
                          (TransSys.PropFalse cex_path) 
                          trans_sys 
                          p;

                        Event.log
                          L_info 
                          "Property %s disproved by PDR"
                          p;

                        (props', p :: props_false))

                     else

                       (Event.log
                          L_info 
                          "Property %s not disproved by PDR"
                          p;
                        
                        ((p, t) :: props', props_false)))

                  ([], [])
                  props
              in
              
              debug pdr
                  "Disproved %a, continuing with %a"
                  (pp_print_list
                     (fun ppf n -> Format.fprintf ppf "%s" n)
                     "@ ")
                  props_false
                  (pp_print_list
                     (fun ppf (n, _) -> Format.fprintf ppf "%s" n)
                     "@ ")
                  props'
              in

              assert (not (props_false = []));

              props'

            )

          | Disproved prop -> 


            (* Check which properties are disproved *)
            let props' =

              List.fold_left
                (fun accum (p, t) -> 

                   (* Property is disproved? *)
                   if TransSys.is_disproved trans_sys p then

                     (* Remove property disproved property from
                          properties to prove *)
                     accum

                   else 

                     (* Keep property *)
                     (p, t) :: accum)

                []
                props
            in

            props'

          (* Formuala is not in linear intege arithmetic *)
          | Presburger.Not_in_LIA -> 

            (

              Event.log
                L_info
                "Problem contains real valued variables, \
                 switching off approximate QE";

              if Flags.smtsolver () = `Z3_SMTLIB then 
                Flags.set_pdr_qe `Z3
              else
                (Event.log 
                   L_fatal
                   "Precise quantifier elimination needs Z3 as SMT solver";
                 failwith "Unsupported SMT solver for options");              

              props

            )

          (* Restart for other reason *)
          | Restart -> props
            
      in

      SMTSolver.pop solver_frames;

      if not (props' = []) then 

        (              

          Event.log
            L_info 
            "@[<h>Restarting PDR with properties @[<h>%a@]@]"
            (pp_print_list
               (fun ppf (n, _) -> Format.fprintf ppf "%s" n)
               "@ ")
            props';
          
          Stat.incr Stat.pdr_restarts);

      (* Restart with remaining properties *)
      restart_loop props'

  in

  (* Prove all properties with restarting after invalid counterexamples *)
  restart_loop (TransSys.props_list_of_bound trans_sys Numeral.zero)



(* 
   Local Variables:
   compile-command: "make -C .. -k"
   tuareg-interactive-program: "./kind2.top -I ./_build -I ./_build/SExpr"
   indent-tabs-mode: nil
*)<|MERGE_RESOLUTION|>--- conflicted
+++ resolved
@@ -49,20 +49,6 @@
 (* Solver instance if created *)
 let ref_solver_misc = ref None
 
-<<<<<<< HEAD
-let solvers_declare uf =
-  (match !ref_solver_init with
-    | Some solver -> SMTSolver.declare_fun solver uf
-    | None -> ()) ;
-  (match !ref_solver_frames with
-    | Some solver -> SMTSolver.declare_fun solver uf
-    | None -> ()) ;
-  match !ref_solver_misc with
-    | Some solver -> SMTSolver.declare_fun solver uf
-    | None -> ()
-
-=======
->>>>>>> 52bccd1e
 (* Formatter to output inductive clauses to *)
 let ppf_inductive_assertions = ref Format.std_formatter
 
@@ -547,13 +533,8 @@
 
   debug pdr
       "@[<v>Current frames@,@[<hv>%a@]@]"
-<<<<<<< HEAD
       Conv.pp_print_expr
-      (Conv.smtexpr_of_term solvers_declare (CNF.to_term frame))
-=======
-    SMTExpr.pp_print_expr
-    (SMTExpr.smtexpr_of_term (CNF.to_term frame))
->>>>>>> 52bccd1e
+      (Conv.smtexpr_of_term (CNF.to_term frame))
   in
 
   (* Push a new scope to the context *)
@@ -2737,21 +2718,15 @@
   in
 
   (* Declare uninterpreted function symbols *)
-<<<<<<< HEAD
+
   (* TransSys.iter_state_var_declarations trans_sys (SMTSolver.declare_fun solver_init); *)
-
-  (* Define functions *)
-  TransSys.iter_uf_definitions trans_sys (SMTSolver.define_fun solver_init);
-=======
-  (* TransSys.iter_state_var_declarations trans_sys (S.declare_fun solver_init); *)
   
   (* Defining uf's and declaring variables. *)
   TransSys.init_define_fun_declare_vars_of_bounds
     trans_sys
-    (S.define_fun solver_init)
-    (S.declare_fun solver_init)
+    (SMTSolver.define_fun solver_init)
+    (SMTSolver.declare_fun solver_init)
     Numeral.(~- one) Numeral.one ;
->>>>>>> 52bccd1e
 
   (* Save solver instance for clean exit *)
   ref_solver_init := Some solver_init;
@@ -2789,23 +2764,14 @@
   (* Declare uninterpreted function symbols *)
   (* TransSys.iter_state_var_declarations  *)
   (*   trans_sys  *)
-<<<<<<< HEAD
   (*   (SMTSolver.declare_fun solver_frames); *)
-
-  (* Define functions *)
-  TransSys.iter_uf_definitions 
-    trans_sys 
-    (SMTSolver.define_fun solver_frames);
-=======
-  (*   (S.declare_fun solver_frames); *)
   
   (* Defining uf's and declaring variables. *)
   TransSys.init_define_fun_declare_vars_of_bounds
     trans_sys
-    (S.define_fun solver_frames)
-    (S.declare_fun solver_frames)
+    (SMTSolver.define_fun solver_frames)
+    (SMTSolver.declare_fun solver_frames)
     Numeral.(~- one) Numeral.one ;
->>>>>>> 52bccd1e
 
   (* Save solver instance for clean exit *)
   ref_solver_frames := Some solver_frames;
@@ -2831,23 +2797,14 @@
   (* Declare uninterpreted function symbols *)
   (* TransSys.iter_state_var_declarations  *)
   (*   trans_sys *)
-<<<<<<< HEAD
   (*   (SMTSolver.declare_fun solver_misc); *)
-
-  (* Define functions *)
-  TransSys.iter_uf_definitions
-    trans_sys
-    (SMTSolver.define_fun solver_misc);
-=======
-  (*   (S.declare_fun solver_misc); *)
   
   (* Defining uf's and declaring variables. *)
   TransSys.init_define_fun_declare_vars_of_bounds
     trans_sys
-    (S.define_fun solver_misc)
-    (S.declare_fun solver_misc)
+    (SMTSolver.define_fun solver_misc)
+    (SMTSolver.declare_fun solver_misc)
     Numeral.(~- one) Numeral.one ;
->>>>>>> 52bccd1e
 
   (* Save Solver instance for clean exit *)
   ref_solver_misc := Some solver_misc;
