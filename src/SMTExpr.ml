--- conflicted
+++ resolved
@@ -486,18 +486,9 @@
       quantified_vars
       (expr_of_string_sexpr' (bound_vars @ bound_vars') t)
 
-<<<<<<< HEAD
-  (* A singleton list *)
-  | HStringSExpr.List [t] as e -> 
-     expr_of_string_sexpr' bound_vars t
-  (* (* Cannot convert to an expression *) failwith ("Invalid singleton
-    list in S-expression " ^ (string_of_t HStringSExpr.pp_print_sexpr
-    e)) *)
-=======
   (* A singleton list: treat as atom *)
   | HStringSExpr.List [e] -> expr_of_string_sexpr' bound_vars e
 
->>>>>>> a7c6330e
   (* A list with a non-atom at the head *)
   | HStringSExpr.List (HStringSExpr.List _ :: _) -> 
 
