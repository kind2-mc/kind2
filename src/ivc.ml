
module TS = TransSys
module SMT  : SolverDriver.S = GenericSMTLIBDriver

module SyMap = UfSymbol.UfSymbolMap
module SySet = UfSymbol.UfSymbolSet
module ScMap = Scope.Map
module ScSet = Scope.Set
module SVSet = StateVar.StateVarSet
module SVMap = StateVar.StateVarMap
module SVSMap = Map.Make(SVSet)

module Position = struct
  type t = Lib.position
  let compare = Lib.compare_pos
end
module PosMap = Map.Make(Position)
module PosSet = Set.Make(Position)

module A = LustreAst
module AstID = struct
  type t = A.ident
  let compare = compare
end
module IdMap = Map.Make(AstID)

type term_cat =
| NodeCall of string * SVSet.t
| ContractItem of StateVar.t * string option (* name *) * bool (* soft *)
| Equation of StateVar.t
| Assertion of StateVar.t
| Unknown

type equation = {
  init_opened: Term.t ;
  init_closed: Term.t ;
  trans_opened: Term.t ;
  trans_closed: Term.t ;
}

module Equation = struct
  type t = equation
  let compare t1 t2 =
    match Term.compare t1.trans_opened t2.trans_opened with
    | 0 -> Term.compare t1.init_opened t2.init_opened
    | n -> n
end
module EqMap = Map.Make(Equation)

type loc = {
  pos: Lib.position ;
  index: LustreIndex.index ;
}

type loc_equation = equation * (loc list) * term_cat

type ivc = (Property.t list * loc_equation list ScMap.t)

let rec interval imin imax =
  if imin > imax then []
  else imin::(interval (imin+1) imax)

(* ---------- PRETTY PRINTING ---------- *)

let aux_vars sys =
  let usr_name =
    assert (List.length LustreIdent.user_scope = 1) ;
    List.hd LustreIdent.user_scope
  in
  List.filter
    (fun sv ->
      not ( List.mem usr_name (StateVar.scope_of_state_var sv) )
    )
    (TS.state_vars sys)

let compute_var_map in_sys sys =
  let aux_vars = TS.fold_subsystems ~include_top:true (fun acc sys -> (aux_vars sys)@acc) [] sys in
  InputSystem.mk_state_var_to_lustre_name_map in_sys aux_vars

let pp_print_json fmt json =
  Yojson.Basic.pretty_to_string json
  |> Format.fprintf fmt "%s"

let pp_print_loc fmt {pos=pos ; index=index} =
  match index with
  | [] -> Lib.pp_print_pos fmt pos
  | index ->
    Format.fprintf fmt "%a (index %a)"
      Lib.pp_print_pos pos (LustreIndex.pp_print_index false) index

let pp_print_loc_xml fmt {pos=pos ; index=index} =
  let (_,row,col) = Lib.file_row_col_of_pos pos in
  match index with
  | [] -> Format.fprintf fmt "<Position line=%i column=%i />" row col
  | index ->
    Format.fprintf fmt "<Position line=%i column=%i index=\"%a\" />"
      row col (LustreIndex.pp_print_index false) index

let loc2json {pos=pos ; index=index} =
  let (_,row,col) = Lib.file_row_col_of_pos pos in
  match index with
  | [] ->
    `Assoc [("objectType", `String "position") ; ("line", `Int row) ; ("column", `Int col)]
  | index ->
    `Assoc [("objectType", `String "position") ; ("line", `Int row) ; ("column", `Int col) ;
      ("index", `String (Format.asprintf "%a" (LustreIndex.pp_print_index false) index))]

let pp_print_locs fmt = function
| [] -> Format.fprintf fmt "None"
| hd::lst ->
  pp_print_loc fmt hd ;
  List.iter (Format.fprintf fmt " and %a" pp_print_loc) lst

let pp_print_locs_xml fmt =
  List.iter (pp_print_loc_xml fmt)

let locs2json lst =
  `List (List.map loc2json lst)

let expr_pp_print var_map fmt expr =
  LustreExpr.pp_print_term_as_expr_mvar false var_map fmt expr

let cat_to_string = function
  | NodeCall _ -> "Node call"
  | ContractItem (_, None, false) -> "Contract item"
  | ContractItem (_, None, true) -> "Weak assumption"
  | ContractItem (_, Some str, _) -> str
  | Equation _ -> "Equation"
  | Assertion _ -> "Assertion"
  | Unknown -> "Unknown element"

let eq_expr_pp_print ?(init=false) var_map fmt (eq, _, cat) =
  match cat with
  | NodeCall (n,_) -> Format.fprintf fmt "%s" n
  | ContractItem _  | Equation _ | Assertion _ | Unknown ->
    if init
    then expr_pp_print var_map fmt eq.init_closed
    else expr_pp_print var_map fmt eq.trans_closed

let pp_print_loc_eq_ var_map fmt (eq, loc, cat) =
  Format.fprintf fmt "%s %a at position %a" (cat_to_string cat)
    (eq_expr_pp_print var_map) (eq, loc, cat) pp_print_locs loc

let pp_print_loc_eq_xml var_map fmt (eq, loc, cat) =
  Format.fprintf fmt "<Equation cat=\"%s\" init=\"%a\" trans=\"%a\">%a</Equation>"
    (cat_to_string cat) (eq_expr_pp_print ~init:true var_map) (eq, loc, cat)
    (eq_expr_pp_print var_map) (eq, loc, cat) pp_print_locs_xml loc

let loc_eq2json var_map (eq, loc, cat) =
  `Assoc [("objectType", `String "equation") ; ("cat", `String (cat_to_string cat)) ;
    ("init", `String (Format.asprintf "%a" (eq_expr_pp_print ~init:true var_map) (eq, loc, cat))) ;
    ("trans", `String (Format.asprintf "%a" (eq_expr_pp_print var_map) (eq, loc, cat))) ;
    ("positions", locs2json loc)
  ]

let pp_print_loc_eq in_sys sys =
  let var_map = compute_var_map in_sys sys in
  pp_print_loc_eq_ var_map

let pp_print_loc_eqs_ var_map fmt =
  let print = pp_print_loc_eq_ var_map in
  List.iter (Format.fprintf fmt "%a\n" print)

let pp_print_loc_eqs_xml var_map fmt =
  let print = pp_print_loc_eq_xml var_map in
  List.iter (Format.fprintf fmt "%a\n" print)

let loc_eqs2json var_map lst =
  `List (List.map (loc_eq2json var_map) lst)

let pp_print_loc_eqs in_sys sys =
  let var_map = compute_var_map in_sys sys in
  pp_print_loc_eqs_ var_map

let rec pp_print_properties fmt = function
  | [] -> ()
  | _::_::_ -> ()
  | { Property.prop_name = n }::props ->
    Format.fprintf fmt "%s %a" n pp_print_properties props

let pp_print_ivc in_sys sys title fmt (props,ivc) =
  let var_map = compute_var_map in_sys sys in
  let print = pp_print_loc_eqs_ var_map in
  Format.fprintf fmt "========== %a(%s) ==========\n\n" pp_print_properties props title ;
  ScMap.iter (fun scope eqs -> 
    Format.fprintf fmt "----- %s -----\n" (Scope.to_string scope) ;
    Format.fprintf fmt "%a\n" print eqs
  ) ivc

let print_mua_counterexample in_sys param sys typ fmt (props,cex) =
  try
    if List.length props = 1 && Flags.MUA.print_counterexample ()
    then
      match typ with
      | `PT ->
        KEvent.pp_print_counterexample_pt L_warn
        in_sys param sys (List.hd props).Property.prop_name true fmt cex
      | `XML ->
        KEvent.pp_print_counterexample_xml
        in_sys param sys (List.hd props).Property.prop_name true fmt cex
      | `JSON ->
        KEvent.pp_print_counterexample_json
        in_sys param sys (List.hd props).Property.prop_name true fmt cex
    with _ -> ()

let pp_print_mua in_sys param sys title fmt ((props,cex), mua) =
  pp_print_ivc in_sys sys title fmt (props, mua) ;
  print_mua_counterexample in_sys param sys `PT fmt (props,cex)

let impl_to_string = function
| `IVC_AUC -> "AUC"
| `IVC_UC -> "UC"
| `IVC_UCBF -> "UCBF"
| `IVC_BF -> "BF"
| `UMIVC -> "UMIVC"

let pp_print_categories fmt =
  List.iter (function
    | `NODE_CALL -> Format.fprintf fmt "node_calls "
    | `CONTRACT_ITEM -> Format.fprintf fmt "contracts "
    | `EQUATION -> Format.fprintf fmt "equations "
    | `ASSERTION -> Format.fprintf fmt "assertions "
    | `WEAK_ASS -> Format.fprintf fmt "weak_assumptions "
    | `UNKNOWN -> Format.fprintf fmt "unknown "
  )

let pp_print_ivc_xml in_sys sys title fmt (props,ivc) =
  let var_map = compute_var_map in_sys sys in
  let print = pp_print_loc_eqs_xml var_map in
  Format.fprintf fmt "<IVC property=\"%a\" title=\"%s\" category=\"%a\" enter_nodes=%b impl=\"%s\">\n"
    pp_print_properties props title
    pp_print_categories (Flags.IVC.ivc_elements ()) (Flags.IVC.ivc_enter_nodes ())
    (impl_to_string (Flags.IVC.ivc_impl ())) ;
  ScMap.iter (fun scope eqs -> 
    Format.fprintf fmt "<scope name=\"%s\">\n" (Scope.to_string scope) ;
    Format.fprintf fmt "%a" print eqs ;
    Format.fprintf fmt "</scope>\n\n"
  ) ivc ;
  Format.fprintf fmt "</IVC>\n"

let pp_print_mua_xml in_sys param sys title fmt ((props, cex),mua) =
  let var_map = compute_var_map in_sys sys in
  let print = pp_print_loc_eqs_xml var_map in
  Format.fprintf fmt "<MUA property=\"%a\" title=\"%s\" category=\"%a\" enter_nodes=%b>\n"
    pp_print_properties props title
    pp_print_categories (Flags.MUA.mua_elements ()) (Flags.MUA.mua_enter_nodes ()) ;
  ScMap.iter (fun scope eqs -> 
    Format.fprintf fmt "<scope name=\"%s\">\n" (Scope.to_string scope) ;
    Format.fprintf fmt "%a" print eqs ;
    Format.fprintf fmt "</scope>\n\n"
  ) mua ;
  print_mua_counterexample in_sys param sys `XML fmt (props,cex) ;
  Format.fprintf fmt "</MUA>\n"

let ivc2json in_sys sys title (props,ivc) =
  let var_map = compute_var_map in_sys sys in
  let loc_eqs2json = loc_eqs2json var_map in
  `Assoc [
    ("objectType", `String "ivc") ;
    ("property", `String (Format.asprintf "%a" pp_print_properties props)) ;
    ("title", `String title) ;
    ("category", `String (Format.asprintf "%a" pp_print_categories (Flags.IVC.ivc_elements ()))) ;
    ("enterNodes", `Bool (Flags.IVC.ivc_enter_nodes ())) ;
    ("impl", `String (impl_to_string (Flags.IVC.ivc_impl ()))) ;
    ("value", `List (List.map (fun (scope, eqs) ->
      `Assoc [
        ("objectType", `String "scope") ;
        ("name", `String (Scope.to_string scope)) ;
        ("value", loc_eqs2json eqs)
      ]
    ) (ScMap.bindings ivc)))
  ]

let mua2json in_sys param sys title ((props, _),mua) =
  let var_map = compute_var_map in_sys sys in
  let loc_eqs2json = loc_eqs2json var_map in
  `Assoc [
    ("objectType", `String "mua") ;
    ("property", `String (Format.asprintf "%a" pp_print_properties props)) ;
    ("title", `String title) ;
    ("category", `String (Format.asprintf "%a" pp_print_categories (Flags.MUA.mua_elements ()))) ;
    ("enterNodes", `Bool (Flags.MUA.mua_enter_nodes ())) ;
    ("value", `List (List.map (fun (scope, eqs) ->
      `Assoc [
        ("objectType", `String "scope") ;
        ("name", `String (Scope.to_string scope)) ;
        ("value", loc_eqs2json eqs)
      ]
    ) (ScMap.bindings mua)))
  ]

let pp_print_ivc_json in_sys sys title fmt ivc =
  pp_print_json fmt (ivc2json in_sys sys title ivc)

let pp_print_mua_json in_sys param sys title fmt mua =
  pp_print_json fmt (mua2json in_sys param sys title mua)

(* ---------- LUSTRE AST ---------- *)

let counter =
  let last = ref 0 in
  (fun () -> last := !last + 1 ; !last)

let dpos = Lib.dummy_pos
let rand_fun_ident nb = "__rand"^(string_of_int nb)
let new_rand_fun_ident () = rand_fun_ident (counter ())

let max_nb_args = ref 0
let rand_functions = Hashtbl.create 10
let previous_rands = Hashtbl.create 10

let rec unannot_pos = function
  | A.Bool _ -> A.Bool dpos
  | A.Int _ -> A.Int dpos
  | A.UInt8 _ -> A.UInt8 dpos
  | A.UInt16 _ -> A.UInt16 dpos
  | A.UInt32 _ -> A.UInt32 dpos
  | A.UInt64 _ -> A.UInt64 dpos
  | A.Int8 _ -> A.Int8 dpos
  | A.Int16 _ -> A.Int16 dpos
  | A.Int32 _ -> A.Int32 dpos
  | A.Int64 _ -> A.Int64 dpos
  | A.IntRange (_,e1,e2) -> A.IntRange (dpos,e1,e2)
  | A.Real _ -> A.Real dpos
  | A.UserType (_,id) -> A.UserType (dpos,id)
  | A.TupleType (_,ts) -> A.TupleType (dpos, List.map unannot_pos ts)
  | A.RecordType (_,tids) ->
    let aux (_,id,t) = (dpos,id,unannot_pos t) in
    A.RecordType (dpos,List.map aux tids)
  | A.ArrayType (_,(t,e)) -> A.ArrayType (dpos,(unannot_pos t,e))
  | A.EnumType (_,id,ids) -> A.EnumType (dpos,id,ids)

let rand_function_name_for _ ts =
  let ts = List.map unannot_pos ts in
  begin
  try Hashtbl.find rand_functions ts
  with Not_found ->
    let new_rand = new_rand_fun_ident () in
    Hashtbl.replace rand_functions ts new_rand ;
    new_rand
  end

let undef_expr pos_sv_map const_expr typ expr =
  let pos = A.pos_of_expr expr in
  match pos_sv_map with
  | None -> A.Ident (pos, "_")
  | Some pos_sv_map ->
    if const_expr then expr (* a call to __rand is not a valid constant expression *)
    else
      let svs = try PosMap.find pos pos_sv_map with Not_found -> SVSet.empty in
      if SVSet.is_empty svs
      then begin
        let i = counter () in
        let n = (List.length typ) in
        if n > !max_nb_args then max_nb_args := n ;
        A.Call(*Param*)
          (pos, rand_function_name_for n typ, (*typ,*) [Const (dpos, Num (string_of_int i))])
      end else begin
        try Hashtbl.find previous_rands svs
        with Not_found ->
          let i = counter () in
          let n = (List.length typ) in
          if n > !max_nb_args then max_nb_args := n ;
          let res = A.Call(*Param*)
            (pos, rand_function_name_for n typ, (*typ,*) [Const (dpos, Num (string_of_int i))])
          in Hashtbl.replace previous_rands svs res ; res
      end

let parametric_rand_node nb_outputs =
  let rec aux prefix acc nb =
    match nb with
    | 0 -> acc
    | n -> aux prefix ((prefix^(string_of_int (counter ())))::acc) (n-1)
  in
  let ts = aux "t" [] nb_outputs in
  let outs = aux "out" [] nb_outputs
  |> List.map2 (fun t out ->
    dpos,out,A.UserType (dpos, t),A.ClockTrue) ts
  in
  let ts = List.map (fun str -> A.TypeParam str) ts in
  A.NodeDecl (dpos,
    (rand_fun_ident nb_outputs, true, ts, [dpos,"id",A.Int dpos,A.ClockTrue, false],
    outs, [], [], None)
  )

let rand_node name ts =
  let rec aux prefix acc nb =
    match nb with
    | 0 -> acc
    | n -> aux prefix ((prefix^(string_of_int (counter ())))::acc) (n-1)
  in
  let outs = aux "out" [] (List.length ts)
  |> List.map2 (fun t out -> dpos,out,t,A.ClockTrue) ts
  in
  A.NodeDecl (dpos,
    (name, true, [], [dpos,"id",A.Int dpos,A.ClockTrue, false],
    outs, [], [], None)
  )

let nodes_input_types = Hashtbl.create 10
let rec minimize_node_call_args ue lst expr =
  let minimize_arg ident i arg =
    match arg with
    | A.Ident _ | A.ModeRef _ | A.RecordProject _ | A.TupleProject _ -> arg
    | _ ->
      let t = Hashtbl.find nodes_input_types ident |> (fun lst -> List.nth lst i) in
      let (_, expr) = minimize_expr ue lst [t] arg in
      expr
  in
  let rec aux expr =
    match expr with
    | A.Const _ | A.Ident _ | A.ModeRef _ | A.Last _
    -> expr
    | A.Call (pos, ident, args) ->
      A.Call (pos, ident, List.mapi (minimize_arg ident) args)
    | A.CallParam (pos, ident, ts, args) ->
      A.CallParam (pos, ident, ts, List.mapi (minimize_arg ident) args)
    | A.RecordProject (p,e,i) -> A.RecordProject (p,aux e,i)
    | A.TupleProject (p,e1,e2) -> A.TupleProject (p,aux e1,aux e2)
    | A.StructUpdate (p,e1,ls,e2) -> A.StructUpdate (p,aux e1,ls,aux e2)
    | A.ConvOp (p,op,e) -> A.ConvOp (p,op,aux e)
    | A.GroupExpr (p,ge,es) -> A.GroupExpr (p,ge,List.map aux es)
    | A.ArrayConstr (p,e1,e2) -> A.ArrayConstr (p,aux e1,aux e2)
    | A.ArraySlice (p,e1,(e2,e3)) -> A.ArraySlice (p,aux e1,(aux e2,aux e3))
    | A.ArrayConcat (p,e1,e2) -> A.ArrayConcat (p,aux e1,aux e2)
    | A.RecordExpr (p,id,lst) ->
      A.RecordExpr (p,id,List.map (fun (i,e) -> (i, aux e)) lst)
    | A.UnaryOp (p,op,e) -> A.UnaryOp (p,op,aux e)
    | A.BinaryOp (p,op,e1,e2) -> A.BinaryOp (p,op,aux e1,aux e2)
    | A.Quantifier (p,q,ids,e) -> A.Quantifier (p,q,ids,aux e)
    | A.NArityOp (p,op,es) -> A.NArityOp (p,op,List.map aux es)
    | A.TernaryOp (p,op,e1,e2,e3) -> A.TernaryOp (p,op,aux e1,aux e2,aux e3)
    | A.CompOp (p,op,e1,e2) -> A.CompOp (p,op,aux e1,aux e2)
    | A.When (p,e,c) -> A.When (p,aux e,c)
    | A.Current (p,e) -> A.Current (p,aux e)
    | A.Condact (p,e1,e2,id,es1,es2) ->
      A.Condact (p,aux e1,aux e2,id,List.map aux es1,List.map aux es2)
    | A.Activate (p,id,e1,e2,es) ->
      A.Activate (p,id,aux e1,aux e2,List.map aux es)
    | A.Merge (p,id,lst) ->
      A.Merge (p,id,List.map (fun (i,e) -> (i, aux e)) lst)
    | A.RestartEvery (p,id,es,e) -> A.RestartEvery (p,id,List.map aux es,aux e)
    | A.Pre (p,e) -> A.Pre (p,aux e)
    | A.Fby (p,e1,i,e2) -> A.Fby (p,aux e1,i,aux e2)
    | A.Arrow (p,e1,e2) -> A.Arrow (p,aux e1,aux e2)
  in aux expr

and ast_contains p ast =
  let rec aux ast =
    if p ast then true
    else match ast with
    | A.Const _ | A.Ident _ | A.ModeRef _ | A.Last _
      -> false
    | A.Call (_, _, args) | A.CallParam (_, _, _, args) ->
      List.map aux args
      |> List.exists (fun x -> x)
    | A.ConvOp (_,_,e) | A.UnaryOp (_,_,e) | A.RecordProject (_,e,_)
    | A.Quantifier (_,_,_,e) | A.When (_,e,_) | A.Current (_,e) | A.Pre (_,e) ->
      aux e
    | A.StructUpdate (_,e1,_,e2) | A.ArrayConstr (_,e1,e2)
    | A.ArrayConcat (_,e1,e2) | A.TupleProject (_,e1,e2) | A.BinaryOp (_,_,e1,e2)
    | A.CompOp (_,_,e1,e2) | A.Fby (_,e1,_,e2) | A.Arrow (_,e1,e2) ->
      aux e1 || aux e2
    | A.GroupExpr (_,_,es) | A.NArityOp (_,_,es) ->
      List.map aux es
      |> List.exists (fun x -> x)
    | A.ArraySlice (_,e1,(e2,e3)) | A.TernaryOp (_,_,e1,e2,e3) ->
      aux e1 || aux e2 || aux e3
    | A.RecordExpr (_,_,lst) | A.Merge (_,_,lst) ->
      List.map (fun (_,e) -> aux e) lst
      |> List.exists (fun x -> x)
    | A.Condact (_,e1,e2,_,es1,es2) ->
      List.map aux (e1::e2::(es1@es2))
      |> List.exists (fun x -> x)
    | A.Activate (_,_,e1,e2,es) ->
      List.map aux (e1::e2::es)
      |> List.exists (fun x -> x)
    | A.RestartEvery (_,_,es,e) ->
      List.map aux (e::es)
      |> List.exists (fun x -> x)
  in
  aux ast

and minimize_expr ue lst typ expr =
  let all_pos = PosSet.of_list lst in
  let keep_expr expr =
    PosSet.mem (A.pos_of_expr expr) all_pos
  in
  if ast_contains keep_expr expr
  then (false, minimize_node_call_args ue lst expr)
  else (true, ue typ expr)

let tyof_lhs id_typ_map lhs =
  let A.StructDef (pos, items) = lhs in
  let rec aux = function
  | A.SingleIdent (_,id) as e -> [e, IdMap.find id id_typ_map]
  | A.ArrayDef (pos,id,_) -> [A.SingleIdent (pos,id), IdMap.find id id_typ_map]
  | A.TupleStructItem _ | A.ArraySliceStructItem _ | A.FieldSelection _ | A.TupleSelection _
    -> assert false
  in
  let (items,typ) = List.map aux items |> List.flatten |> List.split in
  (A.StructDef (pos, items), typ)

let minimize_node_eq id_typ_map ue lst = function
  | A.Assert (pos, expr) when
    List.exists (fun p -> Lib.compare_pos p pos = 0) lst ->
    Some (A.Assert (pos, expr))
  | A.Assert _ -> None
  | A.Automaton _ as automaton -> Some automaton
  | A.Equation (pos, lhs, expr) ->
    let (novarindex_lhs, typ) = tyof_lhs id_typ_map lhs in
    let (b, expr) = minimize_expr (ue false) lst typ expr in
    let lhs = if b then novarindex_lhs else lhs in
    Some (A.Equation (pos, lhs, expr))

let minimize_item id_typ_map ue lst = function
  | A.AnnotMain b -> [A.AnnotMain b]
  | A.AnnotProperty (p,str,e) -> [A.AnnotProperty (p,str,e)]
  | A.Body eq ->
    begin match minimize_node_eq id_typ_map ue lst eq with
    | None -> []
    | Some eq -> [A.Body eq]
    end

let minimize_const_decl ue lst = function
  | A.UntypedConst (p,id,e) -> A.UntypedConst (p,id,e)
  | A.FreeConst (p,id,t) -> A.FreeConst (p,id,t)
  | A.TypedConst (p,id,e,t) ->
    (* Constants are inlined most of time so they may not appear as equations *)
    (* Therefore we should not minimize them *)
    (*let (_,e) = minimize_expr (ue true) lst [t] e in*)
    A.TypedConst (p,id,e,t)

let minimize_node_local_decl ue lst = function
  | A.NodeConstDecl (p,d) ->
    A.NodeConstDecl (p,minimize_const_decl ue lst d)
  | A.NodeVarDecl (p,d) -> A.NodeVarDecl (p,d)

let build_id_typ_map input output local =
  let add_input acc (_,id,t,_,_) =
    IdMap.add id t acc
  in
  let add_output acc (_,id,t,_) =
    IdMap.add id t acc
  in
  let add_local acc = function
  | A.NodeVarDecl (_,d) -> add_output acc d
  | A.NodeConstDecl (_, A.FreeConst (_,id,t))
  | A.NodeConstDecl (_, A.TypedConst (_,id,_,t)) ->
    IdMap.add id t acc
  | A.NodeConstDecl (_, A.UntypedConst _) ->
    acc (* It is a const anyway, it will not appear at lhs *)
  in
  let acc = List.fold_left add_input IdMap.empty input in
  let acc = List.fold_left add_output acc output in
  List.fold_left add_local acc local

let minimize_contract_node_eq ue lst cne =
  match cne with
  | A.ContractCall _ -> [cne]
  | A.GhostConst d -> [A.GhostConst (minimize_const_decl ue lst d)]
  | A.GhostVar d -> [A.GhostVar (minimize_const_decl ue lst d)]
  | A.Assume (pos,_,_,_)
  | A.Guarantee (pos,_,_) ->
    if List.exists (fun p -> Lib.compare_pos p pos = 0) lst
    then [cne] else []
  | A.Mode (pos,id,req,ens) ->
    let ens = ens |> List.filter
      (fun (pos,_,_) -> List.exists (fun p -> Lib.compare_pos p pos = 0) lst)
    in
    [A.Mode (pos,id,req,ens)]

let minimize_node_decl ue ivc
  ((id, extern, tparams, inputs, outputs, locals, items, spec) as ndecl) =

  let id_typ_map = build_id_typ_map inputs outputs locals in

  let minimize_with_lst lst =
    let items = List.map (minimize_item id_typ_map ue lst) items |> List.flatten in
    let spec = 
    begin match spec with
      | None -> None
      | Some spec -> List.map (minimize_contract_node_eq ue lst) spec 
      |> List.flatten |> (fun s -> Some s)
    end
    in
    let locals = List.map (minimize_node_local_decl ue lst) locals in
    (id, extern, tparams, inputs, outputs, locals, items, spec)
  in
  
  try
    ScMap.find (Scope.mk_scope [id]) ivc
    |> List.map (fun (_,l,_) -> l) |> List.flatten
    |> List.map (fun l -> l.pos) |> minimize_with_lst
  with Not_found ->
    if Flags.IVC.ivc_enter_nodes ()
    then minimize_with_lst []
    else ndecl

let minimize_contract_decl ue ivc (id, tparams, inputs, outputs, body) =
  let lst = ScMap.bindings ivc
    |> List.map (fun (_,v) -> v)
    |> List.flatten
    |> List.map (fun (_,l,_) -> l)
    |> List.flatten
    |> List.map (fun l -> l.pos) in
  let body = body
    |> List.map (minimize_contract_node_eq ue lst)
    |> List.flatten
  in
  (id, tparams, inputs, outputs, body)

let minimize_decl ue ivc = function
  | A.NodeDecl (p, ndecl) ->
    A.NodeDecl (p, minimize_node_decl ue ivc ndecl)
  | A.FuncDecl (p, ndecl) ->
    A.FuncDecl (p, minimize_node_decl ue ivc ndecl)
  | A.ContractNodeDecl (p, cdecl) ->
    A.ContractNodeDecl (p, minimize_contract_decl ue ivc cdecl)
  | decl -> decl 

let fill_input_types_hashtbl ast =
  let aux_node_decl (id, _, _, inputs, _, _, _, _) =
    let typ_of_input (_,_,t,_,_) = t in
    Hashtbl.replace nodes_input_types id (List.map typ_of_input inputs) ;
  in
  let aux_decl = function
  | A.NodeDecl (_, ndecl) | A.FuncDecl (_, ndecl) -> aux_node_decl ndecl
  | _ -> ()
  in
  List.iter aux_decl ast

let minimize_lustre_ast ?(valid_lustre=false) in_sys (_,ivc) ast =
  fill_input_types_hashtbl ast ;
  let undef_expr =
    if valid_lustre
    then
      (* We construct a map that associate to each position a list of state vars
          that correspond to the state vars characterizing this position (if any) *)
      let pos_sv_map = List.fold_left
      (fun acc node ->
        List.fold_left
        (fun acc sv ->
          List.fold_left
          (fun acc def ->
            let pos = LustreNode.pos_of_state_var_def def in
            let old = try PosMap.find pos acc with Not_found -> SVSet.empty in
            PosMap.add pos (SVSet.add sv old) acc
          )
          acc (LustreNode.get_state_var_defs sv)
        )
        acc (LustreNode.get_all_state_vars node)
      ) PosMap.empty (InputSystem.retrieve_lustre_nodes in_sys) in
      undef_expr (Some pos_sv_map)
    else undef_expr None in
  let minimized = List.map (minimize_decl undef_expr ivc) ast in

  (*let rec aux acc nb =
    match nb with
    | 0 -> acc
    | n -> aux ((rand_node n)::acc) (nb-1)
  in
  aux minimized (!max_nb_args)*)
  Hashtbl.fold (fun ts n acc ->
    (rand_node n ts)::acc
  )
  rand_functions
  minimized

(* ---------- MAPPING BACK ---------- *)

let locs_of_node_call in_sys output_svs =
  output_svs
  |> SVSet.elements
  |> List.map (fun sv ->
      InputSystem.lustre_definitions_of_state_var in_sys sv
      |> List.filter (function LustreNode.CallOutput _ -> true | _ -> false)
      |> List.map
        (fun d -> { pos=LustreNode.pos_of_state_var_def d ; index=LustreNode.index_of_state_var_def d })
  )
  |> List.flatten

let rec sublist i count lst =
  match i, count, lst with
  | _, 0, _ -> []
  | _, _, [] -> assert false
  | 0, k, hd::lst -> hd::(sublist 0 (k-1) lst)
  | i, k, _::lst -> sublist (i-1) k lst

let name_and_svs_of_node_call in_sys s args =
  (* Retrieve name of node *)
  let regexp = Printf.sprintf "^\\(%s\\|%s\\)_\\(.+\\)_[0-9]+$"
    Lib.ReservedIds.init_uf_string Lib.ReservedIds.trans_uf_string
    |> Str.regexp in
  let name = Symbol.string_of_symbol s in
  let name =
    if Str.string_match regexp name 0 
    then Str.matched_group 2 name
    else name
  in
  (* Retrieve number of inputs/outputs *)
  let node = InputSystem.find_lustre_node (Scope.mk_scope [Ident.of_string name]) in_sys in
  let nb_inputs = LustreIndex.cardinal (node.LustreNode.inputs) in
  let nb_oracles = List.length (node.LustreNode.oracles) in
  let nb_outputs = LustreIndex.cardinal (node.LustreNode.outputs) in
  (* Retrieve output statevars *)
  let svs = sublist (nb_inputs+nb_oracles) nb_outputs args
  |> List.map (fun t -> match Term.destruct t with
    | Var v -> Var.state_var_of_state_var_instance v
    | _ -> assert false
  )
  in
  (name, (*List.sort_uniq StateVar.compare_state_vars*)SVSet.of_list svs)

(* The order matters, for this reason we can't use Term.state_vars_of_term *)
let rec find_vars t =
  match Term.destruct t with
  | Var v -> [v]
  | Const _ -> []
  | App (_, lst) ->
    List.map find_vars lst
    |> List.flatten
  | Attr (t, _) -> find_vars t

let sv_of_term t =
  find_vars t |> List.hd |> Var.state_var_of_state_var_instance

let locs_of_eq_term in_sys t =
  try
    let has_soft_contract_items = ref false in
    let has_contract_items = ref false in
    let has_asserts = ref false in
    let name = ref None in
    let set_name = function None -> () | Some str -> name := Some str in
    let sv = sv_of_term t in
    InputSystem.lustre_definitions_of_state_var in_sys sv
    |> List.filter (function LustreNode.CallOutput _ -> false | _ -> true)
    |> List.map (fun def ->
      ( match def with
        | LustreNode.Assertion _ -> has_asserts := true
        | LustreNode.ContractItem (_, str, false) -> has_contract_items := true ; set_name str
        | LustreNode.ContractItem (_, str, true) -> has_soft_contract_items := true ; set_name str
        | _ -> ()
      );
      let p = LustreNode.pos_of_state_var_def def in
      let i = LustreNode.index_of_state_var_def def in
      { pos=p ; index=i }
    )
    |> (fun locs ->
      if !has_soft_contract_items then (ContractItem (sv, !name, true), locs)
      else if !has_contract_items then (ContractItem (sv, !name, false), locs)
      else if !has_asserts then (Assertion sv, locs)
      else (Equation sv, locs)
    )
  with _ -> assert false

let compare_loc {pos=pos;index=index} {pos=pos';index=index'} =
  match Lib.compare_pos pos pos' with
  | 0 -> LustreIndex.compare_indexes index index'
  | n -> n

let normalize_loc lst =
  List.sort_uniq compare_loc lst

let add_loc in_sys eq =
  try
    let term = eq.trans_closed in
    begin match Term.destruct term with
    | Term.T.App (s, ts) when
      (match (Symbol.node_of_symbol s) with `UF _ -> true | _ -> false)
      -> (* Case of a node call *)
      let (name, svs) = name_and_svs_of_node_call in_sys s ts in
      let loc = locs_of_node_call in_sys svs in
      (eq, normalize_loc loc, NodeCall (name,svs))
    | _ ->
      let (cat,loc) = locs_of_eq_term in_sys term in
      (eq, normalize_loc loc, cat)
    end
  with _ -> (* If the input is not a Lustre file, it may fail *)
    (eq, [], Unknown)

let eqmap_to_ivc in_sys props eqmap = (props, ScMap.map (List.map (add_loc in_sys)) eqmap)

type term_id = SVSet.t * bool (* Is node call *)
module TermID = struct
  type t = term_id
  let is_empty (k,_) = SVSet.is_empty k
  let compare (a,b) (a',b') =
    match compare b b' with
    | 0 -> SVSet.compare a a'
    | n -> n
end
module TIDMap = Map.Make(TermID)

let id_of_term in_sys t =
  match Term.destruct t with
  | Term.T.App (s, ts) when
    (match (Symbol.node_of_symbol s) with `UF _ -> true | _ -> false)
    -> (* Case of a node call *)
    let (_, svs) = name_and_svs_of_node_call in_sys s ts in
    (svs, true)
  | _ ->
    try (SVSet.singleton (sv_of_term t), false)
    with _ -> (SVSet.empty, false)

(* ---------- UTILITIES ---------- *)

let make_check_ts in_sys param analyze sys =
  let param = Analysis.param_clone param in
  let sys = TS.copy sys in
  let modules = Flags.enabled () in
  sys, (fun () -> analyze false modules in_sys param sys)

let is_system_falsifiable sys =
  List.exists (function
    | { Property.prop_status = Property.PropFalse _ } -> true
    | _ -> false
  ) (TS.get_real_properties sys)

let extract_props sys can_be_valid can_be_invalid =
  List.filter (function
    | { Property.prop_status = Property.PropInvariant _ } when can_be_valid -> true
    | { Property.prop_status = Property.PropInvariant _ ; Property.prop_name } ->
      KEvent.log L_info "Skipping proved property %s" prop_name ;
      false
    | { Property.prop_status = Property.PropFalse _ } when can_be_invalid -> true
    | { Property.prop_status = Property.PropFalse _ ; Property.prop_name } ->
      KEvent.log L_info "Skipping falsifiable property %s" prop_name ;
      false
    | { Property.prop_name } ->
      KEvent.log L_warn "Skipping unknown property %s" prop_name ;
      false
  ) (TS.get_real_properties sys)

let props_names props =
  List.map (fun { Property.prop_name = n } -> n) props

let props_term props =
  List.map (fun { Property.prop_term = p } -> p) props
  |> Term.mk_and

let extract_all_props_names sys =
  List.map (fun { Property.prop_name = n } -> n) (TS.get_properties sys)

let rec deconstruct_conj t =
  match Term.destruct t with
  | Term.T.App (s_and, ts) when Symbol.equal_symbols s_and Symbol.s_and ->
    List.map deconstruct_conj ts |> List.flatten
  | _ -> [t]

exception InitTransMismatch of int * int

let extract_toplevel_equations ?(include_weak_ass=false) in_sys sys =
  let (_,oinit,otrans) = TS.init_trans_open sys in
  let cinit = TS.init_of_bound None sys Numeral.zero
  and ctrans = TS.trans_of_bound None sys Numeral.zero in
  let oinit = deconstruct_conj oinit
  and otrans = deconstruct_conj otrans
  and cinit = deconstruct_conj cinit
  and ctrans = deconstruct_conj ctrans in
  let init = List.combine oinit cinit
  and trans = List.combine otrans ctrans in

  let (init, trans) =
    if include_weak_ass
    then
      let init_wa =
        TS.get_weak_assumptions_of_bound sys TS.init_base in
      let trans_wa =
        TS.get_weak_assumptions_of_bound sys TS.init_base in
      (init@init_wa, trans@trans_wa)
    else (init, trans)
  in

  let mk_map = List.fold_left (fun acc (o,c) ->
    let tid = id_of_term in_sys c in
    if TermID.is_empty tid then acc
    else
      let (o,c) =
        try
          let (o',c') = TIDMap.find tid acc in
          (Term.mk_and [o;o'], Term.mk_and [c;c'])
        with Not_found -> (o,c) in
      TIDMap.add tid (o,c) acc
  ) TIDMap.empty
  in
  let init_bindings = mk_map init |> TIDMap.bindings
  and trans_bindings = mk_map trans |> TIDMap.bindings in
  let init_n = List.length init_bindings
  and trans_n = List.length trans_bindings in
  if init_n <> trans_n then raise (InitTransMismatch (init_n, trans_n)) ;
  List.map2 (fun (ki,(oi,ci)) (kt,(ot,ct)) ->
    if TermID.compare ki kt <> 0
    then raise (InitTransMismatch (init_n, trans_n)) ;
    { init_opened=oi ; init_closed=ci ; trans_opened=ot ; trans_closed=ct }
  ) init_bindings trans_bindings

let check_loc_eq_category cats (_,_,cat) =
  let cat = match cat with
  | NodeCall _ -> [`NODE_CALL]
  | ContractItem (_, _, false) -> [`CONTRACT_ITEM]
  | ContractItem (_, _, true) -> [`WEAK_ASS]
  | Equation _ -> [`EQUATION]
  | Assertion _ -> [`ASSERTION]
  | Unknown -> [`UNKNOWN]
  in
  List.exists (fun cat -> List.mem cat cats) cat

let should_minimize_equation in_sys cats eq =
  check_loc_eq_category cats (add_loc in_sys eq)

let separate_by_predicate f lst =
  let lst = List.map (fun e -> (f e, e)) lst in
  let ok = List.filter fst lst in
  let not_ok = List.filter (fun (ok,_) -> not ok) lst in
  (List.map snd not_ok, List.map snd ok)

let separate_loc_eqs_by_category cats =
  separate_by_predicate (check_loc_eq_category cats)

let separate_equations_by_category in_sys cats =
  separate_by_predicate (should_minimize_equation in_sys cats)

let separate_scmap f scmap =
  ScMap.fold (fun k v (map1,map2) ->
    let (v1,v2) = f v in
    (ScMap.add k v1 map1, ScMap.add k v2 map2)
  ) scmap (ScMap.empty, ScMap.empty)

let separate_ivc_by_category (props, ivc) =
  let (ivc1, ivc2) = separate_scmap (separate_loc_eqs_by_category (Flags.IVC.ivc_elements ())) ivc
  in (props, ivc1), (props, ivc2)

let separate_mua_by_category (props, mua) =
  let (mua1, mua2) = separate_scmap (separate_loc_eqs_by_category (Flags.MUA.mua_elements ())) mua
  in (props, mua1), (props, mua2)

type eqmap = (equation list) ScMap.t

let separate_eqmap_by_category in_sys cats =
  separate_scmap (separate_equations_by_category in_sys cats)

let _all_eqs ?(include_weak_ass=false) in_sys sys enter_nodes =
  let scope = TS.scope_of_trans_sys sys in
  let eqs = extract_toplevel_equations ~include_weak_ass in_sys sys in
  let eqmap = ScMap.singleton scope eqs in
  if enter_nodes
  then
    TS.fold_subsystems ~include_top:false (fun eqmap sys ->
      let scope = TS.scope_of_trans_sys sys in
      let eqs = extract_toplevel_equations in_sys sys in
      ScMap.add scope eqs eqmap
    ) eqmap sys
  else eqmap

let all_eqs ?(include_weak_ass=false) in_sys sys enter_nodes =
  let eqmap = _all_eqs ~include_weak_ass in_sys sys enter_nodes in
  eqmap_to_ivc in_sys [] eqmap

let term_of_eq init closed eq =
  if init && closed then eq.init_closed
  else if init then eq.init_opened
  else if closed then eq.trans_closed
  else eq.trans_opened

let reset_ts enter_nodes sys =
  if enter_nodes
  then TS.clear_all_invariants sys
  else TS.clear_invariants sys ;
  List.iter
    (fun str -> TS.force_set_prop_unknown sys str)
    (extract_all_props_names sys)

(* ---------- IVC_UC ---------- *)

let get_logic ?(pathcomp=false) sys =
  let open TermLib in
  match TS.get_logic sys with
  | `Inferred fs when pathcomp ->
    `Inferred
      TermLib.FeatureSet.(sup_logics [fs; of_list [IA; LA; UF]])
  | l -> l

let create_solver ?(pathcomp=false) ?(approximate=false) sys actlits bmin bmax =
  let solver =
    SMTSolver.create_instance ~timeout:(Flags.IVC.ivc_uc_timeout ())
    ~produce_assignments:pathcomp ~produce_cores:true
    ~minimize_cores:(not approximate) (get_logic ~pathcomp sys) (Flags.Smt.solver ()) in
  List.iter (SMTSolver.declare_fun solver) actlits ;
  TS.declare_sorts_ufs_const sys (SMTSolver.declare_fun solver) (SMTSolver.declare_sort solver) ;
  TS.declare_vars_of_bounds
    sys
    (SMTSolver.declare_fun solver)
    (Numeral.of_int bmin) (Numeral.of_int bmax) ;
  if pathcomp
  then begin
    Compress.init (SMTSolver.declare_fun solver) sys ;
    Compress.incr_k ()
  end ;
  solver

let check_sat_assuming solver actlits =
  let act_terms = List.map Actlit.term_of_actlit actlits in
  SMTSolver.check_sat_assuming solver (fun _ -> true) (fun _ -> false) act_terms

let actlit_of_term t = match Term.destruct t with
    | Var _ -> assert false
    | Const s -> Symbol.uf_of_symbol s
    | App _ -> assert false
    | Attr _ -> assert false

let base_k sys b0 init_eq trans_eq prop_eq os_prop_eq k =
  let prop_eq = if k = 0 then os_prop_eq else prop_eq in

  let init_eq =
    init_eq
    |> Term.bump_state (Numeral.of_int b0)
  in

  let trans_eq =
    interval (b0+1) (b0+k)
    |> List.map (fun i -> Term.bump_state (Numeral.of_int i) trans_eq)
    |> Term.mk_and
  in

  let prop_eq =
    prop_eq
    |> Term.bump_state (Numeral.of_int (b0 + k))
  in

  (b0 + k + 1, Term.mk_implies [Term.mk_and [init_eq ; trans_eq]; prop_eq])

let base_until_k sys b0 init_eq trans_eq prop_eq os_prop_eq k =
  interval 0 k
  |> List.fold_left (
    fun (b0, base) i ->
      let (b0, t) = base_k sys b0 init_eq trans_eq prop_eq os_prop_eq i in
      (b0, Term.mk_and [base; t])
  )
  (b0, Term.mk_true ())

let ind_k sys b0 trans_eq inv_eq os_inv_eq prop_eq k =

  let trans_eq =
    interval (b0+1) (b0+1+k)
    |> List.map (fun i -> Term.bump_state (Numeral.of_int i) trans_eq)
    |> Term.mk_and
  in

  let os_inv_eq = Term.bump_state (Numeral.of_int b0) os_inv_eq in
  let inv_eq =
    interval (b0+1) (b0+k)
    |> List.map (fun i -> Term.bump_state (Numeral.of_int i) inv_eq)
    |> (fun eqs -> os_inv_eq::eqs)
    |> Term.mk_and
  in

  let prop_eq =
    prop_eq
    |> Term.bump_state (Numeral.of_int (b0 + k + 1))
  in
  
  let path_compress solver =
    (* Try to block the counterexample with path compression *)
    let svi = TS.get_state_var_bounds sys in
    let model = SMTSolver.get_var_values solver svi
        (TS.vars_of_bounds sys (Numeral.of_int b0) (Numeral.of_int (b0+k+1))) in
    let path = Model.path_from_model (TS.state_vars sys) model
        (Numeral.of_int (b0+k+1)) in
    match Compress.check_and_block (SMTSolver.declare_fun solver) sys path with
    | [] -> false
    | compressor ->
      (*KEvent.log_uncond "Compressor: %n"
        (List.length compressor) ;*)
      compressor |> Term.mk_and |> SMTSolver.assert_term solver ;
      true
  in
  let path_compress =
    if b0 = 0 then path_compress
    else begin
      KEvent.log L_warn "Path compression cannot be enabled for a bound different than 0" ;
      (fun _ -> false)
  end
  in
  (b0+k+2, Term.mk_implies [Term.mk_and [trans_eq ; inv_eq]; prop_eq], path_compress)

let k_induction sys b0 init_eq trans_eq prop_eq os_prop_eq k =

  let (b0, ind, path_compress) = ind_k sys b0 trans_eq prop_eq os_prop_eq prop_eq k in
  let (b0, base) = base_until_k sys b0 init_eq trans_eq prop_eq os_prop_eq k in
  (b0, Term.mk_and [base ; ind], path_compress)

type core = (UfSymbol.t list) ScMap.t

let actlits_of_core map = List.flatten (List.map snd (ScMap.bindings map))

let symbols_union lst1 lst2 =
  SySet.union (SySet.of_list lst1) (SySet.of_list lst2) |> SySet.elements

let symbols_diff lst1 lst2 =
  SySet.diff (SySet.of_list lst1) (SySet.of_list lst2) |> SySet.elements

let scmap_union union c1 c2 =
  let merge _ lst1 lst2 = match lst1, lst2 with
  | None, None -> None
  | Some lst, None | None, Some lst -> Some lst
  | Some lst1, Some lst2 -> Some (union lst1 lst2)
  in
  ScMap.merge merge c1 c2

let scmap_diff diff c1 c2 =
  let merge _ lst1 lst2 = match lst1, lst2 with
  | None, _ -> None
  | Some lst, None -> Some lst
  | Some lst1, Some lst2 -> Some (diff lst1 lst2)
  in
  ScMap.merge merge c1 c2

let core_union = scmap_union symbols_union
let core_diff = scmap_diff symbols_diff

let filter_core core actlits =
  let actlits = SySet.of_list actlits in
  ScMap.map (fun lst -> SySet.of_list lst |> SySet.inter actlits |> SySet.elements) core


let term_of_scope term_map scope =
  try ScMap.find scope term_map with Not_found -> Term.mk_true ()

type result = NOT_OK | OK of core

let compute_unsat_core ?(pathcomp=None) ?(approximate=false)
  sys enter_nodes core init_terms trans_terms bmin bmax t =

  let enable_compr = pathcomp <> None in
  let actlits = actlits_of_core core in
  let solver =
    create_solver ~pathcomp:enable_compr ~approximate:approximate
    sys actlits bmin bmax in

  (* Define non-top-level nodes *)
  if enter_nodes
  then
    sys |> TS.iter_subsystems ~include_top:false (fun t ->
      let define = SMTSolver.define_fun solver in
      let scope = TS.scope_of_trans_sys t in
      let init = term_of_scope init_terms scope in
      let trans = term_of_scope trans_terms scope in
      define (TS.init_uf_symbol t) (TS.init_formals t) init ;
      define (TS.trans_uf_symbol t) (TS.trans_formals t) trans
    )
  else TS.define_subsystems sys (SMTSolver.define_fun solver) ;

  SMTSolver.assert_term solver t |> ignore ;

  let (check_sat, get_unsat_core) =
    if actlits = []
    then (fun () -> SMTSolver.check_sat solver), (fun () -> [])
    else (fun () -> check_sat_assuming solver actlits),
         (fun () -> SMTSolver.get_unsat_core_lits solver)
  in
  let rec check () =
    if check_sat ()
    then
      if enable_compr then begin
        match pathcomp with
        | None -> assert false
        | Some f ->
          if f solver then check ()
          else NOT_OK
      end
      else NOT_OK
    else
      let res = get_unsat_core ()
      |> List.map actlit_of_term
      in OK (filter_core core res)
  in

  let res = check () in
  SMTSolver.delete_instance solver ;
  res

let is_empty_core c =
  ScMap.for_all (fun _ v -> v = []) c

let core_size c =
  ScMap.fold (fun _ lst acc -> acc + (List.length lst)) c 0

let check_k_inductive ?(approximate=false) sys enter_nodes actlits init_terms trans_terms prop os_prop k =
  (* In the functions above, k starts at 0 whereas it start at 1 with Kind2 notation *)
  let k = k - 1 in
  let scope = TS.scope_of_trans_sys sys in
  let init_eq = term_of_scope init_terms scope in
  let trans_eq = term_of_scope trans_terms scope in

  if Flags.BmcKind.compress ()
  then
    let (bmax, t) = base_until_k sys 0 init_eq trans_eq prop os_prop k in
    let bmax = bmax-1 in
    let t = Term.mk_not t in
    let res_base =
      compute_unsat_core ~approximate:approximate
      sys enter_nodes actlits init_terms trans_terms 0 bmax t in
    match res_base with
    | NOT_OK -> NOT_OK
    | OK core ->
      let (bmax, t, pathcomp) = ind_k sys 0 trans_eq prop os_prop prop k in
      let bmax = bmax-1 in
      let t = Term.mk_not t in
      let res_ind =
        compute_unsat_core ~pathcomp:(Some pathcomp) ~approximate:approximate
        sys enter_nodes actlits init_terms trans_terms 0 bmax t in
      begin match res_ind with
      | NOT_OK -> NOT_OK
      | OK core' -> OK (core_union core core')
      end
  else
    let (bmax, t, _) = k_induction sys 0 init_eq trans_eq prop os_prop k in
    let bmax = bmax-1 in
    let t = Term.mk_not t in
    compute_unsat_core ~approximate:approximate
    sys enter_nodes actlits init_terms trans_terms 0 bmax t

let lstmap_union c1 c2 =
  let merge _ lst1 lst2 = match lst1, lst2 with
  | None, None -> None
  | Some lst, None | None, Some lst -> Some lst
  | Some lst1, Some lst2 -> Some (lst1@lst2)
  in
  ScMap.merge merge c1 c2

let pick_core c =
  let c = ScMap.filter (fun _ lst -> lst <> []) c in
  let (scope, lst) = List.hd (ScMap.bindings c) in
  match lst with
  | [] -> assert false
  | hd::lst -> (scope, hd, ScMap.add scope lst c)

let eq_of_actlit actlits_eqs_map ?(with_act=false) a =
  let eq = SyMap.find a actlits_eqs_map in
  if with_act
  then
    let guard t =
      (* Term.mk_eq *)
      Term.mk_implies [Actlit.term_of_actlit a ; t]
    in
    { init_opened=guard eq.init_opened ; init_closed=guard eq.init_closed ;
      trans_opened=guard eq.trans_opened ; trans_closed=guard eq.trans_closed }
  else eq

exception NotKInductive

(** Implements the algorithm IVC_UC *)
let ivc_uc_ in_sys ?(approximate=false) sys props enter_nodes eqmap_keep eqmap_test =

  let scope = TS.scope_of_trans_sys sys in
  let k, invs = CertifChecker.minimize_invariants sys None in
  let os_invs = List.filter (fun t -> CertifChecker.is_two_state t |> not) invs in
  let prop = props_term props in
  let os_prop = Term.mk_and (prop::os_invs) in
  let prop = Term.mk_and (prop::invs) in
  KEvent.log L_info "Inductive property: %a" Term.pp_print_term prop ;
  KEvent.log L_info "One-step inductive property: %a" Term.pp_print_term os_prop ;
  KEvent.log L_info "Value of k: %n" k ;

  (* Activation litterals, core and mapping to equations *)
  let add_to_bindings must_be_tested scope eqs act_bindings =
    let act_bindings' =
      List.map (fun eq -> (must_be_tested, Actlit.fresh_actlit (), scope, eq)) eqs in
    act_bindings'@act_bindings
  in
  let act_bindings = ScMap.fold (add_to_bindings false) eqmap_keep [] in
  let act_bindings = ScMap.fold (add_to_bindings true) eqmap_test act_bindings in

  let actlits_eqs_map =
    List.fold_left (fun acc (_,k,_,v) -> SyMap.add k v acc)
      SyMap.empty act_bindings
  in
  let eq_of_actlit = eq_of_actlit actlits_eqs_map in

  let add_to_core (keep, test) (must_be_tested,actlit,scope,eq) =
    if must_be_tested
    then
      let old = try ScMap.find scope test with Not_found -> [] in
      (keep, ScMap.add scope (actlit::old) test)
    else
      let old = try ScMap.find scope keep with Not_found -> [] in
      (ScMap.add scope (actlit::old) keep, test)
  in
  let (keep,test) = List.fold_left add_to_core (ScMap.empty,ScMap.empty) act_bindings in

  (* Minimization *)
  (* If Z3 is used, we use the 'minimize cores' feature
    so we do not need to minimize them manually *)
  let z3_used = match Flags.Smt.solver () with `Z3_SMTLIB -> true | _ -> false in
  let has_timeout = ref false in
  let rec minimize ?(skip_first_check=false) check keep test =
    let first_check =
      if skip_first_check
      then OK test
      else
        try
          check (approximate || !has_timeout) keep test
        with SMTSolver.Timeout -> (
          has_timeout := true ;
          OK test
        )
    in
    match first_check with
    | NOT_OK -> (*KEvent.log_uncond "Not k-inductive." ;*) None 
    | OK core ->
      (*KEvent.log_uncond "UNSAT core eliminated %n equations."
        (core_size test - core_size core) ;*)
      if approximate || (z3_used && not !has_timeout) || is_empty_core core
      then Some (core_union keep core)
      else begin
        let (scope, symb, test) = pick_core core in
        begin match minimize check keep test with
        | None -> minimize check ~skip_first_check:true
          (core_union (ScMap.singleton scope [symb]) keep) test
        | Some res -> Some res
        end
      end
  in

  let terms_of_current_state keep test =
    let aux with_act init core =
      ScMap.mapi (fun s lst -> List.map 
        (fun a ->
          let eq = eq_of_actlit ~with_act:with_act a in
          term_of_eq init (Scope.equal s scope) eq
        )
        lst)
        core
    in
    let keep_init = aux false true keep in
    let keep_trans = aux false false keep in
    let test_init = aux true true test in
    let test_trans = aux true false test in
    let init = lstmap_union keep_init test_init
    |> ScMap.map (fun t -> Term.mk_and t) in
    let trans = lstmap_union keep_trans test_trans
    |> ScMap.map (fun t -> Term.mk_and t) in
    (init, trans)
  in

  let core_to_eqmap core =
    ScMap.map (fun v -> List.map eq_of_actlit v) core
  in

  let check approximate keep' test =
    KEvent.log L_info "Minimizing using an UNSAT core... (%i left)" (core_size test) ;
    let (init, trans) = terms_of_current_state (core_union keep keep') test in
    check_k_inductive ~approximate:approximate sys enter_nodes test init trans prop os_prop k
  in
  match minimize check ScMap.empty test with
  | None -> raise NotKInductive
  | Some core -> core_to_eqmap core

let ivc_uc in_sys ?(approximate=false) sys =
  try (
    let props = extract_props sys true false in
    let enter_nodes = Flags.IVC.ivc_enter_nodes () in
    let eqmap = _all_eqs in_sys sys (Flags.IVC.ivc_enter_nodes ()) in
    let (keep, test) = separate_eqmap_by_category in_sys (Flags.IVC.ivc_elements ()) eqmap in
    let test = ivc_uc_ in_sys ~approximate:approximate sys props enter_nodes keep test in
    Some (eqmap_to_ivc in_sys props (lstmap_union keep test))
  ) with
  | NotKInductive ->
    KEvent.log L_error "Properties are not k-inductive." ;
    None
  | InitTransMismatch (i,t) ->
    KEvent.log L_error "Init and trans equations mismatch (%i init %i trans)\n" i t ;
    None

(* ---------- IVC_BF ---------- *)

let check_result prop_names sys =
  List.for_all
    (fun str -> match TS.get_prop_status sys str with
    | Property.PropInvariant _ -> true
    | _ -> false)
    prop_names

let is_empty_eqmap = is_empty_core
let eqmap_size = core_size
let pick_eqmap = pick_core

exception CannotProve

(** Implements the algorithm IVC_BF *)
let ivc_bf_ in_sys check_ts sys props enter_nodes keep test =
  let prop_names = props_names props in

  (* Minimization *)
  let rec minimize ?(skip_first_check=false) check keep test =
    if skip_first_check || check keep test then
      if is_empty_eqmap test
      then Some keep
      else
        let (scope, eq, test) = pick_eqmap test in
        match minimize check keep test with
        | None ->
          minimize ~skip_first_check:true check (lstmap_union (ScMap.singleton scope [eq]) keep) test
        | Some res -> Some res
    else None
  in

  let prepare_ts_for_check keep test =
    reset_ts enter_nodes sys ;
    let union = lstmap_union keep test in
    let prepare_subsystem sys =
      let scope = TS.scope_of_trans_sys sys in
      let eqs =
        try Some (ScMap.find scope union)
        with Not_found -> if enter_nodes then Some [] else None
      in
      begin match eqs with
      | None -> ()
      | Some eqs ->
        let init_eq = List.map (fun eq -> eq.init_opened) eqs
        |> Term.mk_and in
        let trans_eq = List.map (fun eq -> eq.trans_opened) eqs
        |> Term.mk_and in
        TS.set_init_trans sys init_eq trans_eq 
      end
    in
    TS.iter_subsystems ~include_top:true prepare_subsystem sys
  in
  let check keep' test =
    KEvent.log L_info "Minimizing using bruteforce... (%i left)" (eqmap_size test) ;
    prepare_ts_for_check (lstmap_union keep keep') test ;
    let old_log_level = Lib.get_log_level () in
    Format.print_flush () ;
    Lib.set_log_level L_off ;
    check_ts () ;
    Lib.set_log_level old_log_level;
    check_result prop_names sys
  in

  begin match minimize check ScMap.empty test with
  | None -> raise CannotProve
  | Some eqmap -> eqmap
  end

let ivc_bf in_sys param analyze sys =
  try (
    let props = extract_props sys true false in
    let enter_nodes = Flags.IVC.ivc_enter_nodes () in
    let eqmap = _all_eqs in_sys sys enter_nodes in
    let (keep, test) = separate_eqmap_by_category in_sys (Flags.IVC.ivc_elements ()) eqmap in
    let (sys, check_ts) = make_check_ts in_sys param analyze sys in
    let test = ivc_bf_ in_sys check_ts sys props enter_nodes keep test in
    Some (eqmap_to_ivc in_sys props (lstmap_union keep test))
  ) with
  | InitTransMismatch (i,t) ->
    KEvent.log L_error "Init and trans equations mismatch (%i init %i trans)\n" i t ;
    None
  | CannotProve ->
    KEvent.log L_error "Cannot prove the properties." ;
    None

(** Implements the algorithm IVC_UCBF *)
let ivc_ucbf in_sys param analyze sys =
  try (
    let props = extract_props sys true false in
    let enter_nodes = Flags.IVC.ivc_enter_nodes () in
    let eqmap = _all_eqs in_sys sys enter_nodes in
    let (keep, test) = separate_eqmap_by_category in_sys (Flags.IVC.ivc_elements ()) eqmap in
    let test = ivc_uc_ in_sys sys props enter_nodes keep test in
    let (sys, check_ts) = make_check_ts in_sys param analyze sys in
    let test = ivc_bf_ in_sys check_ts sys props enter_nodes keep test in
    Some (eqmap_to_ivc in_sys props (lstmap_union keep test))
  ) with
  | NotKInductive ->
    KEvent.log L_error "Properties are not k-inductive." ;
    None
  | InitTransMismatch (i,t) ->
    KEvent.log L_error "Init and trans equations mismatch (%i init %i trans)\n" i t ;
    None
  | CannotProve ->
    KEvent.log L_error "Cannot prove the properties." ;
    None

(* ---------- AUTOMATED DEBUGGING ---------- *)

let actsvs_of_core = actlits_of_core

let filter_core core actsvs =
  let actsvs = SVSet.of_list actsvs in
  ScMap.map (fun lst -> SVSet.of_list lst |> SVSet.inter actsvs |> SVSet.elements) core

let eq_of_actsv actsv_eqs_map ?(with_act=false) sv =
  let eq = SVMap.find sv actsv_eqs_map in
  if with_act
  then
    let guard t =
      (* Term.mk_eq *)
      Term.mk_implies [Term.mk_not (Term.mk_var (Var.mk_const_state_var sv)) ; t]
    in
    { init_opened=guard eq.init_opened ; init_closed=guard eq.init_closed ;
      trans_opened=guard eq.trans_opened ; trans_closed=guard eq.trans_closed }
  else eq

let is_model_value_true = function
  | Model.Term t -> Term.equal t (Term.mk_true ())
  | _ -> false

let get_counterexample_actsvs prop_names sys actsvs =
  let rec aux = function
  | [] -> None
  | p::prop_names ->
    begin match TS.get_prop_status sys p with
      | Property.PropFalse cex ->
        let svs = SVSet.of_list actsvs in
        cex
        |> List.filter (fun (sv, values) -> SVSet.mem sv svs)
        |> List.filter (fun (_, values) ->
              is_model_value_true (List.hd values)
            )
        |> List.map fst
        |> (fun x -> Some (x, (p,cex)))
      | _ -> aux prop_names
    end
  in
  aux prop_names

let exactly_k_true svs k =
  let cptl = svs
  |> List.map (fun sv -> Term.mk_var (Var.mk_const_state_var sv))
  |> List.map (fun t -> Term.mk_ite t (Term.mk_num_of_int 1) (Term.mk_num_of_int 0))
  in
  let sum = Term.mk_plus cptl in
  Term.mk_eq [sum; Term.mk_num_of_int k]

let at_least_one_false svs =
  svs
  |> List.map (fun sv -> Term.mk_not (Term.mk_var (Var.mk_const_state_var sv)))
  |> Term.mk_or

let at_least_one_true svs =
  svs
  |> List.map (fun sv -> Term.mk_var (Var.mk_const_state_var sv))
  |> Term.mk_or

let compute_cs check_ts sys prop_names enter_nodes actsvs_eqs_map keep test k already_found =
  let eq_of_actsv = eq_of_actsv actsvs_eqs_map in
  let actsvs = actsvs_of_core test in

  let not_already_found =
    already_found
    |> List.map at_least_one_false
    |> Term.mk_and
  in

  let prepare_ts_for_check keep test =
    reset_ts enter_nodes sys ;
    let prepare_subsystem sys =
      let scope = TS.scope_of_trans_sys sys in
      let keep_actsvs =
        try Some (ScMap.find scope keep)
        with Not_found -> if enter_nodes then Some [] else None
      in
      let test_actsvs =
        try Some (ScMap.find scope test)
        with Not_found -> if enter_nodes then Some [] else None
      in
      let actsvs =
        match keep_actsvs, test_actsvs with
        | None, None -> None
        | Some k, None -> Some (k, [])
        | None, Some t -> Some ([], t)
        | Some k, Some t -> Some (k, t)
      in
      begin match actsvs with
      | None -> ()
      | Some (ks,ts) ->
        let eqs =
          (List.map (fun k -> eq_of_actsv ~with_act:false k) ks) @
          (List.map (fun t -> eq_of_actsv ~with_act:true t) ts)
        in
        let init_eq = List.map (fun eq -> eq.init_opened) eqs
        |> Term.mk_and in
        let trans_eq = List.map (fun eq -> eq.trans_opened) eqs
        |> Term.mk_and in
        TS.set_init_trans sys init_eq trans_eq 
      end
    in
    TS.iter_subsystems ~include_top:true prepare_subsystem sys ;
    let (_,init_eq,trans_eq) = TS.init_trans_open sys in
    let init_eq =
      Term.mk_and ((exactly_k_true actsvs k) (* Cardinality constraint *)
      ::not_already_found            (* 'Not already found' constraint *)
      ::(deconstruct_conj init_eq)) in
    TS.set_init_trans sys init_eq trans_eq
  in

  prepare_ts_for_check keep test ;
  let old_log_level = Lib.get_log_level () in
  Format.print_flush () ;
  Lib.set_log_level L_off ;
  check_ts () ;
  Lib.set_log_level old_log_level;
  match get_counterexample_actsvs prop_names sys actsvs with
  | None -> None
  | Some (actsvs, cex) ->
    assert (List.length actsvs = k) ;
    Some (filter_core test actsvs, cex)

let compute_all_cs check_ts sys prop_names enter_nodes actsvs_eqs_map keep test k already_found =
  let rec aux acc already_found =
    match compute_cs
      check_ts sys prop_names enter_nodes actsvs_eqs_map keep test k already_found with
    | None -> acc
    | Some (core, cex) -> aux ((core, cex)::acc) (actsvs_of_core core::already_found)
  in
  aux [] already_found

let default_cex = ("", [])
let compute_mcs check_ts sys prop_names enter_nodes actsvs_eqs_map keep test =
  KEvent.log L_info "Computing a MCS using automated debugging..." ;
  let n = core_size test in
  let rec aux k =
    if k < n
    then
      match compute_cs check_ts sys prop_names enter_nodes actsvs_eqs_map keep test k [] with
      | None -> aux (k+1)
      | Some (core, cex) -> (core, cex)
    else (test, default_cex)
  in
  aux 1

let compute_all_mcs check_ts sys prop_names enter_nodes actsvs_eqs_map keep test =
  KEvent.log L_info "Computing all MCS using automated debugging..." ;
  let n = core_size test in
  let rec aux acc already_found k =
    if k < n
    then
      let (new_mcs, cex) = compute_all_cs
        check_ts sys prop_names enter_nodes actsvs_eqs_map keep test k already_found
        |> List.split in
      let already_found = (List.map actsvs_of_core new_mcs)@already_found in
      aux ((List.combine new_mcs cex)@acc) already_found (k+1)
    else if acc = [] then [(test, default_cex)]
    else acc
  in
  aux [] [] 1

(* ---------- UMIVC ---------- *)

let svs_union lst1 lst2 =
  SVSet.union (SVSet.of_list lst1) (SVSet.of_list lst2) |> SVSet.elements

let svs_diff lst1 lst2 =
  SVSet.diff (SVSet.of_list lst1) (SVSet.of_list lst2) |> SVSet.elements

let core_union = scmap_union svs_union
let core_diff = scmap_diff svs_diff

let actsvs_counter =
  let last = ref 0 in
  (fun () -> last := !last + 1 ; !last)

let fresh_actsv_name () =
  Printf.sprintf "__umivc_%i" (actsvs_counter ())

let sv2ufs = StateVar.uf_symbol_of_state_var
let ufs2sv = StateVar.state_var_of_uf_symbol

let get_unexplored map actsvs =
  if SMTSolver.check_sat map
  then
    let hashtbl = StateVar.StateVarHashtbl.create 0 in
    let model =
      List.map (fun sv -> Var.mk_const_state_var sv) actsvs
      |> SMTSolver.get_var_values map hashtbl in
    actsvs
    |> List.filter (fun sv ->
      Var.mk_const_state_var sv
      |> Var.VarHashtbl.find model
      |> is_model_value_true
    )
    |> (fun x -> Some x)
  else
    None

let get_unexplored_with_card map actsvs n =
  SMTSolver.push map ;
  exactly_k_true actsvs n |> SMTSolver.assert_term map ;
  let res = get_unexplored map actsvs in
  SMTSolver.pop map ;
  res

let get_unexplored_min map actsvs =
  let n = List.length actsvs in
  let rec aux k =
    if k > n then None
    else match get_unexplored_with_card map actsvs k with
    | None -> aux (k+1)
    | Some res -> Some res
  in
  aux 0

let get_unexplored_max map actsvs =
  let n = List.length actsvs in
  let rec aux k =
    if k < 0 then None
    else match get_unexplored_with_card map actsvs k with
    | None -> aux (k-1)
    | Some res -> Some res
  in
  aux n

let block_up map _ s =
  at_least_one_false s
  |> SMTSolver.assert_term map

let block_down map actsvs s =
  svs_diff actsvs s
  |> at_least_one_true
  |> SMTSolver.assert_term map

type unexplored_type = | Any | Min | Max

<<<<<<< HEAD
let umivc_ in_sys make_check_ts sys props k enter_nodes cont eqmap_keep eqmap_test =
  let prop_names = props_names props in
  let sys_original = sys in
=======
let umivc_ in_sys make_check_ts sys k cont eqmap_keep eqmap_test =
  let prop_names = extract_props_names sys in
  (*let sys_original = sys in*)
>>>>>>> 8320e8a5
  let (sys_cs, check_ts_cs) = make_check_ts sys in
  let (sys, check_ts) = make_check_ts sys in

  (* Activation litterals, core and mapping to equations *)
  let add_to_bindings must_be_tested scope eqs act_bindings =
    let act_bindings' =
      List.map (fun eq ->
      let actsv =
        StateVar.mk_state_var ~is_input:false ~is_const:true
        (fresh_actsv_name ()) [] (Type.mk_bool ()) in
      (must_be_tested, actsv, scope, eq)
    ) eqs in
    act_bindings'@act_bindings
  in
  let act_bindings = ScMap.fold (add_to_bindings false) eqmap_keep [] in
  let act_bindings = ScMap.fold (add_to_bindings true) eqmap_test act_bindings in

  let actsvs_eqs_map =
    List.fold_left (fun acc (_,k,_,v) -> SVMap.add k v acc)
      SVMap.empty act_bindings
  in
  let eqs_actsvs_map =
    List.fold_left (fun acc (_,v,_,k) -> EqMap.add k v acc)
      EqMap.empty act_bindings
  in
  let eq_of_actsv = eq_of_actsv actsvs_eqs_map in
  let actsv_of_eq eq = EqMap.find eq eqs_actsvs_map in
  let core_to_eqmap core =
    ScMap.map (fun v -> List.map eq_of_actsv v) core
  in

  let add_to_core (keep, test) (must_be_tested,actsv,scope,eq) =
    if must_be_tested
    then
      let old = try ScMap.find scope test with Not_found -> [] in
      (keep, ScMap.add scope (actsv::old) test)
    else
      let old = try ScMap.find scope keep with Not_found -> [] in
      (ScMap.add scope (actsv::old) keep, test)
  in
  let (keep,test) = List.fold_left add_to_core (ScMap.empty,ScMap.empty) act_bindings in

  (* If test is empty, we can return *)
  let n = core_size test in
  if n = 0 then [core_to_eqmap test]
  else (
    (* Add actsvs to the CS transition system (at top level) *)
    let actsvs = actsvs_of_core test in
    List.iter (fun sv -> TS.add_global_const sys_cs (Var.mk_const_state_var sv)) actsvs ;

    (* Initialize the seed map *)
    let map = SMTSolver.create_instance ~produce_assignments:true
      (`Inferred (TermLib.FeatureSet.of_list [IA; LA])) (Flags.Smt.solver ()) in
    actsvs
    |> List.map Var.mk_const_state_var
    |> Var.declare_constant_vars (SMTSolver.declare_fun map) ;

    (* Utility functions *)
    (*let get_unexplored () = get_unexplored map actsvs in*)
    let get_unexplored_min () = get_unexplored_min map actsvs in
    let get_unexplored_max () = get_unexplored_max map actsvs in
    let block_up = block_up map actsvs in
    let block_down = block_down map actsvs in
    let compute_mcs = compute_mcs check_ts_cs sys_cs prop_names enter_nodes actsvs_eqs_map in
    let compute_mcs k t = fst (compute_mcs k t) in
    let compute_all_cs = compute_all_cs check_ts_cs sys_cs prop_names enter_nodes actsvs_eqs_map in
    let compute_all_cs k t i af = List.map fst (compute_all_cs k t i af) in
    let eqmap_keep = core_to_eqmap keep in
    let compute_mivc core =
      core_to_eqmap core
<<<<<<< HEAD
      |> ivc_uc_ in_sys sys_original props enter_nodes eqmap_keep
      |> ivc_bf_ in_sys check_ts sys props enter_nodes eqmap_keep
=======
      (* The ivc_uc phase has been disabled because it shouldn't be called
      over a strict subset of the initial equations.
      As it relies on the success of the last analysis of the transition system,
      calling it over the original transition system but with only a subset of
      its equations as argument is likely to raise an exception
      (Not_k_inductive or CertifChecker.Cannot_prove) *)
      (*|> ivc_uc_ in_sys sys_original eqmap_keep*)
      |> ivc_bf_ in_sys check_ts sys eqmap_keep
>>>>>>> 8320e8a5
      |> actlits_of_core
      |> List.map actsv_of_eq
      |> filter_core test
    in

    (* Check safety *)
    let prepare_ts_for_check keep =
      reset_ts enter_nodes sys ;
      let prepare_subsystem sys =
        let scope = TS.scope_of_trans_sys sys in
        let actsvs =
          try Some (ScMap.find scope keep)
          with Not_found -> if enter_nodes then Some [] else None
        in
        begin match actsvs with
        | None -> ()
        | Some actsvs ->
          let eqs = List.map eq_of_actsv actsvs in
          let init_eq = List.map (fun eq -> eq.init_opened) eqs
          |> Term.mk_and in
          let trans_eq = List.map (fun eq -> eq.trans_opened) eqs
          |> Term.mk_and in
          TS.set_init_trans sys init_eq trans_eq 
        end
      in
      TS.iter_subsystems ~include_top:true prepare_subsystem sys
    in
    let check keep =
      KEvent.log L_info "Testing safety of next seed..." ;
      prepare_ts_for_check keep ;
      let old_log_level = Lib.get_log_level () in
      Format.print_flush () ;
      Lib.set_log_level L_off ;
      check_ts () ;
      Lib.set_log_level old_log_level;
      check_result prop_names sys
    in
    (*let print_acts fmt acts =
      List.iter (fun a ->
          Format.fprintf fmt "%a\n" Term.pp_print_term ((eq_of_actsv a).trans_opened)
        ) acts
    in
    let print_core fmt core =
      Format.fprintf fmt "\n===== CORE =====\n" ;
      ScMap.iter (fun k v ->
        Format.fprintf fmt "----- %s -----\n%a" (Scope.to_string k)
        print_acts v) core ;
      Format.print_flush () ;
    in*)

    (* ----- Part 1 : CAMUS ----- *)
    KEvent.log L_info "Phase 1: CAMUS" ;
    let k = if k > n || k < 0 then n else k in
    let is_camus = k >= n in
    let is_marco = k <= 0 in
    let rec next i already_found =
      if i > k then ()
      else (
        KEvent.log L_info "Computing all MCS of cardinality %n..." i ;
        let mcs = compute_all_cs keep test i already_found in
        List.iter (
          fun mcs ->
            let mua = core_diff test mcs in
            block_down (actsvs_of_core mua)
        ) mcs ;
        next (i+1) ((List.map actsvs_of_core mcs)@already_found)
      )
    in
    next 1 [] ;
    (* ----- Part 2 : DETERMINING STRATEGY ----- *)
    let get_unexplored_auto =
      if is_camus
      then (fun () -> Min, get_unexplored_min ())
      else if is_marco
      then (fun () -> Max, get_unexplored_max ())
      else (* Implements GetUnexploredZZ *) (
        let last_was_min = ref true in
        (fun () ->
          last_was_min := not (!last_was_min) ;
          if !last_was_min
          then Min, get_unexplored_min ()
          else Max, get_unexplored_max ()
        )
      )
    in
    (* ----- Part 3 : MARCO ----- *)
    KEvent.log L_info "Phase 2: MARCO" ;
    let rec next acc =
      match get_unexplored_auto () with
      | _, None -> acc
      | typ, Some actsvs ->
        let seed = filter_core test actsvs in
        if is_camus || check (core_union keep seed)
        then (
          (* Implements shrink(seed) using UCBF *)
          let mivc = if typ = Min then seed else compute_mivc seed in
          (* Save and Block up *)
          let mivc_eqmap = core_to_eqmap mivc in
          cont mivc_eqmap ;
          block_up (actsvs_of_core mivc) ;
          next (mivc_eqmap::acc)
        ) else (
          (* Implements grow(seed) using MCS computation *)
          let mua = if typ = Max then seed
          else (
            compute_mcs (core_union keep seed) (core_diff test seed)
            |> core_diff test
          )
          in
          (* Block down *)
          block_down (actsvs_of_core mua) ;
          next acc
        )
    in

    let all_mivc = next [] in
    SMTSolver.delete_instance map ;
    all_mivc
  )

(** Implements the algorithm UMIVC. *)
let umivc in_sys param analyze sys k cont =
  try (
    let props = extract_props sys true false in
    let enter_nodes = (Flags.IVC.ivc_enter_nodes ()) in
    let eqmap = _all_eqs in_sys sys enter_nodes in
    let (keep, test) = separate_eqmap_by_category in_sys (Flags.IVC.ivc_elements ()) eqmap in
    let res = ref [] in
    let cont test =
      let ivc = eqmap_to_ivc in_sys props (lstmap_union keep test) in
      res := ivc::(!res) ;
      cont ivc
    in
    let make_check_ts = make_check_ts in_sys param analyze in
    let _ = umivc_ in_sys make_check_ts sys props k enter_nodes cont keep test in
    List.rev (!res)
  ) with
  | NotKInductive ->
    KEvent.log L_error "Properties are not k-inductive." ;
    []
  | InitTransMismatch (i,t) ->
    KEvent.log L_error "Init and trans equations mismatch (%i init %i trans)\n" i t ;
    []
  | CannotProve ->
    KEvent.log L_error "Cannot prove the properties." ;
    []

(* ---------- MAXIMAL UNSAFE ABSTRACTIONS ---------- *)

type mua = ((Property.t list * (StateVar.t * Model.value list) list) * loc_equation list ScMap.t)

let properties_of_interest_for_mua sys =
  if is_system_falsifiable sys
  then extract_props sys false true
  else extract_props sys true true

let mua_ in_sys make_check_ts sys props all enter_nodes eqmap_keep eqmap_test =
  let prop_names = props_names props in
  let (sys, check_ts) = make_check_ts sys in

  (* Activation litterals, core and mapping to equations *)
  let add_to_bindings must_be_tested scope eqs act_bindings =
    let act_bindings' =
      List.map (fun eq ->
      let actsv =
        StateVar.mk_state_var ~is_input:false ~is_const:true
        (fresh_actsv_name ()) [] (Type.mk_bool ()) in
      (must_be_tested, actsv, scope, eq)
    ) eqs in
    act_bindings'@act_bindings
  in
  let act_bindings = ScMap.fold (add_to_bindings false) eqmap_keep [] in
  let act_bindings = ScMap.fold (add_to_bindings true) eqmap_test act_bindings in

  let actsvs_eqs_map =
    List.fold_left (fun acc (_,k,_,v) -> SVMap.add k v acc)
      SVMap.empty act_bindings
  in
  let eq_of_actsv = eq_of_actsv actsvs_eqs_map in
  let core_to_eqmap core =
    ScMap.map (fun v -> List.map eq_of_actsv v) core
  in

  let add_to_core (keep, test) (must_be_tested,actsv,scope,eq) =
    if must_be_tested
    then
      let old = try ScMap.find scope test with Not_found -> [] in
      (keep, ScMap.add scope (actsv::old) test)
    else
      let old = try ScMap.find scope keep with Not_found -> [] in
      (ScMap.add scope (actsv::old) keep, test)
  in
  let (keep,test) = List.fold_left add_to_core (ScMap.empty,ScMap.empty) act_bindings in

  (* Add actsvs to the CS transition system (at top level) *)
  let actsvs = actsvs_of_core test in
  List.iter (fun sv -> TS.add_global_const sys (Var.mk_const_state_var sv)) actsvs ;

  let compute_mcs = compute_mcs check_ts sys prop_names enter_nodes actsvs_eqs_map in
  let compute_all_mcs = compute_all_mcs check_ts sys prop_names enter_nodes actsvs_eqs_map in

  let mcs =
    if all then compute_all_mcs keep test else [compute_mcs keep test]
  in
  mcs |> List.map (fun (core, (prop,cex)) -> (core_diff test core |> core_to_eqmap, (prop,cex)))

(** Compute one/all Maximal Unsafe Abstraction(s) using Automated Debugging
    and duality between MUAs and Minimal Correction Subsets. *)
let mua in_sys param analyze sys props all =
  try (
    let props = match props with
    | None -> properties_of_interest_for_mua sys
    | Some props -> props
    in
    let enter_nodes = (Flags.MUA.mua_enter_nodes ()) in
    let elements = (Flags.MUA.mua_elements ()) in
    let include_weak_ass = List.mem `WEAK_ASS elements in
    let eqmap = _all_eqs ~include_weak_ass in_sys sys enter_nodes in
    let (keep, test) = separate_eqmap_by_category in_sys elements eqmap in
    let make_check_ts = make_check_ts in_sys param analyze in
    let res = mua_ in_sys make_check_ts sys props all enter_nodes keep test in
    List.map (
      fun (test, (prop,cex)) ->
      if (prop, cex) <> default_cex
      then eqmap_to_ivc in_sys ([TS.property_of_name sys prop], cex) (lstmap_union keep test)
      else eqmap_to_ivc in_sys (props, cex) (lstmap_union keep test)
    ) res
  ) with
  | InitTransMismatch (i,t) ->
    KEvent.log L_error "Init and trans equations mismatch (%i init %i trans)\n" i t ;
    []
  | CannotProve ->
    KEvent.log L_error "Cannot prove the properties." ;
    []<|MERGE_RESOLUTION|>--- conflicted
+++ resolved
@@ -1722,15 +1722,9 @@
 
 type unexplored_type = | Any | Min | Max
 
-<<<<<<< HEAD
 let umivc_ in_sys make_check_ts sys props k enter_nodes cont eqmap_keep eqmap_test =
   let prop_names = props_names props in
-  let sys_original = sys in
-=======
-let umivc_ in_sys make_check_ts sys k cont eqmap_keep eqmap_test =
-  let prop_names = extract_props_names sys in
   (*let sys_original = sys in*)
->>>>>>> 8320e8a5
   let (sys_cs, check_ts_cs) = make_check_ts sys in
   let (sys, check_ts) = make_check_ts sys in
 
@@ -1801,19 +1795,14 @@
     let eqmap_keep = core_to_eqmap keep in
     let compute_mivc core =
       core_to_eqmap core
-<<<<<<< HEAD
-      |> ivc_uc_ in_sys sys_original props enter_nodes eqmap_keep
-      |> ivc_bf_ in_sys check_ts sys props enter_nodes eqmap_keep
-=======
       (* The ivc_uc phase has been disabled because it shouldn't be called
       over a strict subset of the initial equations.
       As it relies on the success of the last analysis of the transition system,
       calling it over the original transition system but with only a subset of
       its equations as argument is likely to raise an exception
       (Not_k_inductive or CertifChecker.Cannot_prove) *)
-      (*|> ivc_uc_ in_sys sys_original eqmap_keep*)
-      |> ivc_bf_ in_sys check_ts sys eqmap_keep
->>>>>>> 8320e8a5
+      (*|> ivc_uc_ in_sys sys_original props enter_nodes eqmap_keep*)
+      |> ivc_bf_ in_sys check_ts sys props enter_nodes eqmap_keep
       |> actlits_of_core
       |> List.map actsv_of_eq
       |> filter_core test
