--- conflicted
+++ resolved
@@ -533,7 +533,10 @@
     match load_file "./lustreTypeChecker/extensional_array_equality.lus" with
     | Error (`LustreTypeCheckerError (_, Unsupported _)) -> true
     | _ -> false);
-<<<<<<< HEAD
+  mk_test "test expected record type" (fun () ->
+    match load_file "./lustreTypeChecker/expected_record_type.lus" with
+    | Error (`LustreTypeCheckerError (_, ExpectedRecordType _)) -> true
+    | _ -> false);
 ])
 
 (* *************************************************************************** *)
@@ -556,10 +559,4 @@
     match load_file "./lustreSyntaxChecks/uninitialized_node_item_frame2.lus" with
     | Error (`LustreSyntaxChecksError (_, MisplacedVarInFrameBlock _)) -> true
     | _ -> false);  
-=======
-  mk_test "test expected record type" (fun () ->
-    match load_file "./lustreTypeChecker/expected_record_type.lus" with
-    | Error (`LustreTypeCheckerError (_, ExpectedRecordType _)) -> true
-    | _ -> false);
->>>>>>> d9ef1c65
 ])