--- conflicted
+++ resolved
@@ -1,10 +1,6 @@
 node N(y: int) returns (z: int);
 let
-<<<<<<< HEAD
-  z = choose subtype { x : int | 0 -> pre x + 1 };
-=======
-  z = any { x : int | 0 -> pre x + 1 };
->>>>>>> 027f29c3
+  z = any subtype { x : int | 0 -> pre x + 1 };
   check z >= 0;
   check true -> z > pre z;
 tel